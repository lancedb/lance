--- conflicted
+++ resolved
@@ -342,7 +342,6 @@
   return std::shared_ptr<LanceDataset>(new LanceDataset(std::move(impl)));
 }
 
-<<<<<<< HEAD
 namespace {
 
 /// Read version auxiliary data from a manifest file.
@@ -355,12 +354,10 @@
 
 }  // namespace
 
-=======
 ::arrow::Result<std::shared_ptr<LanceDataset>> LanceDataset::Checkout(std::optional<uint64_t> version) const {
   return LanceDataset::Make(impl_->fs, impl_->base_uri, version);
 }
 
->>>>>>> 0efbd0ab
 ::arrow::Result<std::vector<DatasetVersion>> LanceDataset::versions() const {
   std::vector<DatasetVersion> versions;
   ::arrow::fs::FileSelector selector;
