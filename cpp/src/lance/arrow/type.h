//  Copyright 2022 Lance Authors
//
//  Licensed under the Apache License, Version 2.0 (the "License");
//  you may not use this file except in compliance with the License.
//  You may obtain a copy of the License at
//
//    http://www.apache.org/licenses/LICENSE-2.0
//
//  Unless required by applicable law or agreed to in writing, software
//  distributed under the License is distributed on an "AS IS" BASIS,
//  WITHOUT WARRANTIES OR CONDITIONS OF ANY KIND, either express or implied.
//  See the License for the specific language governing permissions and
//  limitations under the License.

#pragma once

#include <arrow/scalar.h>
#include <arrow/type.h>
#include <arrow/type_traits.h>
#include <fmt/format.h>

#include <concepts>
#include <memory>
#include <string>
#include <vector>

<<<<<<< HEAD
#include "lance/format/format.pb.h"

template <typename T>
concept HasToString = requires(T t) {
                        { t.ToString() } -> std::same_as<std::string>;
                      };
=======
template <>
struct fmt::formatter<::arrow::Scalar> : fmt::formatter<std::string_view> {
  template <typename FormatContext>
  auto format(const ::arrow::Scalar& scalar, FormatContext& ctx) -> decltype(ctx.out()) {
    return fmt::format_to(ctx.out(), "{}", scalar.ToString());
  }
};

template <>
struct fmt::formatter<std::shared_ptr<::arrow::Scalar>> : fmt::formatter<std::string_view> {
  template <typename FormatContext>
  auto format(const std::shared_ptr<::arrow::Scalar>& scalar, FormatContext& ctx) -> decltype(ctx.out()) {
    return fmt::format_to(ctx.out(), "{}", scalar->ToString());
  }
};
>>>>>>> 546a7d24

template <HasToString T>
struct fmt::formatter<T> : fmt::formatter<std::string_view> {
  template <typename FormatContext>
  auto format(const T& v, FormatContext& ctx) -> decltype(ctx.out()) {
    return fmt::format_to(ctx.out(), "{}", v.ToString());
  }
};

template <HasToString T>
struct fmt::formatter<std::shared_ptr<T>> : fmt::formatter<std::string_view> {
  template <typename FormatContext>
  auto format(const std::shared_ptr<T>& v, FormatContext& ctx)
      -> decltype(ctx.out()) {
    return fmt::format_to(ctx.out(), "{}", v->ToString());
  }
};

namespace lance::arrow {

/// Returns True if the data type is a list.
inline auto is_list(const std::shared_ptr<::arrow::DataType>& dtype) {
  return dtype->id() == ::arrow::Type::LIST || dtype->id() == ::arrow::Type::LARGE_LIST;
}

/// Returns True if the data type is a struct.
inline bool is_struct(const std::shared_ptr<::arrow::DataType>& dtype) {
  return dtype->id() == ::arrow::Type::STRUCT;
}

/// Returns True if the data type si a map.
inline bool is_map(std::shared_ptr<::arrow::DataType> dtype) {
  return dtype->id() == ::arrow::Type::MAP;
}

/// Convert arrow DataType to a string representation.
::arrow::Result<std::string> ToLogicalType(std::shared_ptr<::arrow::DataType> dtype);

::arrow::Result<std::shared_ptr<::arrow::DataType>> FromLogicalType(
    ::arrow::util::string_view logical_type);

}  // namespace lance::arrow<|MERGE_RESOLUTION|>--- conflicted
+++ resolved
@@ -24,30 +24,11 @@
 #include <string>
 #include <vector>
 
-<<<<<<< HEAD
-#include "lance/format/format.pb.h"
 
 template <typename T>
 concept HasToString = requires(T t) {
                         { t.ToString() } -> std::same_as<std::string>;
                       };
-=======
-template <>
-struct fmt::formatter<::arrow::Scalar> : fmt::formatter<std::string_view> {
-  template <typename FormatContext>
-  auto format(const ::arrow::Scalar& scalar, FormatContext& ctx) -> decltype(ctx.out()) {
-    return fmt::format_to(ctx.out(), "{}", scalar.ToString());
-  }
-};
-
-template <>
-struct fmt::formatter<std::shared_ptr<::arrow::Scalar>> : fmt::formatter<std::string_view> {
-  template <typename FormatContext>
-  auto format(const std::shared_ptr<::arrow::Scalar>& scalar, FormatContext& ctx) -> decltype(ctx.out()) {
-    return fmt::format_to(ctx.out(), "{}", scalar->ToString());
-  }
-};
->>>>>>> 546a7d24
 
 template <HasToString T>
 struct fmt::formatter<T> : fmt::formatter<std::string_view> {
