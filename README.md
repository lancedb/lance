<div align="center">
<p align="center">

<img width="257" alt="Lance Logo" src="https://user-images.githubusercontent.com/917119/199353423-d3e202f7-0269-411d-8ff2-e747e419e492.png">

**The Open Lakehouse Format for Multimodal AI**<br/>
**High-performance vector search, full-text search, random access, and feature engineering capabilities for the lakehouse.**<br/>
**Compatible with Pandas, DuckDB, Polars, PyArrow, Ray, Spark, and more integrations on the way.**

<a href="https://lance.org">Documentation</a> •
<a href="https://lance.org/community">Community</a> •
<a href="https://discord.gg/zMM32dvNtd">Discord</a>

[CI]: https://github.com/lancedb/lance/actions/workflows/rust.yml
[CI Badge]: https://github.com/lancedb/lance/actions/workflows/rust.yml/badge.svg
[Docs]: https://lance.org
[Docs Badge]: https://img.shields.io/badge/docs-passing-brightgreen
[crates.io]: https://crates.io/crates/lance
[crates.io badge]: https://img.shields.io/crates/v/lance.svg
[Python versions]: https://pypi.org/project/pylance/
[Python versions badge]: https://img.shields.io/pypi/pyversions/pylance

[![CI Badge]][CI]
[![Docs Badge]][Docs]
[![crates.io badge]][crates.io]
[![Python versions badge]][Python versions]

</p>
</div>

<hr />

Lance is an open lakehouse format for multimodal AI. It contains a file format, table format, and catalog spec that allows you to build a complete lakehouse on top of object storage to power your AI workflows. Lance is perfect for:

1. Building search engines and feature stores with hybrid search capabilities.
2. Large-scale ML training requiring high performance IO and random access.
3. Storing, querying, and managing multimodal data including images, videos, audio, text, and embeddings.

The key features of Lance include:

* **Expressive hybrid search:** Combine vector similarity search, full-text search (BM25), and SQL analytics on the same dataset with accelerated secondary indices.

* **Lightning-fast random access:** 100x faster than Parquet or Iceberg for random access without sacrificing scan performance.

* **Native multimodal data support:** Store images, videos, audio, text, and embeddings in a single unified format with efficient blob encoding and lazy loading.

* **Data evolution:** Efficiently add columns with backfilled values without full table rewrites, perfect for ML feature engineering.

* **Zero-copy versioning:** ACID transactions, time travel, and automatic versioning without needing extra infrastructure.

* **Rich ecosystem integrations:** Apache Arrow, Pandas, Polars, DuckDB, Apache Spark, Ray, Trino, Apache Flink, and open catalogs (Apache Polaris, Unity Catalog, Apache Gravitino).

For more details, see the full [Lance format specification](https://lance.org/format).

> [!TIP]
> Lance is in active development and we welcome contributions. Please see our [contributing guide](https://lance.org/docs/community/contributing) for more information.

## Quick Start

**Installation**

```shell
pip install pylance
```

To install a preview release:

```shell
pip install --pre --extra-index-url https://pypi.fury.io/lancedb/ pylance
```

> [!TIP]
> Preview releases are released more often than full releases and contain the
> latest features and bug fixes. They receive the same level of testing as full releases.
> We guarantee they will remain published and available for download for at
> least 6 months. When you want to pin to a specific version, prefer a stable release.

**Converting to Lance**

```python
import lance

import pandas as pd
import pyarrow as pa
import pyarrow.dataset

df = pd.DataFrame({"a": [5], "b": [10]})
uri = "/tmp/test.parquet"
tbl = pa.Table.from_pandas(df)
pa.dataset.write_dataset(tbl, uri, format='parquet')

parquet = pa.dataset.dataset(uri, format='parquet')
lance.write_dataset(parquet, "/tmp/test.lance")
```

**Reading Lance data**
```python
dataset = lance.dataset("/tmp/test.lance")
assert isinstance(dataset, pa.dataset.Dataset)
```

**Tags and branches**

Use branches to manage parallel dataset evolution. You can write to branches, create global tags on versions of branches, and check out the branch you want by a tag or a version tuple.

**Pandas**
```python
df = dataset.to_table().to_pandas()
df
```

**DuckDB**
```python
import duckdb

# If this segfaults, make sure you have duckdb v0.7+ installed
duckdb.query("SELECT * FROM dataset LIMIT 10").to_df()
```

**Vector search**

Download the sift1m subset

```shell
wget ftp://ftp.irisa.fr/local/texmex/corpus/sift.tar.gz
tar -xzf sift.tar.gz
```

Convert it to Lance

```python
import lance
from lance.vector import vec_to_table
import numpy as np
import struct

nvecs = 1000000
ndims = 128
with open("sift/sift_base.fvecs", mode="rb") as fobj:
    buf = fobj.read()
    data = np.array(struct.unpack("<128000000f", buf[4 : 4 + 4 * nvecs * ndims])).reshape((nvecs, ndims))
    dd = dict(zip(range(nvecs), data))

table = vec_to_table(dd)
uri = "vec_data.lance"
sift1m = lance.write_dataset(table, uri, max_rows_per_group=8192, max_rows_per_file=1024*1024)
```

Build the index

```python
sift1m.create_index("vector",
                    index_type="IVF_PQ",
                    num_partitions=256,  # IVF
                    num_sub_vectors=16)  # PQ
```

Search the dataset

```python
# Get top 10 similar vectors
import duckdb

dataset = lance.dataset(uri)

# Sample 100 query vectors. If this segfaults, make sure you have duckdb v0.7+ installed
sample = duckdb.query("SELECT vector FROM dataset USING SAMPLE 100").to_df()
query_vectors = np.array([np.array(x) for x in sample.vector])

# Get nearest neighbors for all of them
rs = [dataset.to_table(nearest={"column": "vector", "k": 10, "q": q})
      for q in query_vectors]
```

## Directory structure

| Directory          | Description              |
|--------------------|--------------------------|
| [rust](./rust)     | Core Rust implementation |
| [python](./python) | Python bindings (PyO3)   |
| [java](./java)     | Java bindings (JNI)      |
| [docs](./docs)     | Documentation source     |

<<<<<<< HEAD
## What makes Lance different

Here we will highlight a few aspects of Lance’s design. For more details, see the full [Lance design document](https://lancedb.github.io/lance/format).

**Vector index**: Vector index for similarity search over embedding space.
Support both CPUs (``x86_64`` and ``arm``) and GPU (``Nvidia (cuda)`` and ``Apple Silicon (mps)``).

**Encodings**: To achieve both fast columnar scan and sub-linear point queries, Lance uses custom encodings and layouts.

**Nested fields**: Lance stores each subfield as a separate column to support efficient filters like “find images where detected objects include cats”.

**Versioning**: A Manifest can be used to record snapshots. Currently we support creating new versions automatically via appends, overwrites, and index creation. We can also create branches or tags on versions and manage them in Lance.

**Fast updates** (ROADMAP): Updates will be supported via write-ahead logs.

**Rich secondary indices**: Support `BTree`, `Bitmap`, `Full text search`, `Label list`,
`NGrams`, and more.

=======
>>>>>>> 1ab35d0b
## Benchmarks

### Vector search

We used the SIFT dataset to benchmark our results with 1M vectors of 128D

1. For 100 randomly sampled query vectors, we get <1ms average response time (on a 2023 m2 MacBook Air)

![avg_latency.png](docs/src/images/avg_latency.png)

2. ANNs are always a trade-off between recall and performance

![avg_latency.png](docs/src/images/recall_vs_latency.png)

### Vs. parquet

We create a Lance dataset using the Oxford Pet dataset to do some preliminary performance testing of Lance as compared to Parquet and raw image/XMLs. For analytics queries, Lance is 50-100x better than reading the raw metadata. For batched random access, Lance is 100x better than both parquet and raw files.

![](docs/src/images/lance_perf.png)

## Why Lance for AI/ML workflows?

The machine learning development cycle involves multiple stages:

```mermaid
graph LR
    A[Collection] --> B[Exploration];
    B --> C[Analytics];
    C --> D[Feature Engineer];
    D --> E[Training];
    E --> F[Evaluation];
    F --> C;
    E --> G[Deployment];
    G --> H[Monitoring];
    H --> A;
```

Traditional lakehouse formats were designed for SQL analytics and struggle with AI/ML workloads that require:
- **Vector search** for similarity and semantic retrieval
- **Fast random access** for sampling and interactive exploration
- **Multimodal data** storage (images, videos, audio alongside embeddings)
- **Data evolution** for feature engineering without full table rewrites
- **Hybrid search** combining vectors, full-text, and SQL predicates

While existing formats (Parquet, Iceberg, Delta Lake) excel at SQL analytics, they require additional specialized systems for AI capabilities. Lance brings these AI-first features directly into the lakehouse format.

A comparison of different formats across ML development stages:

|                     | Lance | Parquet & ORC | JSON & XML | TFRecord | Database | Warehouse |
|---------------------|-------|---------------|------------|----------|----------|-----------|
| Analytics           | Fast  | Fast          | Slow       | Slow     | Decent   | Fast      |
| Feature Engineering | Fast  | Fast          | Decent     | Slow     | Decent   | Good      |
| Training            | Fast  | Decent        | Slow       | Fast     | N/A      | N/A       |
| Exploration         | Fast  | Slow          | Fast       | Slow     | Fast     | Decent    |
| Infra Support       | Rich  | Rich          | Decent     | Limited  | Rich     | Rich      |
<|MERGE_RESOLUTION|>--- conflicted
+++ resolved
@@ -181,27 +181,6 @@
 | [java](./java)     | Java bindings (JNI)      |
 | [docs](./docs)     | Documentation source     |
 
-<<<<<<< HEAD
-## What makes Lance different
-
-Here we will highlight a few aspects of Lance’s design. For more details, see the full [Lance design document](https://lancedb.github.io/lance/format).
-
-**Vector index**: Vector index for similarity search over embedding space.
-Support both CPUs (``x86_64`` and ``arm``) and GPU (``Nvidia (cuda)`` and ``Apple Silicon (mps)``).
-
-**Encodings**: To achieve both fast columnar scan and sub-linear point queries, Lance uses custom encodings and layouts.
-
-**Nested fields**: Lance stores each subfield as a separate column to support efficient filters like “find images where detected objects include cats”.
-
-**Versioning**: A Manifest can be used to record snapshots. Currently we support creating new versions automatically via appends, overwrites, and index creation. We can also create branches or tags on versions and manage them in Lance.
-
-**Fast updates** (ROADMAP): Updates will be supported via write-ahead logs.
-
-**Rich secondary indices**: Support `BTree`, `Bitmap`, `Full text search`, `Label list`,
-`NGrams`, and more.
-
-=======
->>>>>>> 1ab35d0b
 ## Benchmarks
 
 ### Vector search
