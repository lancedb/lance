--- conflicted
+++ resolved
@@ -226,11 +226,8 @@
         Binary binary = 6;
         Dictionary dictionary = 7;
         Fsst fsst = 8;
-<<<<<<< HEAD
         PackedStruct packed_struct = 9;
-=======
-        Bitpacked bitpacked = 9;
->>>>>>> 501a642e
+        Bitpacked bitpacked = 10;
     }
 }
 
