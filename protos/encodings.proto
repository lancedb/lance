--- conflicted
+++ resolved
@@ -213,11 +213,8 @@
         SimpleStruct struct = 5;
         Binary binary = 6;
         Dictionary dictionary = 7;
-<<<<<<< HEAD
-        PackedStruct packed_struct = 8;
-=======
         Fsst fsst = 8;
->>>>>>> c59996dc
+        PackedStruct packed_struct = 9;
     }
 }
 
