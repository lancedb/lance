/*
 * Licensed under the Apache License, Version 2.0 (the "License");
 * you may not use this file except in compliance with the License.
 * You may obtain a copy of the License a
 *
 *     http://www.apache.org/licenses/LICENSE-2.0
 *
 * Unless required by applicable law or agreed to in writing, software
 * distributed under the License is distributed on an "AS IS" BASIS,
 * WITHOUT WARRANTIES OR CONDITIONS OF ANY KIND, either express or implied.
 * See the License for the specific language governing permissions and
 * limitations under the License.
 */
package com.lancedb.lance;

import org.apache.commons.lang3.builder.ToStringBuilder;

import java.util.HashMap;
import java.util.Map;
import java.util.Optional;

/** Read options for reading from a dataset. */
public class ReadOptions {

  private final Optional<Integer> version;
  private final Optional<Integer> blockSize;
  private final long indexCacheSizeBytes;
  private final long metadataCacheSizeBytes;
  private final Map<String, String> storageOptions;

  private ReadOptions(Builder builder) {
    this.version = builder.version;
    this.blockSize = builder.blockSize;
    this.indexCacheSizeBytes = builder.indexCacheSizeBytes;
    this.metadataCacheSizeBytes = builder.metadataCacheSizeBytes;
    this.storageOptions = builder.storageOptions;
  }

  public Optional<Integer> getVersion() {
    return version;
  }

  public Optional<Integer> getBlockSize() {
    return blockSize;
  }

  public long getIndexCacheSizeBytes() {
    return indexCacheSizeBytes;
  }

  public long getMetadataCacheSizeBytes() {
    return metadataCacheSizeBytes;
  }

  public Map<String, String> getStorageOptions() {
    return storageOptions;
  }

  @Override
  public String toString() {
    return new ToStringBuilder(this)
        .append("version", version.orElse(null))
        .append("blockSize", blockSize.orElse(null))
        .append("indexCacheSizeBytes", indexCacheSizeBytes)
        .append("metadataCacheSizeBytes", metadataCacheSizeBytes)
        .append("storageOptions", storageOptions)
        .toString();
  }

  public static class Builder {

    private Optional<Integer> version = Optional.empty();
    private Optional<Integer> blockSize = Optional.empty();
<<<<<<< HEAD
    private int indexCacheSize = 256;
    private int metadataCacheSizeBytes = 1024 * 1024 * 1024; // Default to 1 GiB like Rus
=======
    private long indexCacheSizeBytes = 6 * 1024 * 1024 * 1024; // Default to 6 GiB like Rust
    private long metadataCacheSizeBytes = 1024 * 1024 * 1024; // Default to 1 GiB like Rust
>>>>>>> 128e9e47
    private Map<String, String> storageOptions = new HashMap<>();

    /**
     * Set the version of the dataset to read. If not set, read from latest version.
     *
     * @param version the version of the datase
     * @return this builder
     */
    public Builder setVersion(int version) {
      this.version = Optional.of(version);
      return this;
    }

    /**
     * Block size in bytes. Provide a hint for the size of the minimal I/O request. Recommended to
     * be set to value bigger than 4KB.
     *
     * @param blockSize the block size in bytes
     * @return this builder
     */
    public Builder setBlockSize(int blockSize) {
      this.blockSize = Optional.of(blockSize);
      return this;
    }

    /**
     * Index cache size in bytes. Index cache is a LRU cache with TTL. This number specifies the
     * size of the index cache in bytes. Default is 6 GiB.
     *
     * @param indexCacheSizeBytes the index cache size in bytes
     * @return this builder
     */
    public Builder setIndexCacheSizeBytes(long indexCacheSizeBytes) {
      this.indexCacheSizeBytes = indexCacheSizeBytes;
      return this;
    }

    /**
     * Index cache size. Index cache is a LRU cache with TTL. This number specifies the number of
     * index pages, for example, IVF partitions, to be cached in the host memory. Roughly, for an
     * IVF_PQ partition with n rows, the size of each index page equals the combination of the pq
     * code (nd.array([n,pq], dtype=uint8)) and the row ids (nd.array([n], dtype=uint64)).
     * Approximately, n = Total Rows / number of IVF partitions. pq = number of PQ sub-vectors.
     * Default is 256.
     *
     * @param indexCacheSize the index cache size
     * @return this builder
     */
    @Deprecated
    public Builder setIndexCacheSize(int indexCacheSize) {
      long assumedEntrySize = 20 * 1024 * 1024; // 20MB per entry
      this.indexCacheSizeBytes = indexCacheSize * assumedEntrySize;
      return this;
    }

    /**
     * Size of the metadata cache in bytes. This cache stores metadata in memory for faster open
     * table and scans. If it is zero, metadata cache is disabled. Default is 1 GiB.
     *
     * @param metadataCacheSizeBytes the metadata cache size in bytes
     * @return this builder
     */
    public Builder setMetadataCacheSizeBytes(long metadataCacheSizeBytes) {
      this.metadataCacheSizeBytes = metadataCacheSizeBytes;
      return this;
    }

    /**
     * Metadata cache size for the fragment metadata. If it is zero, metadata cache is disabled.
     * This method is deprecated. Use {@link #setMetadataCacheSizeBytes(long)} instead.
     *
     * @param metadataCacheSize the metadata cache size (entry count)
     * @return this builder
     * @deprecated Use {@link #setMetadataCacheSizeBytes(long)} instead
     */
    @Deprecated
    public Builder setMetadataCacheSize(int metadataCacheSize) {
      long assumedEntrySize = 4 * 1024 * 1024; // 4MB per entry
      this.metadataCacheSizeBytes = metadataCacheSize * assumedEntrySize;
      return this;
    }

    /**
     * Set storage options. Extra options that make sense for a particular storage connection. This
     * is used to store connection parameters like credentials, endpoint, etc.
     *
     * @param storageOptions the storage options
     * @return this builder
     */
    public Builder setStorageOptions(Map<String, String> storageOptions) {
      this.storageOptions = storageOptions;
      return this;
    }

    public ReadOptions build() {
      return new ReadOptions(this);
    }
  }
}<|MERGE_RESOLUTION|>--- conflicted
+++ resolved
@@ -1,7 +1,7 @@
 /*
  * Licensed under the Apache License, Version 2.0 (the "License");
  * you may not use this file except in compliance with the License.
- * You may obtain a copy of the License a
+ * You may obtain a copy of the License at
  *
  *     http://www.apache.org/licenses/LICENSE-2.0
  *
@@ -71,19 +71,14 @@
 
     private Optional<Integer> version = Optional.empty();
     private Optional<Integer> blockSize = Optional.empty();
-<<<<<<< HEAD
     private int indexCacheSize = 256;
-    private int metadataCacheSizeBytes = 1024 * 1024 * 1024; // Default to 1 GiB like Rus
-=======
-    private long indexCacheSizeBytes = 6 * 1024 * 1024 * 1024; // Default to 6 GiB like Rust
-    private long metadataCacheSizeBytes = 1024 * 1024 * 1024; // Default to 1 GiB like Rust
->>>>>>> 128e9e47
+    private int metadataCacheSizeBytes = 1024 * 1024 * 1024; // Default to 1 GiB like Rust
     private Map<String, String> storageOptions = new HashMap<>();
 
     /**
      * Set the version of the dataset to read. If not set, read from latest version.
      *
-     * @param version the version of the datase
+     * @param version the version of the dataset
      * @return this builder
      */
     public Builder setVersion(int version) {
