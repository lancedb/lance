/*
 * Licensed under the Apache License, Version 2.0 (the "License");
 * you may not use this file except in compliance with the License.
 * You may obtain a copy of the License at
 *
 *     http://www.apache.org/licenses/LICENSE-2.0
 *
 * Unless required by applicable law or agreed to in writing, software
 * distributed under the License is distributed on an "AS IS" BASIS,
 * WITHOUT WARRANTIES OR CONDITIONS OF ANY KIND, either express or implied.
 * See the License for the specific language governing permissions and
 * limitations under the License.
 */
package com.lancedb.lance;

import com.lancedb.lance.operation.Operation;

import org.apache.arrow.util.Preconditions;

import java.util.HashMap;
import java.util.Map;
import java.util.UUID;

/**
 * Align with the Transaction struct in rust. The transaction won't commit the status to original
 * dataset. It will return a new dataset after committed.
 */
public class Transaction {

  private final long readVersion;
  private final String uuid;
  private final Map<String, String> writeParams;
<<<<<<< HEAD
=======
  private final Map<String, String> transactionProperties;
  // Mainly for JNI usage
>>>>>>> ba60a929
  private final Dataset dataset;
  private final Operation operation;
  private final Operation blobOp;

  private Transaction(
      Dataset dataset,
      long readVersion,
      String uuid,
      Operation operation,
      Operation blobOp,
      Map<String, String> writeParams,
      Map<String, String> transactionProperties) {
    this.dataset = dataset;
    this.readVersion = readVersion;
    this.uuid = uuid;
    this.operation = operation;
    this.blobOp = blobOp;
    this.writeParams = writeParams != null ? writeParams : new HashMap<>();
    this.transactionProperties =
        transactionProperties != null ? transactionProperties : new HashMap<>();
  }

  public long readVersion() {
    return readVersion;
  }

  public String uuid() {
    return uuid;
  }

  public Operation operation() {
    return operation;
  }

  public Operation blobsOperation() {
    return blobOp;
  }

  public Map<String, String> writeParams() {
    return writeParams;
  }

  public Map<String, String> transactionProperties() {
    return transactionProperties;
  }

  public Dataset commit() {
    if (dataset == null) {
      throw new UnsupportedOperationException("Transaction doesn't support create new dataset yet");
    }
    return dataset.commitTransaction(this);
  }

  public void release() {
    operation.release();
    if (blobOp != null) {
      blobOp.release();
    }
  }

  public static class Builder {
    private final String uuid;
    private final Dataset dataset;
    private long readVersion;
    private Operation operation;
    private Operation blobOp;
    private Map<String, String> writeParams;
    private Map<String, String> transactionProperties;

    public Builder(Dataset dataset) {
      this.dataset = dataset;
      this.uuid = UUID.randomUUID().toString();
    }

    public Builder readVersion(long readVersion) {
      this.readVersion = readVersion;
      return this;
    }

    public Builder transactionProperties(Map<String, String> properties) {
      this.transactionProperties = properties;
      return this;
    }

    public Builder writeParams(Map<String, String> writeParams) {
      this.writeParams = writeParams;
      return this;
    }

    public Builder operation(Operation operation) {
      validateState();
      this.operation = operation;
      return this;
    }

    private void validateState() {
      if (operation != null) {
        throw new IllegalStateException(
            String.format("Operation %s has been set", operation.name()));
      }
    }

    public Transaction build() {
      Preconditions.checkState(operation != null, "TransactionBuilder has no operations");
      return new Transaction(
          dataset, readVersion, uuid, operation, blobOp, writeParams, transactionProperties);
    }
  }
}<|MERGE_RESOLUTION|>--- conflicted
+++ resolved
@@ -30,11 +30,8 @@
   private final long readVersion;
   private final String uuid;
   private final Map<String, String> writeParams;
-<<<<<<< HEAD
-=======
   private final Map<String, String> transactionProperties;
   // Mainly for JNI usage
->>>>>>> ba60a929
   private final Dataset dataset;
   private final Operation operation;
   private final Operation blobOp;
