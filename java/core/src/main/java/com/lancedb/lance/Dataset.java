--- conflicted
+++ resolved
@@ -74,7 +74,7 @@
    * @param path dataset uri
    * @param schema dataset schema
    * @param params write params
-   * @return Datase
+   * @return Dataset
    */
   public static Dataset create(
       BufferAllocator allocator, String path, Schema schema, WriteParams params) {
@@ -105,7 +105,7 @@
    * @param stream arrow stream
    * @param path dataset uri
    * @param params write parameters
-   * @return Datase
+   * @return Dataset
    */
   public static Dataset create(
       BufferAllocator allocator, ArrowArrayStream stream, String path, WriteParams params) {
@@ -148,7 +148,7 @@
    * Open a dataset from the specified path.
    *
    * @param path file path
-   * @return Datase
+   * @return Dataset
    */
   public static Dataset open(String path) {
     return open(new RootAllocator(Long.MAX_VALUE), true, path, new ReadOptions.Builder().build());
@@ -159,7 +159,7 @@
    *
    * @param path file path
    * @param options the open options
-   * @return Datase
+   * @return Dataset
    */
   public static Dataset open(String path, ReadOptions options) {
     return open(new RootAllocator(Long.MAX_VALUE), true, path, options);
@@ -170,7 +170,7 @@
    *
    * @param path file path
    * @param allocator Arrow buffer allocator
-   * @return Datase
+   * @return Dataset
    */
   public static Dataset open(String path, BufferAllocator allocator) {
     return open(allocator, path, new ReadOptions.Builder().build());
@@ -182,7 +182,7 @@
    * @param allocator Arrow buffer allocator
    * @param path file path
    * @param options the open options
-   * @return Datase
+   * @return Dataset
    */
   public static Dataset open(BufferAllocator allocator, String path, ReadOptions options) {
     return open(allocator, false, path, options);
@@ -193,7 +193,7 @@
    *
    * @param path file path
    * @param options the open options
-   * @return Datase
+   * @return Dataset
    */
   private static Dataset open(
       BufferAllocator allocator, boolean selfManagedAllocator, String path, ReadOptions options) {
@@ -205,7 +205,7 @@
             path,
             options.getVersion(),
             options.getBlockSize(),
-            options.getIndexCacheSizeBytes(),
+            options.getIndexCacheSize(),
             options.getMetadataCacheSizeBytes(),
             options.getStorageOptions());
     dataset.allocator = allocator;
@@ -451,7 +451,7 @@
   /**
    * Gets the URI of the dataset.
    *
-   * @return the URI of the datase
+   * @return the URI of the dataset
    */
   public String uri() {
     try (LockManager.ReadLock readLock = lockManager.acquireReadLock()) {
@@ -463,9 +463,9 @@
   private native String nativeUri();
 
   /**
-   * Get the currently checked out version id of the datase
-   *
-   * @return the version id of the datase
+   * Get the currently checked out version id of the dataset
+   *
+   * @return the version id of the dataset
    */
   public long version() {
     return getVersion().getId();
@@ -474,7 +474,7 @@
   /**
    * Gets the currently checked out version of the dataset.
    *
-   * @return the version of the datase
+   * @return the version of the dataset
    */
   public Version getVersion() {
     try (LockManager.ReadLock readLock = lockManager.acquireReadLock()) {
@@ -488,7 +488,7 @@
   /**
    * Get the version history of the dataset.
    *
-   * @return the version history of the datase
+   * @return the version history of the dataset
    */
   public List<Version> listVersions() {
     try (LockManager.ReadLock readLock = lockManager.acquireReadLock()) {
@@ -521,10 +521,10 @@
 
   /**
    * Checks out a specific version of the dataset. If the version is already checked out, it returns
-   * a new Java Dataset object pointing to the same underlying Rust Dataset objec
-   *
-   * @param version the version to check ou
-   * @return a new Dataset instance with the specified version checked ou
+   * a new Java Dataset object pointing to the same underlying Rust Dataset object
+   *
+   * @param version the version to check out
+   * @return a new Dataset instance with the specified version checked out
    */
   public Dataset checkoutVersion(long version) {
     Preconditions.checkArgument(version > 0, "version number must be greater than 0");
@@ -537,11 +537,11 @@
   private native Dataset nativeCheckoutVersion(long version);
 
   /**
-   * Checks out a specific tag of the dataset. If the underlying version is already checked out, i
-   * returns a new Java Dataset object pointing to the same underlying Rust Dataset objec
-   *
-   * @param tag the tag to check ou
-   * @return a new Dataset instance with the specified tag checked ou
+   * Checks out a specific tag of the dataset. If the underlying version is already checked out, it
+   * returns a new Java Dataset object pointing to the same underlying Rust Dataset object
+   *
+   * @param tag the tag to check out
+   * @return a new Dataset instance with the specified tag checked out
    */
   public Dataset checkoutTag(String tag) {
     Preconditions.checkArgument(tag != null, "Tag can not be null");
@@ -626,7 +626,7 @@
   /**
    * Calculate the size of the dataset.
    *
-   * @return the size of the datase
+   * @return the size of the dataset
    */
   public long calculateDataSize() {
     try (LockManager.ReadLock readLock = lockManager.acquireReadLock()) {
@@ -638,7 +638,7 @@
   /**
    * Calculate the statistics of the dataset.
    *
-   * @return the statistics of the datase
+   * @return the statistics of the dataset
    */
   private native DataStatistics nativeGetDataStatistics();
 
@@ -663,7 +663,7 @@
   private native List<FragmentMetadata> getFragmentsNative();
 
   /**
-   * Gets the arrow schema of the dataset.
+   * Gets the schema of the dataset.
    *
    * @return the arrow schema
    */
@@ -910,7 +910,19 @@
   }
 
   /**
-<<<<<<< HEAD
+   * Execute SQL query on the dataset. The underlying SQL engine is DataFusion. Please refer to the
+   * DataFusion documentation for supported SQL syntax.
+   *
+   * @param sql SELECT statement to execute. The default FROM table name is `dataset`, for example:
+   *     SELECT * FROM `dataset` LIMIT 10. If FROM table name is a custom value, the {@link
+   *     SqlQuery#tableName(String)} should be invoked to set the custom table name.
+   * @return a SqlQuery instance.
+   */
+  public SqlQuery sql(String sql) {
+    return new SqlQuery(this, sql);
+  }
+
+  /**
    * 创建 merge insert 操作构建器
    *
    * @param onColumns 用于匹配的列名列表
@@ -969,18 +981,6 @@
 
   BufferAllocator getAllocator() {
     return allocator;
-=======
-   * Execute SQL query on the dataset. The underlying SQL engine is DataFusion. Please refer to the
-   * DataFusion documentation for supported SQL syntax.
-   *
-   * @param sql SELECT statement to execute. The default FROM table name is `dataset`, for example:
-   *     SELECT * FROM `dataset` LIMIT 10. If FROM table name is a custom value, the {@link
-   *     SqlQuery#tableName(String)} should be invoked to set the custom table name.
-   * @return a SqlQuery instance.
-   */
-  public SqlQuery sql(String sql) {
-    return new SqlQuery(this, sql);
->>>>>>> 128e9e47
   }
 
   private native void nativeCreateTag(String tag, long version);
