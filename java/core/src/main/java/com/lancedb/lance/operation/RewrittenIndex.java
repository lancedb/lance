/*
 * Licensed under the Apache License, Version 2.0 (the "License");
 * you may not use this file except in compliance with the License.
 * You may obtain a copy of the License at
 *
 *     http://www.apache.org/licenses/LICENSE-2.0
 *
 * Unless required by applicable law or agreed to in writing, software
 * distributed under the License is distributed on an "AS IS" BASIS,
 * WITHOUT WARRANTIES OR CONDITIONS OF ANY KIND, either express or implied.
 * See the License for the specific language governing permissions and
 * limitations under the License.
 */
package com.lancedb.lance.operation;

import com.lancedb.lance.util.ToStringHelper;

import java.util.Arrays;
import java.util.Objects;
import java.util.UUID;

/**
 * A rewritten index mapping from old index UUID to new index UUID. This class corresponds to the
 * Rust RewrittenIndex struct in lance/rust/lance/src/dataset/transaction.rs.
 */
public class RewrittenIndex {
  private final UUID oldId;
  private final UUID newId;
  private final String newIndexDetailsTypeUrl;
  private final byte[] newIndexDetailsValue;
  private final int newIndexVersion;

  private RewrittenIndex(
      UUID oldId,
      UUID newId,
      String newIndexDetailsTypeUrl,
      byte[] newIndexDetailsValue,
      int newIndexVersion) {
    if (oldId == null
        || newId == null
        || newIndexDetailsTypeUrl == null
        || newIndexDetailsValue == null
        || newIndexVersion < 0) {
      throw new IllegalArgumentException(
          "oldId, newId, newIndexDetailsTypeUrl, and newIndexDetailsValue cannot be null");
    }
    this.oldId = oldId;
    this.newId = newId;
    this.newIndexDetailsTypeUrl = newIndexDetailsTypeUrl;
    this.newIndexDetailsValue = newIndexDetailsValue;
    this.newIndexVersion = newIndexVersion;
  }

  public UUID getOldId() {
    return oldId;
  }

  public UUID getNewId() {
    return newId;
  }

  public String getNewIndexDetailsTypeUrl() {
    return newIndexDetailsTypeUrl;
  }

  public byte[] getNewIndexDetailsValue() {
    return newIndexDetailsValue;
  }

  public int getNewIndexVersion() {
    return newIndexVersion;
  }

  @Override
  public boolean equals(Object o) {
    if (this == o) {
      return true;
    }
    if (o == null || getClass() != o.getClass()) {
      return false;
    }
    RewrittenIndex that = (RewrittenIndex) o;
    return Objects.equals(oldId, that.oldId)
        && Objects.equals(newId, that.newId)
        && Objects.equals(newIndexDetailsTypeUrl, that.newIndexDetailsTypeUrl)
        && Arrays.equals(newIndexDetailsValue, that.newIndexDetailsValue)
        && newIndexVersion == that.newIndexVersion;
  }

  @Override
  public int hashCode() {
    return Objects.hash(
        oldId,
        newId,
        newIndexDetailsTypeUrl,
        Arrays.hashCode(newIndexDetailsValue),
        newIndexVersion);
  }

  @Override
  public String toString() {
<<<<<<< HEAD
    return ToStringHelper.of(this).add("oldId", oldId).add("newId", newId).toString();
=======
    return new ToStringBuilder(this)
        .append("oldId", oldId)
        .append("newId", newId)
        .append("newIndexDetailsTypeUrl", newIndexDetailsTypeUrl)
        .append("newIndexDetailsValue", newIndexDetailsValue)
        .append("newIndexVersion", newIndexVersion)
        .toString();
>>>>>>> a40c17a0
  }

  public static Builder builder() {
    return new Builder();
  }

  public static class Builder {
    private UUID oldId;
    private UUID newId;
    private String newIndexDetailsTypeUrl;
    private byte[] newIndexDetailsValue;
    private int newIndexVersion;

    private Builder() {}

    public Builder oldId(UUID oldId) {
      this.oldId = oldId;
      return this;
    }

    public Builder newId(UUID newId) {
      this.newId = newId;
      return this;
    }

    public Builder newIndexDetailsTypeUrl(String newIndexDetailsTypeUrl) {
      this.newIndexDetailsTypeUrl = newIndexDetailsTypeUrl;
      return this;
    }

    public Builder newIndexDetailsValue(byte[] newIndexDetailsValue) {
      this.newIndexDetailsValue = newIndexDetailsValue;
      return this;
    }

    public Builder newIndexVersion(int newIndexVersion) {
      this.newIndexVersion = newIndexVersion;
      return this;
    }

    public RewrittenIndex build() {
      return new RewrittenIndex(
          oldId, newId, newIndexDetailsTypeUrl, newIndexDetailsValue, newIndexVersion);
    }
  }
}<|MERGE_RESOLUTION|>--- conflicted
+++ resolved
@@ -99,17 +99,13 @@
 
   @Override
   public String toString() {
-<<<<<<< HEAD
-    return ToStringHelper.of(this).add("oldId", oldId).add("newId", newId).toString();
-=======
-    return new ToStringBuilder(this)
-        .append("oldId", oldId)
-        .append("newId", newId)
-        .append("newIndexDetailsTypeUrl", newIndexDetailsTypeUrl)
-        .append("newIndexDetailsValue", newIndexDetailsValue)
-        .append("newIndexVersion", newIndexVersion)
+    return ToStringHelper.of(this)
+        .add("oldId", oldId)
+        .add("newId", newId)
+        .add("newIndexDetailsTypeUrl", newIndexDetailsTypeUrl)
+        .add("newIndexDetailsValue", newIndexDetailsValue)
+        .add("newIndexVersion", newIndexVersion)
         .toString();
->>>>>>> a40c17a0
   }
 
   public static Builder builder() {
