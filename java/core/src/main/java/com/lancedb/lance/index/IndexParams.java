/*
 * Licensed under the Apache License, Version 2.0 (the "License"); you may not use this file except
 * in compliance with the License. You may obtain a copy of the License at
 *
 * http://www.apache.org/licenses/LICENSE-2.0
 *
 * Unless required by applicable law or agreed to in writing, software distributed under the License
 * is distributed on an "AS IS" BASIS, WITHOUT WARRANTIES OR CONDITIONS OF ANY KIND, either express
 * or implied. See the License for the specific language governing permissions and limitations under
 * the License.
 */

package com.lancedb.lance.index;

import com.lancedb.lance.index.vector.VectorIndexParams;
import org.apache.commons.lang3.builder.ToStringBuilder;
import java.util.Optional;

/**
 * Parameters for creating an index.
 */
public class IndexParams {
  private final DistanceType distanceType;
  private final Optional<VectorIndexParams> vectorIndexParams;
  private final Optional<ScalarIndexParams> scalarIndexParams;
  private final Optional<InvertedIndexParams> invertedIndexParams;

  private IndexParams(Builder builder) {
    this.distanceType = builder.distanceType;
    this.vectorIndexParams = builder.vectorIndexParams;
    this.scalarIndexParams = builder.scalarIndexParams;
    this.invertedIndexParams = builder.invertedIndexParams;
  }

  public static class Builder {
    private DistanceType distanceType = DistanceType.L2;
    private Optional<VectorIndexParams> vectorIndexParams = Optional.empty();
    private Optional<ScalarIndexParams> scalarIndexParams = Optional.empty();
    private Optional<InvertedIndexParams> invertedIndexParams = Optional.empty();

    public Builder() {}

    /**
<<<<<<< HEAD
     * Set the distance type for calculating the distance between vectors. Default to L2.
=======
     * Set the distance type for calculating the distance between vectors.
     * Default to L2.
     *
     * @param distanceType distance type
     * @return this builder
>>>>>>> 67c984f1
     */
    public Builder setDistanceType(DistanceType distanceType) {
      this.distanceType = distanceType;
      return this;
    }

    /**
     * Vector index parameters for creating a vector index.
     * @param vectorIndexParams vector index parameters
     * @return this builder
     */
    public Builder setVectorIndexParams(VectorIndexParams vectorIndexParams) {
      this.vectorIndexParams = Optional.of(vectorIndexParams);
      return this;
    }

    /**
     * @param scalarIndexParams parameters for creating a scalar index.
     * @return Builder
     */
    public Builder setScalarIndexParams(ScalarIndexParams scalarIndexParams) {
      this.scalarIndexParams = Optional.of(scalarIndexParams);
      return this;
    }

    /**
     * @param invertedIndexParams parameters for creating an inverted index.
     * @return Builder
     */
    public Builder setInvertedIndexParams(InvertedIndexParams invertedIndexParams) {
      this.invertedIndexParams = Optional.of(invertedIndexParams);
      return this;
    }

    public IndexParams build() {
      return new IndexParams(this);
    }
  }

  public String getDistanceType() {
    return distanceType.toString();
  }

  public Optional<VectorIndexParams> getVectorIndexParams() {
    return vectorIndexParams;
  }

  public Optional<ScalarIndexParams> getScalarIndexParams() {
    return scalarIndexParams;
  }

  public Optional<InvertedIndexParams> getInvertedIndexParams() {
    return invertedIndexParams;
  }

  @Override
  public String toString() {
    return new ToStringBuilder(this).append("distanceType", distanceType)
        .append("vectorIndexParams", vectorIndexParams.orElse(null))
        .append("scalarIndexParams", scalarIndexParams.orElse(null))
        .append("invertedIndexParams", invertedIndexParams.orElse(null)).toString();
  }
}<|MERGE_RESOLUTION|>--- conflicted
+++ resolved
@@ -41,15 +41,10 @@
     public Builder() {}
 
     /**
-<<<<<<< HEAD
      * Set the distance type for calculating the distance between vectors. Default to L2.
-=======
-     * Set the distance type for calculating the distance between vectors.
-     * Default to L2.
      *
      * @param distanceType distance type
      * @return this builder
->>>>>>> 67c984f1
      */
     public Builder setDistanceType(DistanceType distanceType) {
       this.distanceType = distanceType;
@@ -58,6 +53,7 @@
 
     /**
      * Vector index parameters for creating a vector index.
+     * 
      * @param vectorIndexParams vector index parameters
      * @return this builder
      */
