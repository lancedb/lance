--- conflicted
+++ resolved
@@ -63,15 +63,9 @@
       Transaction txn =
           dataset
               .newTransactionBuilder()
-<<<<<<< HEAD
               .operation(Project.builder().schema(new Schema(fieldList)).build())
-=======
-              .project(new Schema(fieldList))
-              .transactionProperties(Collections.singletonMap("op", "project"))
->>>>>>> ba60a929
               .build();
       assertEquals(1, txn.readVersion());
-      assertEquals(1, dataset.version());
       assertEquals(1, dataset.version());
       try (Dataset committedDataset = txn.commit()) {
         assertEquals(1, txn.readVersion());
