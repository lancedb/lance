// Copyright 2024 Lance Developers.
//
// Licensed under the Apache License, Version 2.0 (the "License");
// you may not use this file except in compliance with the License.
// You may obtain a copy of the License at
//
//     http://www.apache.org/licenses/LICENSE-2.0
//
// Unless required by applicable law or agreed to in writing, software
// distributed under the License is distributed on an "AS IS" BASIS,
// WITHOUT WARRANTIES OR CONDITIONS OF ANY KIND, either express or implied.
// See the License for the specific language governing permissions and
// limitations under the License.

use std::sync::Arc;

use arrow::array::Float32Array;
use jni::objects::{JMap, JObject, JString};
use jni::JNIEnv;
use lance::dataset::{WriteMode, WriteParams};
use lance::index::vector::{IndexFileVersion, StageParams, VectorIndexParams};
use lance::io::ObjectStoreParams;
use lance_encoding::version::LanceFileVersion;
use lance_index::vector::hnsw::builder::HnswBuildParams;
use lance_index::vector::ivf::IvfBuildParams;
use lance_index::vector::pq::PQBuildParams;
use lance_index::vector::sq::builder::SQBuildParams;
use lance_index::IndexParams;
use lance_linalg::distance::DistanceType;

use crate::error::{Error, Result};
use crate::ffi::JNIEnvExt;

use lance_index::vector::Query;
use std::collections::HashMap;

pub fn extract_storage_options(
    env: &mut JNIEnv,
    storage_options_obj: &JObject,
) -> Result<HashMap<String, String>> {
    let jmap = JMap::from_env(env, storage_options_obj)?;
    let storage_options: HashMap<String, String> = env.with_local_frame(16, |env| {
        let mut map = HashMap::new();
        let mut iter = jmap.iter(env)?;
        while let Some((key, value)) = iter.next(env)? {
            let key_jstring = JString::from(key);
            let value_jstring = JString::from(value);
            let key_string: String = env.get_string(&key_jstring)?.into();
            let value_string: String = env.get_string(&value_jstring)?.into();
            map.insert(key_string, value_string);
        }
        Ok::<_, Error>(map)
    })?;
    Ok(storage_options)
}

pub fn extract_write_params(
    env: &mut JNIEnv,
    max_rows_per_file: &JObject,
    max_rows_per_group: &JObject,
    max_bytes_per_file: &JObject,
    mode: &JObject,
    storage_options_obj: &JObject,
) -> Result<WriteParams> {
    let mut write_params = WriteParams::default();

    if let Some(max_rows_per_file_val) = env.get_int_opt(max_rows_per_file)? {
        write_params.max_rows_per_file = max_rows_per_file_val as usize;
    }
    if let Some(max_rows_per_group_val) = env.get_int_opt(max_rows_per_group)? {
        write_params.max_rows_per_group = max_rows_per_group_val as usize;
    }
    if let Some(max_bytes_per_file_val) = env.get_long_opt(max_bytes_per_file)? {
        write_params.max_bytes_per_file = max_bytes_per_file_val as usize;
    }
    if let Some(mode_val) = env.get_string_opt(mode)? {
        write_params.mode = WriteMode::try_from(mode_val.as_str())?;
    }
<<<<<<< HEAD
    // Java code always sets the data storage version to Legacy for now
    write_params.data_storage_version = Some(LanceFileVersion::Legacy);
    let storage_options: HashMap<String, String> =
        extract_storage_options(env, storage_options_obj)?;
=======
    // Java code always sets the data storage version to stable for now
    write_params.data_storage_version = Some(LanceFileVersion::Stable);
    let jmap = JMap::from_env(env, storage_options_obj)?;
    let storage_options: HashMap<String, String> = env.with_local_frame(16, |env| {
        let mut map = HashMap::new();
        let mut iter = jmap.iter(env)?;
        while let Some((key, value)) = iter.next(env)? {
            let key_jstring = JString::from(key);
            let value_jstring = JString::from(value);
            let key_string: String = env.get_string(&key_jstring)?.into();
            let value_string: String = env.get_string(&value_jstring)?.into();
            map.insert(key_string, value_string);
        }
        Ok::<_, Error>(map)
    })?;
>>>>>>> dc8f0f66

    write_params.store_params = Some(ObjectStoreParams {
        storage_options: Some(storage_options),
        ..Default::default()
    });
    Ok(write_params)
}

// Convert from Java Optional<Query> to Rust Option<Query>
pub fn get_query(env: &mut JNIEnv, query_obj: JObject) -> Result<Option<Query>> {
    let query = env.get_optional(&query_obj, |env, obj| {
        let java_obj_gen = env.call_method(obj, "get", "()Ljava/lang/Object;", &[])?;
        let java_obj = java_obj_gen.l()?;

        let column = env.get_string_from_method(&java_obj, "getColumn")?;
        let key_array = env.get_vec_f32_from_method(&java_obj, "getKey")?;
        let key = Arc::new(Float32Array::from(key_array));

        let k = env.get_int_as_usize_from_method(&java_obj, "getK")?;
        let nprobes = env.get_int_as_usize_from_method(&java_obj, "getNprobes")?;

        let ef = env.get_optional_usize_from_method(&java_obj, "getEf")?;

        let refine_factor = env.get_optional_u32_from_method(&java_obj, "getRefineFactor")?;

        let distance_type_jstr: JString = env
            .call_method(&java_obj, "getDistanceType", "()Ljava/lang/String;", &[])?
            .l()?
            .into();
        let distance_type_str: String = env.get_string(&distance_type_jstr)?.into();
        let distance_type = DistanceType::try_from(distance_type_str.as_str())?;

        let use_index = env.get_boolean_from_method(&java_obj, "isUseIndex")?;

        Ok(Query {
            column,
            key,
            k,
            nprobes,
            ef,
            refine_factor,
            metric_type: distance_type,
            use_index,
        })
    })?;

    Ok(query)
}

pub fn get_index_params(
    env: &mut JNIEnv,
    index_params_obj: JObject,
) -> Result<Box<dyn IndexParams>> {
    let distance_type_obj: JString = env
        .call_method(
            &index_params_obj,
            "getDistanceType",
            "()Ljava/lang/String;",
            &[],
        )?
        .l()?
        .into();
    let distance_type_str: String = env.get_string(&distance_type_obj)?.into();
    let distance_type = DistanceType::try_from(distance_type_str.as_str())?;

    let vector_index_params_option_object = env
        .call_method(
            index_params_obj,
            "getVectorIndexParams",
            "()Ljava/util/Optional;",
            &[],
        )?
        .l()?;

    let vector_index_params_option = if env
        .call_method(&vector_index_params_option_object, "isPresent", "()Z", &[])?
        .z()?
    {
        let vector_index_params_obj = env
            .call_method(
                &vector_index_params_option_object,
                "get",
                "()Ljava/lang/Object;",
                &[],
            )?
            .l()?;

        let ivf_params_obj = env
            .call_method(
                &vector_index_params_obj,
                "getIvfParams",
                "()Lcom/lancedb/lance/index/vector/IvfBuildParams;",
                &[],
            )?
            .l()?;

        let mut stages = Vec::new();

        // Parse IvfBuildParams
        let num_partitions =
            env.get_int_as_usize_from_method(&ivf_params_obj, "getNumPartitions")?;
        let max_iters = env.get_int_as_usize_from_method(&ivf_params_obj, "getMaxIters")?;
        let sample_rate = env.get_int_as_usize_from_method(&ivf_params_obj, "getSampleRate")?;
        let shuffle_partition_batches =
            env.get_int_as_usize_from_method(&ivf_params_obj, "getShufflePartitionBatches")?;
        let shuffle_partition_concurrency =
            env.get_int_as_usize_from_method(&ivf_params_obj, "getShufflePartitionConcurrency")?;
        let use_residual = env.get_boolean_from_method(&ivf_params_obj, "useResidual")?;

        let ivf_params = IvfBuildParams {
            num_partitions,
            max_iters,
            sample_rate,
            shuffle_partition_batches,
            shuffle_partition_concurrency,
            use_residual,
            ..Default::default()
        };
        stages.push(StageParams::Ivf(ivf_params));

        // Parse HnswBuildParams
        let hnsw_params = env.get_optional_from_method(
            &vector_index_params_obj,
            "getHnswParams",
            |env, hnsw_obj| {
                let max_level = env.call_method(&hnsw_obj, "getMaxLevel", "()S", &[])?.s()? as u16;
                let m = env.get_int_as_usize_from_method(&hnsw_obj, "getM")?;
                let ef_construction =
                    env.get_int_as_usize_from_method(&hnsw_obj, "getEfConstruction")?;
                let prefetch_distance =
                    env.get_optional_usize_from_method(&hnsw_obj, "getPrefetchDistance")?;

                Ok(HnswBuildParams {
                    max_level,
                    m,
                    ef_construction,
                    prefetch_distance,
                })
            },
        )?;

        if let Some(hnsw_params) = hnsw_params {
            stages.push(StageParams::Hnsw(hnsw_params));
        }

        // Parse PQBuildParams
        let pq_params = env.get_optional_from_method(
            &vector_index_params_obj,
            "getPqParams",
            |env, pq_obj| {
                let num_sub_vectors =
                    env.get_int_as_usize_from_method(&pq_obj, "getNumSubVectors")?;
                let num_bits = env.get_int_as_usize_from_method(&pq_obj, "getNumBits")?;
                let max_iters = env.get_int_as_usize_from_method(&pq_obj, "getMaxIters")?;
                let kmeans_redos = env.get_int_as_usize_from_method(&pq_obj, "getKmeansRedos")?;
                let sample_rate = env.get_int_as_usize_from_method(&pq_obj, "getSampleRate")?;

                Ok(PQBuildParams {
                    num_sub_vectors,
                    num_bits,
                    max_iters,
                    kmeans_redos,
                    sample_rate,
                    ..Default::default()
                })
            },
        )?;

        if let Some(pq_params) = pq_params {
            stages.push(StageParams::PQ(pq_params));
        }

        // Parse SQBuildParams
        let sq_params = env.get_optional_from_method(
            &vector_index_params_obj,
            "getSqParams",
            |env, sq_obj| {
                let num_bits = env.call_method(&sq_obj, "getNumBits", "()S", &[])?.s()? as u16;
                let sample_rate = env.get_int_as_usize_from_method(&sq_obj, "getSampleRate")?;

                Ok(SQBuildParams {
                    num_bits,
                    sample_rate,
                })
            },
        )?;

        if let Some(sq_params) = sq_params {
            stages.push(StageParams::SQ(sq_params));
        }

        Some(VectorIndexParams {
            metric_type: distance_type,
            stages,
            version: IndexFileVersion::V3,
        })
    } else {
        None
    };

    match vector_index_params_option {
        Some(params) => Ok(Box::new(params) as Box<dyn IndexParams>),
        None => Err(Error::input_error(
            "VectorIndexParams not present".to_string(),
        )),
    }
}<|MERGE_RESOLUTION|>--- conflicted
+++ resolved
@@ -76,28 +76,10 @@
     if let Some(mode_val) = env.get_string_opt(mode)? {
         write_params.mode = WriteMode::try_from(mode_val.as_str())?;
     }
-<<<<<<< HEAD
-    // Java code always sets the data storage version to Legacy for now
-    write_params.data_storage_version = Some(LanceFileVersion::Legacy);
+    // Java code always sets the data storage version to stable for now
+    write_params.data_storage_version = Some(LanceFileVersion::Stable);
     let storage_options: HashMap<String, String> =
         extract_storage_options(env, storage_options_obj)?;
-=======
-    // Java code always sets the data storage version to stable for now
-    write_params.data_storage_version = Some(LanceFileVersion::Stable);
-    let jmap = JMap::from_env(env, storage_options_obj)?;
-    let storage_options: HashMap<String, String> = env.with_local_frame(16, |env| {
-        let mut map = HashMap::new();
-        let mut iter = jmap.iter(env)?;
-        while let Some((key, value)) = iter.next(env)? {
-            let key_jstring = JString::from(key);
-            let value_jstring = JString::from(value);
-            let key_string: String = env.get_string(&key_jstring)?.into();
-            let value_string: String = env.get_string(&value_jstring)?.into();
-            map.insert(key_string, value_string);
-        }
-        Ok::<_, Error>(map)
-    })?;
->>>>>>> dc8f0f66
 
     write_params.store_params = Some(ObjectStoreParams {
         storage_options: Some(storage_options),
