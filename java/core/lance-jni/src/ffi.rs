--- conflicted
+++ resolved
@@ -29,23 +29,15 @@
 
     /// Get strings from Java String[] object.
     /// Note that get Option<Vec<String>> from Java Optional<String[]> just doesn't work.
-<<<<<<< HEAD
+    #[allow(dead_code)]
     fn get_strings_array(&mut self, obj: jobjectArray) -> JavaResult<Vec<String>>;
-=======
-    #[allow(dead_code)]
-    fn get_strings_array(&mut self, obj: jobjectArray) -> Result<Vec<String>>;
->>>>>>> d05a1d6f
 
     /// Get Option<String> from Java Optional<String>.
     fn get_string_opt(&mut self, obj: &JObject) -> JavaResult<Option<String>>;
 
     /// Get Option<Vec<String>> from Java Optional<List<String>>.
-<<<<<<< HEAD
+    #[allow(dead_code)]
     fn get_strings_opt(&mut self, obj: &JObject) -> JavaResult<Option<Vec<String>>>;
-=======
-    #[allow(dead_code)]
-    fn get_strings_opt(&mut self, obj: &JObject) -> Result<Option<Vec<String>>>;
->>>>>>> d05a1d6f
 
     /// Get Option<i32> from Java Optional<Integer>.
     fn get_int_opt(&mut self, obj: &JObject) -> JavaResult<Option<i32>>;
