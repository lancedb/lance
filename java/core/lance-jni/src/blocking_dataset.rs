--- conflicted
+++ resolved
@@ -241,7 +241,6 @@
         Ok(())
     }
 
-<<<<<<< HEAD
     pub fn merge_insert(
         &mut self,
         source_dataset_uri: &str,
@@ -259,7 +258,9 @@
             batch_size,
             timeout,
         ))?;
-=======
+        Ok(())
+    }
+
     pub fn commit_transaction(
         &mut self,
         transaction: Transaction,
@@ -286,7 +287,6 @@
         metadata_map: HashMap<u32, HashMap<String, String>>,
     ) -> Result<()> {
         RT.block_on(self.inner.replace_field_metadata(metadata_map))?;
->>>>>>> 128e9e47
         Ok(())
     }
 
@@ -1649,7 +1649,6 @@
     java_dataset: JObject,
     jtag_name: JString,
 ) -> Result<u64> {
-<<<<<<< HEAD
     let dataset = get_dataset_from_java_object(env, java_dataset)?;
     let tag_name = env.get_string(&jtag_name)?.into();
     dataset.get_version(&tag_name)
@@ -1692,7 +1691,7 @@
 ) -> Result<()> {
     let mut dataset = get_dataset_from_java_object(env, java_dataset)?;
     let source_uri: String = env.get_string(&source_dataset_uri)?.into();
-    
+
     // Parse when_matched configuration
     let when_matched = if when_matched_config.is_null() {
         WhenMatched::DoNothing
@@ -1708,7 +1707,7 @@
             }
         }
     };
-    
+
     // Parse when_not_matched configuration
     let when_not_matched = if when_not_matched_config.is_null() {
         WhenNotMatched::DoNothing
@@ -1722,7 +1721,7 @@
             }
         }
     };
-    
+
     // Parse when_not_matched_by_source configuration
     let when_not_matched_by_source = if when_not_matched_by_source_config.is_null() {
         WhenNotMatchedBySource::DoNothing
@@ -1738,7 +1737,7 @@
             }
         }
     };
-    
+
     // Parse batch_size
     let batch_size = if batch_size_obj.is_null() {
         None
@@ -1751,7 +1750,7 @@
             Some(batch_size_int.i()? as usize)
         }
     };
-    
+
     // Parse timeout
     let timeout = if timeout_millis_obj.is_null() {
         None
@@ -1764,7 +1763,7 @@
             Some(Duration::from_millis(timeout_long.j()? as u64))
         }
     };
-    
+
     // Execute merge insert
     dataset.merge_insert(
         &source_uri,
@@ -1774,11 +1773,6 @@
         batch_size,
         timeout,
     )
-=======
-    let tag = { jtag_name.extract(env)? };
-    let dataset_guard =
-        { unsafe { env.get_rust_field::<_, _, BlockingDataset>(java_dataset, NATIVE_DATASET) }? };
-    dataset_guard.get_version(tag.as_str())
 }
 
 #[no_mangle]
@@ -1837,5 +1831,4 @@
     let mut dataset_guard =
         { unsafe { env.get_rust_field::<_, _, BlockingDataset>(java_dataset, NATIVE_DATASET) }? };
     dataset_guard.replace_field_metadata(field_metadata_map)
->>>>>>> 128e9e47
 }