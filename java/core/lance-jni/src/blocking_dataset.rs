--- conflicted
+++ resolved
@@ -239,7 +239,6 @@
         Ok(())
     }
 
-<<<<<<< HEAD
     pub fn commit_transaction(
         &mut self,
         transaction: Transaction,
@@ -254,11 +253,6 @@
                 .execute(transaction),
         )?;
         Ok(BlockingDataset { inner: new_dataset })
-=======
-    pub fn replace_schema_metadata(&mut self, metadata: HashMap<String, String>) -> Result<()> {
-        RT.block_on(self.inner.replace_schema_metadata(metadata))?;
-        Ok(())
-    }
 
     pub fn replace_field_metadata(
         &mut self,
@@ -266,7 +260,6 @@
     ) -> Result<()> {
         RT.block_on(self.inner.replace_field_metadata(metadata_map))?;
         Ok(())
->>>>>>> 20989a48
     }
 
     pub fn close(&self) {}
