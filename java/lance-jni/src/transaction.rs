// SPDX-License-Identifier: Apache-2.0
// SPDX-FileCopyrightText: Copyright The Lance Authors

use crate::blocking_dataset::{BlockingDataset, NATIVE_DATASET};
use crate::error::Result;
use crate::traits::{export_vec, import_vec_from_method, FromJObjectWithEnv, IntoJava, JLance};
use crate::utils::{to_java_map, to_rust_map};
use crate::Error;
use crate::JNIEnvExt;
use arrow::datatypes::Schema;
use arrow_schema::ffi::FFI_ArrowSchema;
use chrono::DateTime;
<<<<<<< HEAD
use jni::objects::{JByteArray, JLongArray, JMap, JObject, JString, JValue};
=======
use jni::objects::{JByteArray, JLongArray, JMap, JObject, JString, JValue, JValueGen};
>>>>>>> aa3e902a
use jni::sys::jbyte;
use jni::JNIEnv;
use lance::dataset::transaction::{
    DataReplacementGroup, Operation, RewriteGroup, RewrittenIndex, Transaction, TransactionBuilder,
    UpdateMap, UpdateMapEntry, UpdateMode,
};
use lance::table::format::{Fragment, IndexMetadata};
use lance_core::datatypes::Schema as LanceSchema;
use prost::Message;
use prost_types::Any;
use roaring::RoaringBitmap;
use std::collections::HashMap;
use std::io::Cursor;
use std::sync::Arc;
use uuid::Uuid;

impl IntoJava for &RewriteGroup {
    fn into_java<'a>(self, env: &mut JNIEnv<'a>) -> Result<JObject<'a>> {
        let old_fragments = export_vec(env, &self.old_fragments)?;
        let new_fragments = export_vec(env, &self.new_fragments)?;

        Ok(env.new_object(
            "com/lancedb/lance/operation/RewriteGroup",
            "(Ljava/util/List;Ljava/util/List;)V",
            &[
                JValue::Object(&old_fragments),
                JValue::Object(&new_fragments),
            ],
        )?)
    }
}

impl IntoJava for &RewrittenIndex {
    fn into_java<'a>(self, env: &mut JNIEnv<'a>) -> Result<JObject<'a>> {
        let old_id = self.old_id.into_java(env)?;
        let new_id = self.new_id.into_java(env)?;

        let new_index_details_type_url = env.new_string(self.new_index_details.type_url.clone())?;
        let new_index_details_value = env.byte_array_from_slice(&self.new_index_details.value)?;

        Ok(env.new_object(
            "com/lancedb/lance/operation/RewrittenIndex",
            "(Ljava/util/UUID;Ljava/util/UUID;Ljava/lang/String;[BII)V",
            &[
                JValue::Object(&old_id),
                JValue::Object(&new_id),
                JValue::Object(&new_index_details_type_url),
                JValue::Object(&new_index_details_value),
                JValue::Int(self.new_index_version as i32),
            ],
        )?)
    }
}

impl IntoJava for &DataReplacementGroup {
    fn into_java<'a>(self, env: &mut JNIEnv<'a>) -> Result<JObject<'a>> {
        let fragment_id = self.0;
        let new_file = self.1.into_java(env)?;

        Ok(env.new_object(
            "com/lancedb/lance/operation/DataReplacement$DataReplacementGroup",
            "(JLcom/lancedb/lance/fragment/DataFile;)V",
            &[JValue::Long(fragment_id as i64), JValue::Object(&new_file)],
        )?)
    }
}

impl IntoJava for &IndexMetadata {
    fn into_java<'a>(self, env: &mut JNIEnv<'a>) -> Result<JObject<'a>> {
        let uuid = self.uuid.into_java(env)?;

        let fields = {
            let array_list = env.new_object("java/util/ArrayList", "()V", &[])?;
            for field in &self.fields {
                let field_obj =
                    env.new_object("java/lang/Integer", "(I)V", &[JValue::Int(*field)])?;
                env.call_method(
                    &array_list,
                    "add",
                    "(Ljava/lang/Object;)Z",
                    &[JValue::Object(&field_obj)],
                )?;
            }
            array_list
        };
        let name = env.new_string(&self.name)?;

        let fragment_bitmap = if let Some(bitmap) = &self.fragment_bitmap {
            let mut bytes = Vec::new();
            bitmap
                .serialize_into(&mut bytes)
                .map_err(|e| Error::input_error(e.to_string()))?;

            let jbytes =
                unsafe { std::slice::from_raw_parts(bytes.as_ptr() as *const jbyte, bytes.len()) };

            let byte_array = env.new_byte_array(bytes.len() as i32)?;
            env.set_byte_array_region(&byte_array, 0, jbytes)?;
            byte_array.into()
        } else {
            JObject::null()
        };

        // Convert index_details to byte array
        let index_details = if let Some(details) = &self.index_details {
            let bytes = details.encode_to_vec();
            let jbytes: &[jbyte] =
                unsafe { std::slice::from_raw_parts(bytes.as_ptr() as *const jbyte, bytes.len()) };

            let byte_array = env.new_byte_array(bytes.len() as i32)?;
            env.set_byte_array_region(&byte_array, 0, jbytes)?;
            byte_array.into()
        } else {
            JObject::null()
        };

        // Convert created_at to Instant
        let created_at = if let Some(dt) = &self.created_at {
            let seconds = dt.timestamp();
            let nanos = dt.timestamp_subsec_nanos() as i64;
            env.call_static_method(
                "java/time/Instant",
                "ofEpochSecond",
                "(JJ)Ljava/time/Instant;",
                &[JValue::Long(seconds), JValue::Long(nanos)],
            )?
            .l()?
        } else {
            JObject::null()
        };

        // Convert base_id from Option<u32> to Integer for Java
        let base_id = if let Some(id) = self.base_id {
            env.new_object("java/lang/Integer", "(I)V", &[JValue::Int(id as i32)])?
        } else {
            JObject::null()
        };

        // Create IndexMetadata object
        Ok(env.new_object(
            "com/lancedb/lance/index/Index",
            "(Ljava/util/UUID;Ljava/util/List;Ljava/lang/String;J[B[BILjava/time/Instant;Ljava/lang/Integer;)V",
            &[
                JValue::Object(&uuid),
                JValue::Object(&fields),
                JValue::Object(&name),
                JValue::Long(self.dataset_version as i64),
                JValue::Object(&fragment_bitmap),
                JValue::Object(&index_details),
                JValue::Int(self.index_version),
                JValue::Object(&created_at),
                JValue::Object(&base_id),
            ],
        )?)
    }
}

impl IntoJava for &UpdateMode {
    fn into_java<'a>(self, env: &mut JNIEnv<'a>) -> Result<JObject<'a>> {
        let name = match self {
            UpdateMode::RewriteRows => "RewriteRows",
            UpdateMode::RewriteColumns => "RewriteColumns",
        };
        let update_mode_type_class = "com/lancedb/lance/operation/Update$UpdateMode";
        env.get_static_field(
            update_mode_type_class,
            name,
            format!("L{};", update_mode_type_class),
        )?
        .l()
        .map_err(|e| {
            Error::runtime_error(format!("failed to get {}: {}", update_mode_type_class, e))
        })
    }
}

impl FromJObjectWithEnv<RewriteGroup> for JObject<'_> {
    fn extract_object(&self, env: &mut JNIEnv<'_>) -> Result<RewriteGroup> {
        let old_fragments: Vec<Fragment> =
            import_vec_from_method(env, self, "oldFragments", |env, fragment| {
                fragment.extract_object(env)
            })?;
        let new_fragments: Vec<Fragment> =
            import_vec_from_method(env, self, "newFragments", |env, fragment| {
                fragment.extract_object(env)
            })?;
        Ok(RewriteGroup {
            old_fragments,
            new_fragments,
        })
    }
}

impl FromJObjectWithEnv<RewrittenIndex> for JObject<'_> {
    fn extract_object(&self, env: &mut JNIEnv<'_>) -> Result<RewrittenIndex> {
        let java_old_id = env.get_field(self, "oldId", "Ljava/util/UUID;")?.l()?;
        let java_new_id = env.get_field(self, "newId", "Ljava/util/UUID;")?.l()?;
        let java_old_id = java_old_id.extract_object(env)?;
        let java_new_id = java_new_id.extract_object(env)?;

        let new_index_details_type_url = env
            .get_field(self, "newIndexDetailsTypeUrl", "Ljava/lang/String;")?
            .l()?;
        let new_index_details_type_url: String = env
            .get_string(&JString::from(new_index_details_type_url))?
            .to_str()?
            .to_string();

        let new_index_details_value = env.get_field(self, "newIndexDetailsValue", "[B")?.l()?;
        let new_index_details_value =
            env.convert_byte_array(JByteArray::from(new_index_details_value))?;

        let new_index_version = env.get_field(self, "newIndexVersion", "I")?.i()?;
        Ok(RewrittenIndex {
            old_id: java_old_id,
            new_id: java_new_id,
            new_index_details: prost_types::Any {
                type_url: new_index_details_type_url,
                value: new_index_details_value,
            },
            new_index_version: new_index_version as u32,
        })
    }
}

impl FromJObjectWithEnv<IndexMetadata> for JObject<'_> {
    fn extract_object(&self, env: &mut JNIEnv<'_>) -> Result<IndexMetadata> {
        let uuid = env
            .get_field(self, "uuid", "Ljava/util/UUID;")?
            .l()?
            .extract_object(env)?;

        let fields: Vec<i32> = import_vec_from_method(env, self, "fields", |env, field_id| {
            field_id.extract_object(env)
        })?;

        let name = env.get_string_from_method(self, "name")?;
        let dataset_version = env.get_field(self, "datasetVersion", "J")?.j()? as u64;

        let fragment_bitmap: Option<RoaringBitmap> =
            env.get_optional_from_method(self, "fragmentBitmap", |env, bitmap_obj| {
                let byte_array: JByteArray = bitmap_obj.into();
                let bytes = env.convert_byte_array(&byte_array)?;
                let bitmap = RoaringBitmap::deserialize_from(Cursor::new(bytes)).map_err(|e| {
                    Error::input_error(format!("Invalid RoaringBitmap data: {}", e))
                })?;
                Ok(bitmap)
            })?;

        let index_details: Option<Arc<Any>> =
            env.get_optional_from_method(self, "indexDetails", |env, details_obj| {
                let byte_array: JByteArray = details_obj.into();
                let bytes = env.convert_byte_array(&byte_array)?;
                let any = Any::decode(&bytes[..]).map_err(|e| {
                    Error::input_error(format!("Invalid index_details data: {}", e))
                })?;
                Ok(Arc::new(any))
            })?;

        let index_version = env.get_field(self, "indexVersion", "I")?.i()?;
        let created_at =
            env.get_optional_from_method(self, "createdAt", |env, created_at_obj| {
                let seconds = env
                    .call_method(&created_at_obj, "getEpochSecond", "()J", &[])?
                    .j()?;
                let nanos = env
                    .call_method(&created_at_obj, "getNano", "()I", &[])?
                    .i()? as u32;
                Ok(DateTime::from_timestamp(seconds, nanos).unwrap())
            })?;
        let base_id = env.get_optional_u32_from_method(self, "baseId")?;

        Ok(IndexMetadata {
            uuid,
            fields,
            name,
            dataset_version,
            fragment_bitmap,
            index_details,
            index_version,
            created_at,
            base_id,
        })
    }
}

impl FromJObjectWithEnv<DataReplacementGroup> for JObject<'_> {
    fn extract_object(&self, env: &mut JNIEnv<'_>) -> Result<DataReplacementGroup> {
        let fragment_id = env.call_method(self, "fragmentId", "()J", &[])?.j()? as u64;
        let new_file = env
            .call_method(
                self,
                "replacedFile",
                "()Lcom/lancedb/lance/fragment/DataFile;",
                &[],
            )?
            .l()?
            .extract_object(env)?;

        Ok(DataReplacementGroup(fragment_id, new_file))
    }
}

impl FromJObjectWithEnv<UpdateMode> for JObject<'_> {
    fn extract_object(&self, env: &mut JNIEnv<'_>) -> Result<UpdateMode> {
        let s = env
            .call_method(self, "toString", "()Ljava/lang/String;", &[])?
            .l()?;
        let s: String = env.get_string(&JString::from(s))?.into();
        let t = if s == "RewriteRows" {
            UpdateMode::RewriteRows
        } else {
            UpdateMode::RewriteColumns
        };
        Ok(t)
    }
}

impl IntoJava for Uuid {
    fn into_java<'a>(self, env: &mut JNIEnv<'a>) -> Result<JObject<'a>> {
        let uuid_string = env.new_string(self.to_string())?;
        let uuid_class = env.find_class("java/util/UUID")?;

        env.call_static_method(
            uuid_class,
            "fromString",
            "(Ljava/lang/String;)Ljava/util/UUID;",
            &[JValue::Object(&uuid_string)],
        )?
        .l()
        .map_err(Into::into)
    }
}

impl FromJObjectWithEnv<Uuid> for JObject<'_> {
    fn extract_object(&self, env: &mut JNIEnv<'_>) -> Result<Uuid> {
        let uuid_string = env
            .call_method(self, "toString", "()Ljava/lang/String;", &[])?
            .l()?;
        let uuid_string = JString::from(uuid_string);
        let uuid_string: String = env.get_string(&uuid_string)?.into();
        let uuid = Uuid::parse_str(uuid_string.to_string().as_str()).map_err(|e| {
            Error::input_error(format!(
                "Invalid UUID string: {}, error: {}",
                uuid_string, e
            ))
        })?;
        Ok(uuid)
    }
}

#[no_mangle]
pub extern "system" fn Java_com_lancedb_lance_Dataset_nativeReadTransaction<'local>(
    mut env: JNIEnv<'local>,
    java_dataset: JObject,
) -> JObject<'local> {
    ok_or_throw!(env, inner_read_transaction(&mut env, java_dataset))
}

fn inner_read_transaction<'local>(
    env: &mut JNIEnv<'local>,
    java_dataset: JObject,
) -> Result<JObject<'local>> {
    let transaction = {
        let dataset_guard =
            unsafe { env.get_rust_field::<_, _, BlockingDataset>(&java_dataset, NATIVE_DATASET) }?;
        dataset_guard.read_transaction()?
    };

    let transaction = match transaction {
        Some(transaction) => convert_to_java_transaction(env, transaction, &java_dataset)?,
        None => JObject::null(),
    };
    Ok(transaction)
}

fn convert_to_java_transaction<'local>(
    env: &mut JNIEnv<'local>,
    transaction: Transaction,
    java_dataset: &JObject,
) -> Result<JObject<'local>> {
    let uuid = env.new_string(transaction.uuid)?;
    let transaction_properties = match transaction.transaction_properties {
        Some(properties) => to_java_map(env, &properties)?,
        _ => JObject::null(),
    };
    let operation = convert_to_java_operation_inner(env, transaction.operation)?;
    let blobs_op = convert_to_java_operation(env, transaction.blobs_op)?;

    let java_transaction = env.new_object(
        "com/lancedb/lance/Transaction",
        "(Lcom/lancedb/lance/Dataset;JLjava/lang/String;Lcom/lancedb/lance/operation/Operation;Lcom/lancedb/lance/operation/Operation;Ljava/util/Map;Ljava/util/Map;)V",
        &[
            JValue::Object(java_dataset),
            JValue::Long(transaction.read_version as i64),
            JValue::Object(&uuid),
            JValue::Object(&operation),
            JValue::Object(&blobs_op),
            JValue::Object(&JObject::null()),
            JValue::Object(&transaction_properties),
        ],
    )?;
    Ok(java_transaction)
}

fn convert_to_java_operation<'local>(
    env: &mut JNIEnv<'local>,
    operation: Option<Operation>,
) -> Result<JObject<'local>> {
    let operation = match operation {
        Some(operation) => convert_to_java_operation_inner(env, operation)?,
        None => JObject::null(),
    };
    Ok(operation)
}

fn convert_to_java_operation_inner<'local>(
    env: &mut JNIEnv<'local>,
    operation: Operation,
) -> Result<JObject<'local>> {
    match operation {
        Operation::Append {
            fragments: rust_fragments,
        } => {
            let java_fragments = export_vec(env, &rust_fragments)?;

            Ok(env.new_object(
                "com/lancedb/lance/operation/Append",
                "(Ljava/util/List;)V",
                &[JValue::Object(&java_fragments)],
            )?)
        }
        Operation::Delete {
            updated_fragments,
            deleted_fragment_ids,
            predicate,
        } => {
            let updated_fragments_obj = export_vec(env, &updated_fragments)?;

            let deleted_ids: Vec<JLance<i64>> = deleted_fragment_ids
                .iter()
                .map(|x| JLance(*x as i64))
                .collect();
            let removed_fragment_ids_obj = export_vec(env, &deleted_ids)?;

            let predicate_obj = env.new_string(&predicate)?;

            Ok(env.new_object(
                "com/lancedb/lance/operation/Delete",
                "(Ljava/util/List;Ljava/util/List;Ljava/lang/String;)V",
                &[
                    JValue::Object(&updated_fragments_obj),
                    JValue::Object(&removed_fragment_ids_obj),
                    JValue::Object(&predicate_obj),
                ],
            )?)
        }
        Operation::Overwrite {
            fragments: rust_fragments,
            schema,
            config_upsert_values,
        } => {
            let java_fragments = export_vec(env, &rust_fragments)?;
            let java_schema = convert_to_java_schema(env, schema)?;
            let java_config = match config_upsert_values {
                Some(config_upsert_values) => to_java_map(env, &config_upsert_values)?,
                _ => JObject::null(),
            };

            Ok(env.new_object(
                "com/lancedb/lance/operation/Overwrite",
                "(Ljava/util/List;Lorg/apache/arrow/vector/types/pojo/Schema;Ljava/util/Map;)V",
                &[
                    JValue::Object(&java_fragments),
                    JValue::Object(&java_schema),
                    JValue::Object(&java_config),
                ],
            )?)
        }
        Operation::Update {
            removed_fragment_ids,
            updated_fragments,
            new_fragments,
            fields_modified,
            mem_wal_to_merge: _,
            fields_for_preserving_frag_bitmap,
            update_mode,
        } => {
            let removed_ids: Vec<JLance<i64>> = removed_fragment_ids
                .iter()
                .map(|x| JLance(*x as i64))
                .collect();
            let removed_fragment_ids_obj = export_vec(env, &removed_ids)?;
            let updated_fragments_obj = export_vec(env, &updated_fragments)?;
            let new_fragments_obj = export_vec(env, &new_fragments)?;
            let fields_modified = JLance(fields_modified.clone()).into_java(env)?;
            let fields_for_preserving_frag_bitmap =
                JLance(fields_for_preserving_frag_bitmap.clone()).into_java(env)?;
            let update_mode = match update_mode {
                Some(update_mode) => update_mode.into_java(env),
                None => Ok(JObject::null()),
            }?;
            let update_mode_optional = env
                .call_static_method(
                    "java/util/Optional",
                    "ofNullable",
                    "(Ljava/lang/Object;)Ljava/util/Optional;",
                    &[JValue::Object(&update_mode)],
                )?
                .l()?;
            Ok(env.new_object(
                "com/lancedb/lance/operation/Update",
                "(Ljava/util/List;Ljava/util/List;Ljava/util/List;[J[JLjava/util/Optional;)V",
                &[
                    JValue::Object(&removed_fragment_ids_obj),
                    JValue::Object(&updated_fragments_obj),
                    JValue::Object(&new_fragments_obj),
                    JValueGen::Object(&fields_modified),
                    JValueGen::Object(&fields_for_preserving_frag_bitmap),
                    JValue::Object(&update_mode_optional),
                ],
            )?)
        }
        Operation::Project { schema } => {
            let java_schema = convert_to_java_schema(env, schema)?;

            Ok(env.new_object(
                "com/lancedb/lance/operation/Project",
                "(Lorg/apache/arrow/vector/types/pojo/Schema;)V",
                &[JValue::Object(&java_schema)],
            )?)
        }
        Operation::Rewrite {
            groups,
            rewritten_indices,
            frag_reuse_index,
        } => {
            let java_groups = export_vec(env, &groups)?;
            let java_indices = export_vec(env, &rewritten_indices)?;
            let java_frag_reuse_index = match frag_reuse_index {
                Some(index) => index.into_java(env)?,
                None => JObject::null(),
            };

            Ok(env.new_object(
                "com/lancedb/lance/operation/Rewrite",
                "(Ljava/util/List;Ljava/util/List;Lcom/lancedb/lance/index/Index;)V",
                &[
                    JValue::Object(&java_groups),
                    JValue::Object(&java_indices),
                    JValue::Object(&java_frag_reuse_index),
                ],
            )?)
        }
        Operation::UpdateConfig {
            config_updates,
            table_metadata_updates,
            schema_metadata_updates,
            field_metadata_updates,
        } => {
            let config_updates_obj = export_update_map(env, &config_updates)?;
            let table_metadata_updates_obj = export_update_map(env, &table_metadata_updates)?;
            let schema_metadata_updates_obj = export_update_map(env, &schema_metadata_updates)?;

            // Handle field_metadata_updates
            let field_metadata_updates_obj = if field_metadata_updates.is_empty() {
                JObject::null()
            } else {
                let java_map = env.new_object("java/util/HashMap", "()V", &[])?;
                let map = JMap::from_env(env, &java_map)?;

                for (field_id, update_map) in field_metadata_updates {
                    let java_field_id =
                        env.new_object("java/lang/Integer", "(I)V", &[JValue::Int(field_id)])?;

                    let update_map_obj = export_update_map(env, &Some(update_map.clone()))?;
                    map.put(env, &java_field_id, &update_map_obj)?;
                }
                java_map
            };

            let java_operation = env.new_object(
                "com/lancedb/lance/operation/UpdateConfig",
                "(Lcom/lancedb/lance/operation/UpdateMap;Lcom/lancedb/lance/operation/UpdateMap;Lcom/lancedb/lance/operation/UpdateMap;Ljava/util/Map;)V",
                &[
                    JValue::Object(&config_updates_obj),
                    JValue::Object(&table_metadata_updates_obj),
                    JValue::Object(&schema_metadata_updates_obj),
                    JValue::Object(&field_metadata_updates_obj),
                ],
            )?;
            Ok(java_operation)
        }
        Operation::DataReplacement { replacements } => {
            let java_replacements = export_vec(env, &replacements)?;

            Ok(env.new_object(
                "com/lancedb/lance/operation/DataReplacement",
                "(Ljava/util/List;)V",
                &[JValue::Object(&java_replacements)],
            )?)
        }
        Operation::Merge {
            fragments: rust_fragments,
            schema,
        } => {
            let java_fragments = export_vec(env, &rust_fragments)?;
            let java_schema = convert_to_java_schema(env, schema)?;

            Ok(env.new_object(
                "com/lancedb/lance/operation/Merge",
                "(Ljava/util/List;Lorg/apache/arrow/vector/types/pojo/Schema;)V",
                &[
                    JValue::Object(&java_fragments),
                    JValue::Object(&java_schema),
                ],
            )?)
        }
        Operation::Restore { version } => Ok(env.new_object(
            "com/lancedb/lance/operation/Restore",
            "(J)V",
            &[JValue::Long(version as i64)],
        )?),
        Operation::ReserveFragments { num_fragments } => Ok(env.new_object(
            "com/lancedb/lance/operation/ReserveFragments",
            "(I)V",
            &[JValue::Int(num_fragments as i32)],
        )?),
        _ => unimplemented!(),
    }
}

fn convert_to_java_schema<'local>(
    env: &mut JNIEnv<'local>,
    schema: LanceSchema,
) -> Result<JObject<'local>> {
    let java_schema = schema.into_java(env)?;
    Ok(env
        .call_method(
            &java_schema,
            "asArrowSchema",
            "()Lorg/apache/arrow/vector/types/pojo/Schema;",
            &[],
        )?
        .l()?)
}

#[no_mangle]
pub extern "system" fn Java_com_lancedb_lance_Dataset_nativeCommitTransaction<'local>(
    mut env: JNIEnv<'local>,
    java_dataset: JObject,
    java_transaction: JObject,
) -> JObject<'local> {
    ok_or_throw!(
        env,
        inner_commit_transaction(&mut env, java_dataset, java_transaction)
    )
}

fn inner_commit_transaction<'local>(
    env: &mut JNIEnv<'local>,
    java_dataset: JObject,
    java_transaction: JObject,
) -> Result<JObject<'local>> {
    let write_param_jobj = env
        .call_method(&java_transaction, "writeParams", "()Ljava/util/Map;", &[])?
        .l()?;
    let write_param_jmap = JMap::from_env(env, &write_param_jobj)?;
    let write_param = to_rust_map(env, &write_param_jmap)?;
    let transaction = convert_to_rust_transaction(env, java_transaction, Some(&java_dataset))?;
    let new_blocking_ds = {
        let mut dataset_guard =
            unsafe { env.get_rust_field::<_, _, BlockingDataset>(java_dataset, NATIVE_DATASET) }?;
        dataset_guard.commit_transaction(transaction, write_param)?
    };
    new_blocking_ds.into_java(env)
}

fn convert_to_rust_transaction(
    env: &mut JNIEnv,
    java_transaction: JObject,
    java_dataset: Option<&JObject>,
) -> Result<Transaction> {
    let read_ver = env.get_u64_from_method(&java_transaction, "readVersion")?;
    let uuid = env.get_string_from_method(&java_transaction, "uuid")?;
    let op = env
        .call_method(
            &java_transaction,
            "operation",
            "()Lcom/lancedb/lance/operation/Operation;",
            &[],
        )?
        .l()?;
    let op = convert_to_rust_operation(env, &op, java_dataset)?;

    let blobs_op =
        env.get_optional_from_method(&java_transaction, "blobsOperation", |env, blobs_op| {
            convert_to_rust_operation(env, &blobs_op, java_dataset)
        })?;

    let transaction_properties = env.get_optional_from_method(
        &java_transaction,
        "transactionProperties",
        |env, transaction_properties| {
            let transaction_properties = JMap::from_env(env, &transaction_properties)?;
            to_rust_map(env, &transaction_properties)
        },
    )?;
    Ok(TransactionBuilder::new(read_ver, op)
        .uuid(uuid)
        .blobs_op(blobs_op)
        .transaction_properties(transaction_properties.map(Arc::new))
        .build())
}

fn convert_schema_from_operation(
    env: &mut JNIEnv,
    java_operation: &JObject,
    java_dataset: &JObject,
) -> Result<LanceSchema> {
    let java_buffer_allocator = env
        .call_method(
            java_dataset,
            "allocator",
            "()Lorg/apache/arrow/memory/BufferAllocator;",
            &[],
        )?
        .l()?;
    let schema_ptr = env
        .call_method(
            java_operation,
            "exportSchema",
            "(Lorg/apache/arrow/memory/BufferAllocator;)J",
            &[JValue::Object(&java_buffer_allocator)],
        )?
        .j()?;
    let c_schema_ptr = schema_ptr as *mut FFI_ArrowSchema;
    let c_schema = unsafe { FFI_ArrowSchema::from_raw(c_schema_ptr) };
    let schema = Schema::try_from(&c_schema)?;
    Ok(
        LanceSchema::try_from(&schema)
            .expect("Failed to convert from arrow schema to lance schema"),
    )
}

fn convert_to_rust_operation(
    env: &mut JNIEnv<'_>,
    java_operation: &JObject<'_>,
    java_dataset: Option<&JObject<'_>>,
) -> Result<Operation> {
    let op_name = env.get_string_from_method(java_operation, "name")?;
    let op = match op_name.as_str() {
        "Project" => Operation::Project {
            schema: convert_schema_from_operation(env, java_operation, java_dataset.unwrap())?,
        },
        "UpdateConfig" => {
            let config_updates_obj = env
                .call_method(
                    java_operation,
                    "configUpdates",
                    "()Lcom/lancedb/lance/operation/UpdateMap;",
                    &[],
                )?
                .l()?;
            let config_updates = if config_updates_obj.is_null() {
                None
            } else {
                extract_update_map(env, &config_updates_obj)?
            };

            let table_metadata_updates_obj = env
                .call_method(
                    java_operation,
                    "tableMetadataUpdates",
                    "()Lcom/lancedb/lance/operation/UpdateMap;",
                    &[],
                )?
                .l()?;
            let table_metadata_updates = if table_metadata_updates_obj.is_null() {
                None
            } else {
                extract_update_map(env, &table_metadata_updates_obj)?
            };

            let schema_metadata_updates_obj = env
                .call_method(
                    java_operation,
                    "schemaMetadataUpdates",
                    "()Lcom/lancedb/lance/operation/UpdateMap;",
                    &[],
                )?
                .l()?;
            let schema_metadata_updates = if schema_metadata_updates_obj.is_null() {
                None
            } else {
                extract_update_map(env, &schema_metadata_updates_obj)?
            };

            let field_metadata_updates_obj = env
                .call_method(
                    java_operation,
                    "fieldMetadataUpdates",
                    "()Ljava/util/Map;",
                    &[],
                )?
                .l()?;
            let mut field_metadata_updates = HashMap::new();
            if !field_metadata_updates_obj.is_null() {
                let field_metadata_map = JMap::from_env(env, &field_metadata_updates_obj)?;
                let mut iter = field_metadata_map.iter(env)?;
                env.with_local_frame(16, |env| {
                    while let Some((key, value)) = iter.next(env)? {
                        let field_id = env.call_method(&key, "intValue", "()I", &[])?.i()?;
                        if let Some(update_map) = extract_update_map(env, &value)? {
                            field_metadata_updates.insert(field_id, update_map);
                        }
                    }
                    Ok::<(), Error>(())
                })?;
            }

            Operation::UpdateConfig {
                config_updates,
                table_metadata_updates,
                schema_metadata_updates,
                field_metadata_updates,
            }
        }
        "Append" => {
            let fragments =
                import_vec_from_method(env, java_operation, "fragments", |env, fragment| {
                    fragment.extract_object(env)
                })?;
            Operation::Append { fragments }
        }
        "Delete" => {
            let updated_fragments: Vec<Fragment> = import_vec_from_method(
                env,
                java_operation,
                "updatedFragments",
                |env, fragment| fragment.extract_object(env),
            )?;

            let deleted_fragment_ids: Vec<u64> = import_vec_from_method(
                env,
                java_operation,
                "deletedFragmentIds",
                |env, fragment_id| {
                    Ok(env.call_method(fragment_id, "longValue", "()J", &[])?.j()? as u64)
                },
            )?;

            let predicate = env.get_string_from_method(java_operation, "predicate")?;

            Operation::Delete {
                updated_fragments,
                deleted_fragment_ids,
                predicate,
            }
        }
        "Overwrite" => {
            let fragments: Vec<Fragment> =
                import_vec_from_method(env, java_operation, "fragments", |env, fragment| {
                    fragment.extract_object(env)
                })?;

            let config_upsert_values = env.get_optional_from_method(
                java_operation,
                "configUpsertValues",
                |env, config_upsert_values| {
                    let config_upsert_values = JMap::from_env(env, &config_upsert_values)?;
                    to_rust_map(env, &config_upsert_values)
                },
            )?;
            let schema = convert_schema_from_operation(env, java_operation, java_dataset.unwrap())?;
            Operation::Overwrite {
                fragments,
                schema,
                config_upsert_values,
            }
        }
        "Rewrite" => {
            let groups: Vec<RewriteGroup> =
                import_vec_from_method(env, java_operation, "groups", |env, group| {
                    group.extract_object(env)
                })?;

            let rewritten_indices: Vec<RewrittenIndex> =
                import_vec_from_method(env, java_operation, "rewrittenIndices", |env, index| {
                    index.extract_object(env)
                })?;

            let frag_reuse_index: Option<IndexMetadata> = env.get_optional_from_method(
                java_operation,
                "fragReuseIndex",
                |env, frag_reuse_index| frag_reuse_index.extract_object(env),
            )?;

            Operation::Rewrite {
                groups,
                rewritten_indices,
                frag_reuse_index,
            }
        }
        "Update" => {
            let removed_fragment_ids = import_vec_from_method(
                env,
                java_operation,
                "removedFragmentIds",
                |env, fragment_id| {
                    Ok(env.call_method(fragment_id, "longValue", "()J", &[])?.j()? as u64)
                },
            )?;

            let updated_fragments: Vec<Fragment> = import_vec_from_method(
                env,
                java_operation,
                "updatedFragments",
                |env, fragment| fragment.extract_object(env),
            )?;

            let new_fragments: Vec<Fragment> =
                import_vec_from_method(env, java_operation, "newFragments", |env, fragment| {
                    fragment.extract_object(env)
                })?;

<<<<<<< HEAD
            let updated_field_ids_obj = env.call_method(java_operation, "updatedFieldIds", "()[J", &[])?.l()?;
            let updated_field_ids_array: JLongArray = updated_field_ids_obj.into();
            let len = env.get_array_length(&updated_field_ids_array)?;
            let mut buffer: Vec<i64> = vec![0; len as usize];
            env.get_long_array_region(&updated_field_ids_array, 0, &mut buffer)?;
            let updated_field_ids_unsafe: Vec<u32> = buffer.into_iter().map(|val| val as u32).collect();
=======
            let fields_modified = env
                .call_method(java_operation, "fieldsModified", "()[J", &[])?
                .l()?;
            let fields_modified = JLongArray::from(fields_modified).extract_object(env)?;

            let fields_for_preserving_frag_bitmap = env
                .call_method(java_operation, "fieldsForPreservingFragBitmap", "()[J", &[])?
                .l()?;
            let fields_for_preserving_frag_bitmap =
                JLongArray::from(fields_for_preserving_frag_bitmap).extract_object(env)?;

            let update_mode: Option<UpdateMode> =
                env.get_optional_from_method(java_operation, "updateMode", |env, update_mode| {
                    update_mode.extract_object(env)
                })?;
>>>>>>> aa3e902a

            Operation::Update {
                removed_fragment_ids,
                updated_fragments,
                new_fragments,
<<<<<<< HEAD
                fields_modified: updated_field_ids_unsafe,
=======
                fields_modified,
>>>>>>> aa3e902a
                mem_wal_to_merge: None,
                fields_for_preserving_frag_bitmap,
                update_mode,
            }
        }
        "DataReplacement" => {
            let replacements: Vec<DataReplacementGroup> =
                import_vec_from_method(env, java_operation, "replacements", |env, replacement| {
                    replacement.extract_object(env)
                })?;
            Operation::DataReplacement { replacements }
        }
        "Merge" => {
            let fragments: Vec<Fragment> =
                import_vec_from_method(env, java_operation, "fragments", |env, fragment| {
                    fragment.extract_object(env)
                })?;
            Operation::Merge {
                fragments,
                schema: convert_schema_from_operation(env, java_operation, java_dataset.unwrap())?,
            }
        }
        "Restore" => {
            let version: u64 = env
                .call_method(java_operation, "version", "()J", &[])?
                .j()? as u64;
            return Ok(Operation::Restore { version });
        }
        "ReserveFragments" => {
            let num_fragments = env
                .call_method(java_operation, "numFragments", "()I", &[])?
                .i()? as u32;
            return Ok(Operation::ReserveFragments { num_fragments });
        }
        _ => unimplemented!(),
    };
    Ok(op)
}

fn extract_update_map(env: &mut JNIEnv, update_map_obj: &JObject) -> Result<Option<UpdateMap>> {
    if update_map_obj.is_null() {
        return Ok(None);
    }

    let updates_obj = env
        .call_method(update_map_obj, "updates", "()Ljava/util/Map;", &[])?
        .l()?;
    let replace = env
        .call_method(update_map_obj, "replace", "()Z", &[])?
        .z()?;

    if updates_obj.is_null() {
        return Ok(None);
    }

    let updates_map = JMap::from_env(env, &updates_obj)?;
    let mut entries = Vec::new();
    let mut iter = updates_map.iter(env)?;

    env.with_local_frame(16, |env| {
        while let Some((key, value)) = iter.next(env)? {
            let key_jstring = JString::from(key);
            let key_string: String = env.get_string(&key_jstring)?.into();

            let value_string = if value.is_null() {
                None
            } else {
                let value_jstring = JString::from(value);
                let value_str = env.get_string(&value_jstring)?.into();
                Some(value_str)
            };

            entries.push(UpdateMapEntry {
                key: key_string,
                value: value_string,
            });
        }
        Ok::<(), Error>(())
    })?;

    Ok(Some(UpdateMap {
        update_entries: entries,
        replace,
    }))
}

fn export_update_map<'a>(
    env: &mut JNIEnv<'a>,
    update_map: &Option<UpdateMap>,
) -> Result<JObject<'a>> {
    match update_map {
        None => Ok(JObject::null()),
        Some(map) => {
            // Create a Java HashMap for the updates
            let updates_map = env.new_object("java/util/HashMap", "()V", &[])?;
            let jmap = JMap::from_env(env, &updates_map)?;

            for entry in &map.update_entries {
                let key = env.new_string(&entry.key)?;
                let value = match &entry.value {
                    Some(val) => JObject::from(env.new_string(val)?),
                    None => JObject::null(),
                };
                jmap.put(env, &key, &value)?;
            }

            // Create UpdateMap object
            let update_map_obj = env.new_object(
                "com/lancedb/lance/operation/UpdateMap",
                "(Ljava/util/Map;Z)V",
                &[
                    JValue::Object(&updates_map),
                    JValue::Bool(map.replace as u8),
                ],
            )?;
            Ok(update_map_obj)
        }
    }
}<|MERGE_RESOLUTION|>--- conflicted
+++ resolved
@@ -10,11 +10,7 @@
 use arrow::datatypes::Schema;
 use arrow_schema::ffi::FFI_ArrowSchema;
 use chrono::DateTime;
-<<<<<<< HEAD
-use jni::objects::{JByteArray, JLongArray, JMap, JObject, JString, JValue};
-=======
 use jni::objects::{JByteArray, JLongArray, JMap, JObject, JString, JValue, JValueGen};
->>>>>>> aa3e902a
 use jni::sys::jbyte;
 use jni::JNIEnv;
 use lance::dataset::transaction::{
@@ -941,14 +937,6 @@
                     fragment.extract_object(env)
                 })?;
 
-<<<<<<< HEAD
-            let updated_field_ids_obj = env.call_method(java_operation, "updatedFieldIds", "()[J", &[])?.l()?;
-            let updated_field_ids_array: JLongArray = updated_field_ids_obj.into();
-            let len = env.get_array_length(&updated_field_ids_array)?;
-            let mut buffer: Vec<i64> = vec![0; len as usize];
-            env.get_long_array_region(&updated_field_ids_array, 0, &mut buffer)?;
-            let updated_field_ids_unsafe: Vec<u32> = buffer.into_iter().map(|val| val as u32).collect();
-=======
             let fields_modified = env
                 .call_method(java_operation, "fieldsModified", "()[J", &[])?
                 .l()?;
@@ -964,17 +952,12 @@
                 env.get_optional_from_method(java_operation, "updateMode", |env, update_mode| {
                     update_mode.extract_object(env)
                 })?;
->>>>>>> aa3e902a
 
             Operation::Update {
                 removed_fragment_ids,
                 updated_fragments,
                 new_fragments,
-<<<<<<< HEAD
-                fields_modified: updated_field_ids_unsafe,
-=======
                 fields_modified,
->>>>>>> aa3e902a
                 mem_wal_to_merge: None,
                 fields_for_preserving_frag_bitmap,
                 update_mode,
