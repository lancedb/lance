// SPDX-License-Identifier: Apache-2.0
// SPDX-FileCopyrightText: Copyright The Lance Authors

use jni::objects::{JIntArray, JLongArray, JMap, JObject, JString, JValue, JValueGen};
use jni::JNIEnv;

use crate::error::Result;

pub trait FromJObject<T> {
    fn extract(&self) -> Result<T>;
}

pub trait FromJObjectWithEnv<T> {
    fn extract_object(&self, env: &mut JNIEnv<'_>) -> Result<T>;
}

/// Convert a Rust type into a Java Object.
pub trait IntoJava {
    fn into_java<'a>(self, env: &mut JNIEnv<'a>) -> Result<JObject<'a>>;
}

impl FromJObject<i32> for JObject<'_> {
    fn extract(&self) -> Result<i32> {
        let res = JValue::from(self).i()?;
        Ok(res)
    }
}

impl FromJObject<i64> for JObject<'_> {
    fn extract(&self) -> Result<i64> {
        let res = JValue::from(self).j()?;
        Ok(res)
    }
}

impl FromJObject<f32> for JObject<'_> {
    fn extract(&self) -> Result<f32> {
        let res = JValue::from(self).f()?;
        Ok(res)
    }
}

impl FromJObject<f64> for JObject<'_> {
    fn extract(&self) -> Result<f64> {
        let res = JValue::from(self).d()?;
        Ok(res)
    }
}

pub trait FromJString {
    fn extract(&self, env: &mut JNIEnv) -> Result<String>;
}

impl FromJString for JString<'_> {
    fn extract(&self, env: &mut JNIEnv) -> Result<String> {
        Ok(env.get_string(self)?.into())
    }
}

pub trait JMapExt {
    #[allow(dead_code)]
    fn get_string(&self, env: &mut JNIEnv, key: &str) -> Result<Option<String>>;

    #[allow(dead_code)]
    fn get_i32(&self, env: &mut JNIEnv, key: &str) -> Result<Option<i32>>;

    #[allow(dead_code)]
    fn get_i64(&self, env: &mut JNIEnv, key: &str) -> Result<Option<i64>>;

    #[allow(dead_code)]
    fn get_f32(&self, env: &mut JNIEnv, key: &str) -> Result<Option<f32>>;

    #[allow(dead_code)]
    fn get_f64(&self, env: &mut JNIEnv, key: &str) -> Result<Option<f64>>;
}

fn get_map_value<T>(env: &mut JNIEnv, map: &JMap, key: &str) -> Result<Option<T>>
where
    for<'a> JObject<'a>: FromJObject<T>,
{
    let key_obj: JObject = env.new_string(key)?.into();
    if let Some(value) = map.get(env, &key_obj)? {
        if value.is_null() {
            Ok(None)
        } else {
            Ok(Some(value.extract()?))
        }
    } else {
        Ok(None)
    }
}

impl JMapExt for JMap<'_, '_, '_> {
    fn get_string(&self, env: &mut JNIEnv, key: &str) -> Result<Option<String>> {
        let key_obj: JObject = env.new_string(key)?.into();
        if let Some(value) = self.get(env, &key_obj)? {
            let value_str: JString = value.into();
            Ok(Some(value_str.extract(env)?))
        } else {
            Ok(None)
        }
    }

    fn get_i32(&self, env: &mut JNIEnv, key: &str) -> Result<Option<i32>> {
        get_map_value(env, self, key)
    }

    fn get_i64(&self, env: &mut JNIEnv, key: &str) -> Result<Option<i64>> {
        get_map_value(env, self, key)
    }

    fn get_f32(&self, env: &mut JNIEnv, key: &str) -> Result<Option<f32>> {
        get_map_value(env, self, key)
    }

    fn get_f64(&self, env: &mut JNIEnv, key: &str) -> Result<Option<f64>> {
        get_map_value(env, self, key)
    }
}

pub fn export_vec<'a, 'b, T>(env: &mut JNIEnv<'a>, vec: &'b [T]) -> Result<JObject<'a>>
where
    &'b T: IntoJava,
{
    let array_list_class = env.find_class("java/util/ArrayList")?;
    let array_list = env.new_object(array_list_class, "()V", &[])?;
    for e in vec {
        let obj = &e.into_java(env)?;
        env.call_method(
            &array_list,
            "add",
            "(Ljava/lang/Object;)Z",
            &[JValueGen::Object(obj)],
        )?;
    }
    Ok(array_list)
}

pub fn import_vec<'local>(env: &mut JNIEnv<'local>, obj: &JObject) -> Result<Vec<JObject<'local>>> {
    if obj.is_null() {
        return Ok(Vec::new());
    }
    let size = env.call_method(obj, "size", "()I", &[])?.i()?;
    let mut ret = Vec::with_capacity(size as usize);
    for i in 0..size {
        let elem = env.call_method(obj, "get", "(I)Ljava/lang/Object;", &[JValueGen::Int(i)])?;
        ret.push(elem.l()?);
    }
    Ok(ret)
}

pub fn import_vec_to_rust<T, F>(
    env: &mut JNIEnv<'_>,
    obj: &JObject<'_>,
    mut extractor: F,
) -> Result<Vec<T>>
where
    F: FnMut(&mut JNIEnv<'_>, JObject<'_>) -> Result<T>,
{
    let java_items = import_vec(env, obj)?;
    let mut result = Vec::with_capacity(java_items.len());
    for item in java_items {
        result.push(extractor(env, item)?);
    }
    Ok(result)
}

pub fn import_vec_from_method<T, F>(
    env: &mut JNIEnv<'_>,
    java_obj: &JObject<'_>,
    method_name: &str,
    extractor: F,
) -> Result<Vec<T>>
where
    F: FnMut(&mut JNIEnv<'_>, JObject<'_>) -> Result<T>,
{
    let list_obj = env
        .call_method(java_obj, method_name, "()Ljava/util/List;", &[])?
        .l()?;

    import_vec_to_rust(env, &list_obj, extractor)
}

pub struct JLance<T>(pub T);

impl IntoJava for JLance<Vec<i32>> {
    fn into_java<'a>(self, env: &mut JNIEnv<'a>) -> Result<JObject<'a>> {
        let arr = env.new_int_array(self.0.len() as i32)?;
        env.set_int_array_region(&arr, 0, &self.0)?;
        Ok(arr.into())
    }
}

impl IntoJava for JLance<Vec<u32>> {
    fn into_java<'a>(self, env: &mut JNIEnv<'a>) -> Result<JObject<'a>> {
<<<<<<< HEAD
        let long_vec: Vec<i64> = self.0.into_iter().map(|val| val as i64).collect();
        let arr = env.new_long_array(long_vec.len() as i32)?;
        env.set_long_array_region(&arr, 0, &long_vec)?;
=======
        let arr = env.new_long_array(self.0.len() as i32)?;
        let res: Vec<i64> = self.0.iter().map(|val| *val as i64).collect();
        env.set_long_array_region(&arr, 0, &res)?;
>>>>>>> aa3e902a
        Ok(arr.into())
    }
}

impl IntoJava for JLance<usize> {
    fn into_java<'a>(self, env: &mut JNIEnv<'a>) -> Result<JObject<'a>> {
        Ok(env.new_object("java/lang/Long", "(J)V", &[JValueGen::Long(self.0 as i64)])?)
    }
}

impl IntoJava for JLance<i64> {
    fn into_java<'a>(self, env: &mut JNIEnv<'a>) -> Result<JObject<'a>> {
        Ok(env.new_object("java/lang/Long", "(J)V", &[JValueGen::Long(self.0)])?)
    }
}

impl IntoJava for &JLance<i64> {
    fn into_java<'a>(self, env: &mut JNIEnv<'a>) -> Result<JObject<'a>> {
        Ok(env.new_object("java/lang/Long", "(J)V", &[JValueGen::Long(self.0)])?)
    }
}

impl IntoJava for &String {
    fn into_java<'a>(self, env: &mut JNIEnv<'a>) -> Result<JObject<'a>> {
        Ok(env.new_string(self)?.into())
    }
}

impl IntoJava for JLance<Option<usize>> {
    fn into_java<'a>(self, env: &mut JNIEnv<'a>) -> Result<JObject<'a>> {
        let obj = match self.0 {
            Some(v) => env.new_object("java/lang/Long", "(J)V", &[JValueGen::Long(v as i64)])?,
            None => JObject::null(),
        };
        Ok(obj)
    }
}

impl FromJObjectWithEnv<Option<i64>> for JObject<'_> {
    fn extract_object(&self, env: &mut JNIEnv<'_>) -> Result<Option<i64>> {
        let ret = if self.is_null() {
            None
        } else {
            let v = env.call_method(self, "longValue", "()J", &[])?.j()?;
            Some(v)
        };
        Ok(ret)
    }
}

impl FromJObjectWithEnv<Vec<i32>> for JIntArray<'_> {
    fn extract_object(&self, env: &mut JNIEnv<'_>) -> Result<Vec<i32>> {
        let len = env.get_array_length(self)?;
        let mut ret: Vec<i32> = vec![0; len as usize];
        env.get_int_array_region(self, 0, ret.as_mut_slice())?;
        Ok(ret)
    }
}

impl FromJObjectWithEnv<Vec<u32>> for JLongArray<'_> {
    fn extract_object(&self, env: &mut JNIEnv<'_>) -> Result<Vec<u32>> {
        let len = env.get_array_length(self)?;
        let mut ret: Vec<i64> = vec![0; len as usize];
        env.get_long_array_region(self, 0, ret.as_mut_slice())?;
        Ok(ret.into_iter().map(|val| val as u32).collect())
    }
}

impl FromJObjectWithEnv<i32> for JObject<'_> {
    fn extract_object(&self, env: &mut JNIEnv<'_>) -> Result<i32> {
        let ret = env.call_method(self, "intValue", "()I", &[])?.i()?;
        Ok(ret)
    }
}<|MERGE_RESOLUTION|>--- conflicted
+++ resolved
@@ -193,15 +193,9 @@
 
 impl IntoJava for JLance<Vec<u32>> {
     fn into_java<'a>(self, env: &mut JNIEnv<'a>) -> Result<JObject<'a>> {
-<<<<<<< HEAD
-        let long_vec: Vec<i64> = self.0.into_iter().map(|val| val as i64).collect();
-        let arr = env.new_long_array(long_vec.len() as i32)?;
-        env.set_long_array_region(&arr, 0, &long_vec)?;
-=======
         let arr = env.new_long_array(self.0.len() as i32)?;
         let res: Vec<i64> = self.0.iter().map(|val| *val as i64).collect();
         env.set_long_array_region(&arr, 0, &res)?;
->>>>>>> aa3e902a
         Ok(arr.into())
     }
 }
