[workspace]
members = [
    "java/core/lance-jni",
    "rust/lance",
    "rust/lance-arrow",
    "rust/lance-core",
    "rust/lance-datagen",
    "rust/lance-encoding",
    "rust/lance-encoding-datafusion",
    "rust/lance-file",
    "rust/lance-index",
    "rust/lance-io",
    "rust/lance-linalg",
    "rust/lance-table",
    "rust/lance-test-macros",
    "rust/lance-testing",
    "rust/lance-encoding/compression-algo/fsst"
]
exclude = ["python"]
# Python package needs to be built by maturin.
resolver = "2"

[workspace.package]
version = "0.15.0"
edition = "2021"
authors = ["Lance Devs <dev@lancedb.com>"]
license = "Apache-2.0"
repository = "https://github.com/lancedb/lance"
readme = "README.md"
description = "A columnar data format that is 100x faster than Parquet for random access."
keywords = [
    "data-format",
    "data-science",
    "machine-learning",
    "apache-arrow",
    "data-analytics",
]
categories = [
    "database-implementations",
    "data-structures",
    "development-tools",
    "science",
]
rust-version = "1.78"

[workspace.dependencies]
<<<<<<< HEAD
lance = { version = "=0.14.2", path = "./rust/lance" }
lance-arrow = { version = "=0.14.2", path = "./rust/lance-arrow" }
lance-core = { version = "=0.14.2", path = "./rust/lance-core" }
lance-datafusion = { version = "=0.14.2", path = "./rust/lance-datafusion" }
lance-datagen = { version = "=0.14.2", path = "./rust/lance-datagen" }
lance-encoding = { version = "=0.14.2", path = "./rust/lance-encoding" }
lance-encoding-datafusion = { version = "=0.14.2", path = "./rust/lance-encoding-datafusion" }
lance-file = { version = "=0.14.2", path = "./rust/lance-file" }
lance-index = { version = "=0.14.2", path = "./rust/lance-index" }
lance-io = { version = "=0.14.2", path = "./rust/lance-io" }
lance-linalg = { version = "=0.14.2", path = "./rust/lance-linalg" }
lance-table = { version = "=0.14.2", path = "./rust/lance-table" }
lance-test-macros = { version = "=0.14.2", path = "./rust/lance-test-macros" }
lance-testing = { version = "=0.14.2", path = "./rust/lance-testing" }
fsst = { version = "=0.1.0", path = "./rust/lance-encoding/compression-algo/fsst" }
=======
lance = { version = "=0.15.0", path = "./rust/lance" }
lance-arrow = { version = "=0.15.0", path = "./rust/lance-arrow" }
lance-core = { version = "=0.15.0", path = "./rust/lance-core" }
lance-datafusion = { version = "=0.15.0", path = "./rust/lance-datafusion" }
lance-datagen = { version = "=0.15.0", path = "./rust/lance-datagen" }
lance-encoding = { version = "=0.15.0", path = "./rust/lance-encoding" }
lance-encoding-datafusion = { version = "=0.15.0", path = "./rust/lance-encoding-datafusion" }
lance-file = { version = "=0.15.0", path = "./rust/lance-file" }
lance-index = { version = "=0.15.0", path = "./rust/lance-index" }
lance-io = { version = "=0.15.0", path = "./rust/lance-io" }
lance-linalg = { version = "=0.15.0", path = "./rust/lance-linalg" }
lance-table = { version = "=0.15.0", path = "./rust/lance-table" }
lance-test-macros = { version = "=0.15.0", path = "./rust/lance-test-macros" }
lance-testing = { version = "=0.15.0", path = "./rust/lance-testing" }
>>>>>>> 04d9cc57
approx = "0.5.1"
# Note that this one does not include pyarrow
arrow = { version = "52.1", optional = false, features = ["prettyprint"] }
arrow-arith = "52.1"
arrow-array = "52.1"
arrow-buffer = "52.1"
arrow-cast = "52.1"
arrow-data = "52.1"
arrow-ipc = { version = "52.1", features = ["zstd"] }
arrow-ord = "52.1"
arrow-row = "52.1"
arrow-schema = "52.1"
arrow-select = "52.1"
async-recursion = "1.0"
async-trait = "0.1"
aws-config = "0.57"
aws-credential-types = "0.57"
aws-sdk-dynamodb = "0.35"
half = { "version" = "2.4.1", default-features = false, features = [
    "num-traits",
    "std",
] }
bitvec = "1"
bytes = "1.4"
byteorder = "1.5"
clap = { version = "4", features = ["derive"] }
chrono = { version = "0.4.25", default-features = false, features = [
    "std",
    "now",
] }
criterion = { version = "0.5", features = [
    "async",
    "async_tokio",
    "html_reports",
] }
crossbeam-queue = "0.3"
datafusion = { version = "40.0", default-features = false, features = [
    "array_expressions",
    "regex_expressions",
    "unicode_expressions",
] }
datafusion-common = "40.0"
datafusion-functions = { version = "40.0", features = ["regex_expressions"] }
datafusion-sql = "40.0"
datafusion-expr = "40.0"
datafusion-execution = "40.0"
datafusion-optimizer = "40.0"
datafusion-physical-expr = { version = "40.0", features = [
    "regex_expressions",
] }
deepsize = "0.2.0"
either = "1.0"
futures = "0.3"
http = "0.2.9"
hyperloglogplus = { version = "0.4.1", features = ["const-loop"] }
itertools = "0.12"
lazy_static = "1"
log = "0.4"
mockall = { version = "0.12.1" }
mock_instant = { version = "0.3.1", features = ["sync"] }
moka = "0.11"
num-traits = "0.2"
num_cpus = "1.0"
object_store = { version = "0.10.1" }
parquet = "52.0"
pin-project = "1.0"
path_abs = "0.5"
pprof = { version = "0.13", features = ["flamegraph", "criterion"] }
proptest = "1.3.1"
prost = "0.12.2"
prost-build = "0.12.2"
prost-types = "0.12.2"
rand = { version = "0.8.3", features = ["small_rng"] }
rangemap = { version = "1.0" }
rayon = "1.10"
roaring = "0.10.1"
rustc_version = "0.4"
serde = { version = "^1" }
serde_json = { version = "1" }
shellexpand = "3.0"
snafu = "0.7.5"
tantivy = "0.22.0"
tempfile = "3"
test-log = { version = "0.2.15" }
tokio = { version = "1.23", features = [
    "rt-multi-thread",
    "macros",
    "fs",
    "sync",
] }
tokio-stream = "0.1.14"
tokio-util = { version = "0.7.10" }
tracing = "0.1"
url = "2.3"
uuid = { version = "1.2", features = ["v4", "serde"] }
pretty_assertions = "1.4.0"
zstd = "0.13.1"

[profile.bench]
opt-level = 3
debug = true
strip = false<|MERGE_RESOLUTION|>--- conflicted
+++ resolved
@@ -14,7 +14,7 @@
     "rust/lance-table",
     "rust/lance-test-macros",
     "rust/lance-testing",
-    "rust/lance-encoding/compression-algo/fsst"
+    "rust/lance-encoding/compression-algo/fsst",
 ]
 exclude = ["python"]
 # Python package needs to be built by maturin.
@@ -44,23 +44,6 @@
 rust-version = "1.78"
 
 [workspace.dependencies]
-<<<<<<< HEAD
-lance = { version = "=0.14.2", path = "./rust/lance" }
-lance-arrow = { version = "=0.14.2", path = "./rust/lance-arrow" }
-lance-core = { version = "=0.14.2", path = "./rust/lance-core" }
-lance-datafusion = { version = "=0.14.2", path = "./rust/lance-datafusion" }
-lance-datagen = { version = "=0.14.2", path = "./rust/lance-datagen" }
-lance-encoding = { version = "=0.14.2", path = "./rust/lance-encoding" }
-lance-encoding-datafusion = { version = "=0.14.2", path = "./rust/lance-encoding-datafusion" }
-lance-file = { version = "=0.14.2", path = "./rust/lance-file" }
-lance-index = { version = "=0.14.2", path = "./rust/lance-index" }
-lance-io = { version = "=0.14.2", path = "./rust/lance-io" }
-lance-linalg = { version = "=0.14.2", path = "./rust/lance-linalg" }
-lance-table = { version = "=0.14.2", path = "./rust/lance-table" }
-lance-test-macros = { version = "=0.14.2", path = "./rust/lance-test-macros" }
-lance-testing = { version = "=0.14.2", path = "./rust/lance-testing" }
-fsst = { version = "=0.1.0", path = "./rust/lance-encoding/compression-algo/fsst" }
-=======
 lance = { version = "=0.15.0", path = "./rust/lance" }
 lance-arrow = { version = "=0.15.0", path = "./rust/lance-arrow" }
 lance-core = { version = "=0.15.0", path = "./rust/lance-core" }
@@ -75,7 +58,6 @@
 lance-table = { version = "=0.15.0", path = "./rust/lance-table" }
 lance-test-macros = { version = "=0.15.0", path = "./rust/lance-test-macros" }
 lance-testing = { version = "=0.15.0", path = "./rust/lance-testing" }
->>>>>>> 04d9cc57
 approx = "0.5.1"
 # Note that this one does not include pyarrow
 arrow = { version = "52.1", optional = false, features = ["prettyprint"] }
@@ -128,6 +110,7 @@
 ] }
 deepsize = "0.2.0"
 either = "1.0"
+fsst = { version = "=0.1.0", path = "./rust/lance-encoding/compression-algo/fsst" }
 futures = "0.3"
 http = "0.2.9"
 hyperloglogplus = { version = "0.4.1", features = ["const-loop"] }
