--- conflicted
+++ resolved
@@ -21,11 +21,7 @@
 resolver = "2"
 
 [workspace.package]
-<<<<<<< HEAD
 version = "0.25.0"
-=======
-version = "0.24.2"
->>>>>>> 0487ff51
 edition = "2021"
 authors = ["Lance Devs <dev@lancedb.com>"]
 license = "Apache-2.0"
