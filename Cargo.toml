--- conflicted
+++ resolved
@@ -21,11 +21,7 @@
 resolver = "2"
 
 [workspace.package]
-<<<<<<< HEAD
-version = "0.15.1"
-=======
 version = "0.16.0"
->>>>>>> 07ee95cf
 edition = "2021"
 authors = ["Lance Devs <dev@lancedb.com>"]
 license = "Apache-2.0"
@@ -48,22 +44,6 @@
 rust-version = "1.78"
 
 [workspace.dependencies]
-<<<<<<< HEAD
-lance = { version = "=0.15.1", path = "./rust/lance" }
-lance-arrow = { version = "=0.15.1", path = "./rust/lance-arrow" }
-lance-core = { version = "=0.15.1", path = "./rust/lance-core" }
-lance-datafusion = { version = "=0.15.1", path = "./rust/lance-datafusion" }
-lance-datagen = { version = "=0.15.1", path = "./rust/lance-datagen" }
-lance-encoding = { version = "=0.15.1", path = "./rust/lance-encoding" }
-lance-encoding-datafusion = { version = "=0.15.1", path = "./rust/lance-encoding-datafusion" }
-lance-file = { version = "=0.15.1", path = "./rust/lance-file" }
-lance-index = { version = "=0.15.1", path = "./rust/lance-index" }
-lance-io = { version = "=0.15.1", path = "./rust/lance-io" }
-lance-linalg = { version = "=0.15.1", path = "./rust/lance-linalg" }
-lance-table = { version = "=0.15.1", path = "./rust/lance-table" }
-lance-test-macros = { version = "=0.15.1", path = "./rust/lance-test-macros" }
-lance-testing = { version = "=0.15.1", path = "./rust/lance-testing" }
-=======
 lance = { version = "=0.16.0", path = "./rust/lance" }
 lance-arrow = { version = "=0.16.0", path = "./rust/lance-arrow" }
 lance-core = { version = "=0.16.0", path = "./rust/lance-core" }
@@ -78,7 +58,6 @@
 lance-table = { version = "=0.16.0", path = "./rust/lance-table" }
 lance-test-macros = { version = "=0.16.0", path = "./rust/lance-test-macros" }
 lance-testing = { version = "=0.16.0", path = "./rust/lance-testing" }
->>>>>>> 07ee95cf
 approx = "0.5.1"
 # Note that this one does not include pyarrow
 arrow = { version = "52.2", optional = false, features = ["prettyprint"] }
