--- conflicted
+++ resolved
@@ -62,11 +62,7 @@
         &'a self,
         dir_path: impl Into<&Path> + Send,
         unmodified_since: Option<DateTime<Utc>>,
-<<<<<<< HEAD
-    ) -> Result<BoxStream<'life0, Result<ObjectMeta>>>;
-=======
     ) -> Result<BoxStream<'a, Result<ObjectMeta>>>;
->>>>>>> aee77699
 }
 
 #[async_trait]
@@ -75,11 +71,7 @@
         &'a self,
         dir_path: impl Into<&Path> + Send,
         unmodified_since: Option<DateTime<Utc>>,
-<<<<<<< HEAD
-    ) -> Result<BoxStream<'life0, Result<ObjectMeta>>> {
-=======
     ) -> Result<BoxStream<'a, Result<ObjectMeta>>> {
->>>>>>> aee77699
         let mut output = self.list(Some(dir_path.into()));
         if let Some(unmodified_since_val) = unmodified_since {
             output = output
