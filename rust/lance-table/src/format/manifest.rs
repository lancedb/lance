// Copyright 2024 Lance Developers.
//
// Licensed under the Apache License, Version 2.0 (the "License");
// you may not use this file except in compliance with the License.
// You may obtain a copy of the License at
//
//     http://www.apache.org/licenses/LICENSE-2.0
//
// Unless required by applicable law or agreed to in writing, software
// distributed under the License is distributed on an "AS IS" BASIS,
// WITHOUT WARRANTIES OR CONDITIONS OF ANY KIND, either express or implied.
// See the License for the specific language governing permissions and
// limitations under the License.

use std::ops::Range;
use std::sync::Arc;

use async_trait::async_trait;
use chrono::prelude::*;
use lance_file::datatypes::{populate_schema_dictionary, Fields, FieldsWithMeta};
use lance_file::reader::FileReader;
use lance_io::traits::{ProtoStruct, Reader};
use object_store::path::Path;
use prost_types::Timestamp;

use super::Fragment;
use crate::format::pb;
use lance_core::cache::FileMetadataCache;
use lance_core::datatypes::Schema;
use lance_core::{Error, Result};
use lance_io::object_store::ObjectStore;
use lance_io::utils::read_struct;
use snafu::{location, Location};

/// Manifest of a dataset
///
///  * Schema
///  * Version
///  * Fragments.
///  * Indices.
#[derive(Debug, Clone, PartialEq)]
pub struct Manifest {
    /// Dataset schema.
    pub schema: Schema,

    /// Dataset version
    pub version: u64,

    /// Version of the writer library that wrote this manifest.
    pub writer_version: Option<WriterVersion>,

    /// Fragments, the pieces to build the dataset.
    pub fragments: Arc<Vec<Fragment>>,

    /// The file position of the version aux data.
    pub version_aux_data: usize,

    /// The file position of the index metadata.
    pub index_section: Option<usize>,

    /// The creation timestamp with nanosecond resolution as 128-bit integer
    pub timestamp_nanos: u128,

    /// An optional string tag for this version
    pub tag: Option<String>,

    /// The reader flags
    pub reader_feature_flags: u64,

    /// The writer flags
    pub writer_feature_flags: u64,

    /// The max fragment id used so far
    pub max_fragment_id: u32,

    /// The path to the transaction file, relative to the root of the dataset
    pub transaction_file: Option<String>,

    /// Precomputed logic offset of each fragment
    /// accelerating the fragment search using offset ranges.
    fragment_offsets: Vec<usize>,
}

fn compute_fragment_offsets(fragments: &[Fragment]) -> Vec<usize> {
    fragments
        .iter()
        .map(|f| f.num_rows().unwrap_or_default())
        .chain([0]) // Make the last offset to be the full-length of the dataset.
        .scan(0_usize, |offset, len| {
            let start = *offset;
            *offset += len;
            Some(start)
        })
        .collect()
}

impl Manifest {
    pub fn new(schema: Schema, fragments: Arc<Vec<Fragment>>) -> Self {
        let fragment_offsets = compute_fragment_offsets(&fragments);
        Self {
            schema,
            version: 1,
            writer_version: Some(WriterVersion::default()),
            fragments,
            version_aux_data: 0,
            index_section: None,
            timestamp_nanos: 0,
            tag: None,
            reader_feature_flags: 0,
            writer_feature_flags: 0,
            max_fragment_id: 0,
            transaction_file: None,
            fragment_offsets,
        }
    }

    pub fn new_from_previous(
        previous: &Self,
        schema: Schema,
        fragments: Arc<Vec<Fragment>>,
    ) -> Self {
        let fragment_offsets = compute_fragment_offsets(&fragments);

        Self {
            schema,
            version: previous.version + 1,
            writer_version: Some(WriterVersion::default()),
            fragments,
            version_aux_data: 0,
            index_section: None, // Caller should update index if they want to keep them.
            timestamp_nanos: 0,  // This will be set on commit
            tag: None,
            reader_feature_flags: 0, // These will be set on commit
            writer_feature_flags: 0, // These will be set on commit
            max_fragment_id: previous.max_fragment_id,
            transaction_file: None,
            fragment_offsets,
        }
    }

    /// Return the `timestamp_nanos` value as a Utc DateTime
    pub fn timestamp(&self) -> DateTime<Utc> {
        let nanos = self.timestamp_nanos % 1_000_000_000;
        let seconds = ((self.timestamp_nanos - nanos) / 1_000_000_000) as i64;
        Utc.from_utc_datetime(
            &DateTime::from_timestamp(seconds, nanos as u32)
                .unwrap_or_default()
                .naive_utc(),
        )
    }

    /// Set the `timestamp_nanos` value from a Utc DateTime
    pub fn set_timestamp(&mut self, nanos: u128) {
        self.timestamp_nanos = nanos;
    }

    /// Check the current fragment list and update the high water mark
    pub fn update_max_fragment_id(&mut self) {
        let max_fragment_id = self
            .fragments
            .iter()
            .map(|f| f.id)
            .max()
            .unwrap_or_default()
            .try_into()
            .unwrap();

        if max_fragment_id > self.max_fragment_id {
            self.max_fragment_id = max_fragment_id;
        }
    }

    /// Return the max fragment id.
    /// Note this does not support recycling of fragment ids.
    ///
    /// This will return None if there are no fragments.
    pub fn max_fragment_id(&self) -> Option<u64> {
        if self.max_fragment_id == 0 {
            // It might not have been updated, so the best we can do is recompute
            // it from the fragment list.
            self.fragments.iter().map(|f| f.id).max()
        } else {
            Some(self.max_fragment_id.into())
        }
    }

    /// Return the fragments that are newer than the given manifest.
    /// Note this does not support recycling of fragment ids.
    pub fn fragments_since(&self, since: &Self) -> Result<Vec<Fragment>> {
        if since.version >= self.version {
            return Err(Error::IO {
                message: format!(
                    "fragments_since: given version {} is newer than manifest version {}",
                    since.version, self.version
                ),
                location: location!(),
            });
        }
        let start = since.max_fragment_id();
        Ok(self
            .fragments
            .iter()
            .filter(|&f| start.map(|s| f.id > s).unwrap_or(true))
            .cloned()
            .collect())
    }

    /// Find the fragments that contain the rows, identified by the offset range.
    ///
    /// Note that the offsets are the logical offsets of rows, not row IDs.
    ///
    ///
    /// Parameters
    /// ----------
    /// range: Range<usize>
    ///     Offset range
    ///
    /// Returns
    /// -------
    /// Vec<(usize, Fragment)>
    ///    A vector of `(starting_offset_of_fragment, fragment)` pairs.
    ///
    pub fn fragments_by_offset_range(&self, range: Range<usize>) -> Vec<(usize, &Fragment)> {
        let start = range.start;
        let end = range.end;
        let idx = self
            .fragment_offsets
            .binary_search(&start)
            .unwrap_or_else(|idx| idx - 1);

        let mut fragments = vec![];
        for i in idx..self.fragments.len() {
            if self.fragment_offsets[i] >= end
                || self.fragment_offsets[i] + self.fragments[i].num_rows().unwrap_or_default()
                    <= start
            {
                break;
            }
            fragments.push((self.fragment_offsets[i], &self.fragments[i]));
        }

        fragments
    }
}

#[derive(Debug, Clone, PartialEq)]
pub struct WriterVersion {
    pub library: String,
    pub version: String,
}

#[derive(Debug, Clone, Copy, PartialEq, Eq)]
pub enum VersionPart {
    Major,
    Minor,
    Patch,
}

impl WriterVersion {
    /// Try to parse the version string as a semver string. Returns None if
    /// not successful.
    pub fn semver(&self) -> Option<(u32, u32, u32, Option<&str>)> {
        let mut parts = self.version.split('.');
        let major = parts.next().unwrap_or("0").parse().ok()?;
        let minor = parts.next().unwrap_or("0").parse().ok()?;
        let patch = parts.next().unwrap_or("0").parse().ok()?;
        let tag = parts.next();
        Some((major, minor, patch, tag))
    }

    pub fn semver_or_panic(&self) -> (u32, u32, u32, Option<&str>) {
        self.semver()
            .unwrap_or_else(|| panic!("Invalid writer version: {}", self.version))
    }

    /// Return true if self is older than the given major/minor/patch
    pub fn older_than(&self, major: u32, minor: u32, patch: u32) -> bool {
        let version = self.semver_or_panic();
        (version.0, version.1, version.2) < (major, minor, patch)
    }

    pub fn bump(&self, part: VersionPart, keep_tag: bool) -> Self {
        let parts = self.semver_or_panic();
        let tag = if keep_tag { parts.3 } else { None };
        let new_parts = match part {
            VersionPart::Major => (parts.0 + 1, parts.1, parts.2, tag),
            VersionPart::Minor => (parts.0, parts.1 + 1, parts.2, tag),
            VersionPart::Patch => (parts.0, parts.1, parts.2 + 1, tag),
        };
        let new_version = if let Some(tag) = tag {
            format!("{}.{}.{}.{}", new_parts.0, new_parts.1, new_parts.2, tag)
        } else {
            format!("{}.{}.{}", new_parts.0, new_parts.1, new_parts.2)
        };
        Self {
            library: self.library.clone(),
            version: new_version,
        }
    }
}

impl Default for WriterVersion {
    #[cfg(not(test))]
    fn default() -> Self {
        Self {
            library: "lance".to_string(),
            version: env!("CARGO_PKG_VERSION").to_string(),
        }
    }

    // Unit tests always run as if they are in the next version.
    #[cfg(test)]
    fn default() -> Self {
        Self {
            library: "lance".to_string(),
            version: env!("CARGO_PKG_VERSION").to_string(),
        }
        .bump(VersionPart::Patch, true)
    }
}

impl ProtoStruct for Manifest {
    type Proto = pb::Manifest;
}

impl From<pb::Manifest> for Manifest {
    fn from(p: pb::Manifest) -> Self {
        let timestamp_nanos = p.timestamp.map(|ts| {
            let sec = ts.seconds as u128 * 1e9 as u128;
            let nanos = ts.nanos as u128;
            sec + nanos
        });
        // We only use the writer version if it is fully set.
        let writer_version = match p.writer_version {
            Some(pb::manifest::WriterVersion { library, version }) => {
                Some(WriterVersion { library, version })
            }
            _ => None,
        };
        let fragments = Arc::new(p.fragments.iter().map(Fragment::from).collect::<Vec<_>>());
        let fragment_offsets = compute_fragment_offsets(fragments.as_slice());
        let fields_with_meta = FieldsWithMeta {
            fields: Fields(p.fields),
            metadata: p.metadata,
        };
        Self {
            schema: Schema::from(fields_with_meta),
            version: p.version,
            writer_version,
            fragments,
            version_aux_data: p.version_aux_data as usize,
            index_section: p.index_section.map(|i| i as usize),
            timestamp_nanos: timestamp_nanos.unwrap_or(0),
            tag: if p.tag.is_empty() { None } else { Some(p.tag) },
            reader_feature_flags: p.reader_feature_flags,
            writer_feature_flags: p.writer_feature_flags,
            max_fragment_id: p.max_fragment_id,
            transaction_file: if p.transaction_file.is_empty() {
                None
            } else {
                Some(p.transaction_file)
            },
            fragment_offsets,
        }
    }
}

impl From<&Manifest> for pb::Manifest {
    fn from(m: &Manifest) -> Self {
        let timestamp_nanos = if m.timestamp_nanos == 0 {
            None
        } else {
            let nanos = m.timestamp_nanos % 1e9 as u128;
            let seconds = ((m.timestamp_nanos - nanos) / 1e9 as u128) as i64;
            Some(Timestamp {
                seconds,
                nanos: nanos as i32,
            })
        };
        let fields_with_meta: FieldsWithMeta = (&m.schema).into();
        Self {
            fields: fields_with_meta.fields.0,
            version: m.version,
            writer_version: m
                .writer_version
                .as_ref()
                .map(|wv| pb::manifest::WriterVersion {
                    library: wv.library.clone(),
                    version: wv.version.clone(),
                }),
            fragments: m.fragments.iter().map(pb::DataFragment::from).collect(),
            metadata: fields_with_meta.metadata,
            version_aux_data: m.version_aux_data as u64,
            index_section: m.index_section.map(|i| i as u64),
            timestamp: timestamp_nanos,
            tag: m.tag.clone().unwrap_or_default(),
            reader_feature_flags: m.reader_feature_flags,
            writer_feature_flags: m.writer_feature_flags,
            max_fragment_id: m.max_fragment_id,
            transaction_file: m.transaction_file.clone().unwrap_or_default(),
        }
    }
}

#[async_trait]
pub trait SelfDescribingFileReader {
    /// Open a file reader without any cached schema
    ///
    /// In this case the schema will first need to be loaded
    /// from the file itself.
    ///
    /// When loading files from a dataset it is preferable to use
    /// the fragment reader to avoid this overhead.
    async fn try_new_self_described(
        object_store: &ObjectStore,
        path: &Path,
        cache: Option<&FileMetadataCache>,
    ) -> Result<Self>
    where
        Self: Sized,
    {
        let reader = object_store.open(path).await?;
        Self::try_new_self_described_from_reader(reader.into(), cache).await
    }

    async fn try_new_self_described_from_reader(
        reader: Arc<dyn Reader>,
        cache: Option<&FileMetadataCache>,
    ) -> Result<Self>
    where
        Self: Sized;
}

#[async_trait]
impl SelfDescribingFileReader for FileReader {
    async fn try_new_self_described_from_reader(
        reader: Arc<dyn Reader>,
        cache: Option<&FileMetadataCache>,
    ) -> Result<Self> {
        let metadata = Self::read_metadata(reader.as_ref(), cache).await?;
        let manifest_position = metadata.manifest_position.ok_or(Error::Internal {
            message: format!(
                "Attempt to open file at {} as self-describing but it did not contain a manifest",
                reader.path(),
            ),
            location: location!(),
        })?;
<<<<<<< HEAD
        let mut manifest: Manifest = read_struct(reader.as_ref(), manifest_position).await?;
        populate_schema_dictionary(&mut manifest.schema, reader.as_ref()).await?;
=======
        let mut manifest: Manifest = read_struct(object_reader.as_ref(), manifest_position).await?;
        populate_schema_dictionary(&mut manifest.schema, object_reader.as_ref()).await?;
        let schema = manifest.schema;
        let num_fields = schema.max_field_id().unwrap_or_default() + 1;
>>>>>>> f21675b1
        Self::try_new_from_reader(
            reader.path(),
            reader.clone(),
            Some(metadata),
            manifest.schema,
            0,
            0,
            num_fields as u32,
            cache,
        )
        .await
    }
}

#[cfg(test)]
mod tests {
    use super::*;

    use super::Fragment;
    use arrow_schema::{Field, Schema as ArrowSchema};
    use lance_core::datatypes::Schema;

    #[test]
    fn test_writer_version() {
        let wv = WriterVersion::default();
        assert_eq!(wv.library, "lance");
        let parts = wv.semver().unwrap();
        assert_eq!(
            parts,
            (
                env!("CARGO_PKG_VERSION_MAJOR").parse().unwrap(),
                env!("CARGO_PKG_VERSION_MINOR").parse().unwrap(),
                // Unit tests run against (major,minor,patch + 1)
                env!("CARGO_PKG_VERSION_PATCH").parse::<u32>().unwrap() + 1,
                None
            )
        );
        assert_eq!(
            format!("{}.{}.{}", parts.0, parts.1, parts.2 - 1),
            env!("CARGO_PKG_VERSION")
        );
        for part in &[VersionPart::Major, VersionPart::Minor, VersionPart::Patch] {
            let bumped = wv.bump(*part, false);
            let bumped_parts = bumped.semver_or_panic();
            assert!(wv.older_than(bumped_parts.0, bumped_parts.1, bumped_parts.2));
        }
    }

    #[test]
    fn test_fragments_by_offset_range() {
        let arrow_schema =
            ArrowSchema::new(vec![Field::new("a", arrow_schema::DataType::Int64, false)]);
        let schema = Schema::try_from(&arrow_schema).unwrap();
        let fragments = vec![
            Fragment::with_file(0, "path1", &schema, Some(10)),
            Fragment::with_file(1, "path2", &schema, Some(15)),
            Fragment::with_file(2, "path3", &schema, Some(20)),
        ];
        let manifest = Manifest::new(schema, Arc::new(fragments));

        let actual = manifest.fragments_by_offset_range(0..10);
        assert_eq!(actual.len(), 1);
        assert_eq!(actual[0].0, 0);
        assert_eq!(actual[0].1.id, 0);

        let actual = manifest.fragments_by_offset_range(5..15);
        assert_eq!(actual.len(), 2);
        assert_eq!(actual[0].0, 0);
        assert_eq!(actual[0].1.id, 0);
        assert_eq!(actual[1].0, 10);
        assert_eq!(actual[1].1.id, 1);

        let actual = manifest.fragments_by_offset_range(15..50);
        assert_eq!(actual.len(), 2);
        assert_eq!(actual[0].0, 10);
        assert_eq!(actual[0].1.id, 1);
        assert_eq!(actual[1].0, 25);
        assert_eq!(actual[1].1.id, 2);

        // Out of range
        let actual = manifest.fragments_by_offset_range(45..100);
        assert!(actual.is_empty());

        assert!(manifest.fragments_by_offset_range(200..400).is_empty());
    }
}<|MERGE_RESOLUTION|>--- conflicted
+++ resolved
@@ -445,20 +445,15 @@
             ),
             location: location!(),
         })?;
-<<<<<<< HEAD
         let mut manifest: Manifest = read_struct(reader.as_ref(), manifest_position).await?;
         populate_schema_dictionary(&mut manifest.schema, reader.as_ref()).await?;
-=======
-        let mut manifest: Manifest = read_struct(object_reader.as_ref(), manifest_position).await?;
-        populate_schema_dictionary(&mut manifest.schema, object_reader.as_ref()).await?;
         let schema = manifest.schema;
         let num_fields = schema.max_field_id().unwrap_or_default() + 1;
->>>>>>> f21675b1
         Self::try_new_from_reader(
             reader.path(),
             reader.clone(),
             Some(metadata),
-            manifest.schema,
+            schema,
             0,
             0,
             num_fields as u32,
