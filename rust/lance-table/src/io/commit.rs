// SPDX-License-Identifier: Apache-2.0
// SPDX-FileCopyrightText: Copyright The Lance Authors

//! Trait for commit implementations.
//!
//! In Lance, a transaction is committed by writing the next manifest file.
//! However, care should be taken to ensure that the manifest file is written
//! only once, even if there are concurrent writers. Different stores have
//! different abilities to handle concurrent writes, so a trait is provided
//! to allow for different implementations.
//!
//! The trait [CommitHandler] can be implemented to provide different commit
//! strategies. The default implementation for most object stores is
//! [RenameCommitHandler], which writes the manifest to a temporary path, then
//! renames the temporary path to the final path if no object already exists
//! at the final path. This is an atomic operation in most object stores, but
//! not in AWS S3. So for AWS S3, the default commit handler is
//! [UnsafeCommitHandler], which writes the manifest to the final path without
//! any checks.
//!
//! When providing your own commit handler, most often you are implementing in
//! terms of a lock. The trait [CommitLock] can be implemented as a simpler
//! alternative to [CommitHandler].

use std::io;
use std::sync::atomic::AtomicBool;
use std::sync::Arc;
use std::{fmt::Debug, fs::DirEntry};

use futures::{
    future::{self, BoxFuture},
    stream::BoxStream,
    StreamExt, TryStreamExt,
};
use log::warn;
use object_store::{path::Path, Error as ObjectStoreError, ObjectStore as OSObjectStore};
use snafu::{location, Location};
use url::Url;

#[cfg(feature = "dynamodb")]
pub mod dynamodb;
pub mod external_manifest;

use lance_core::{Error, Result};
use lance_io::object_store::{ObjectStore, ObjectStoreExt, ObjectStoreParams};

#[cfg(feature = "dynamodb")]
use {
    self::external_manifest::{ExternalManifestCommitHandler, ExternalManifestStore},
    aws_credential_types::provider::error::CredentialsError,
    aws_credential_types::provider::ProvideCredentials,
    lance_io::object_store::{build_aws_credential, StorageOptions},
    object_store::aws::AmazonS3ConfigKey,
    object_store::aws::AwsCredentialProvider,
    std::borrow::Cow,
    std::time::{Duration, SystemTime},
};

use crate::format::{is_detached_version, Index, Manifest};

const VERSIONS_DIR: &str = "_versions";
const MANIFEST_EXTENSION: &str = "manifest";
const DETACHED_VERSION_PREFIX: &str = "d";

/// How manifest files should be named.
#[derive(Clone, Copy, Debug, PartialEq, Eq)]
pub enum ManifestNamingScheme {
    /// `_versions/{version}.manifest`
    V1,
    /// `_manifests/{u64::MAX - version}.manifest`
    ///
    /// Zero-padded and reversed for O(1) lookup of latest version on object stores.
    V2,
}

impl ManifestNamingScheme {
    pub fn manifest_path(&self, base: &Path, version: u64) -> Path {
        let directory = base.child(VERSIONS_DIR);
        if is_detached_version(version) {
            // Detached versions should never show up first in a list operation which
            // means it needs to come lexicographically after all attached manifest
            // files and so we add the prefix `d`.  There is no need to invert the
            // version number since detached versions are not part of the version
            let directory = base.child(VERSIONS_DIR);
            directory.child(format!(
                "{DETACHED_VERSION_PREFIX}{version}.{MANIFEST_EXTENSION}"
            ))
        } else {
            match self {
                Self::V1 => directory.child(format!("{version}.{MANIFEST_EXTENSION}")),
                Self::V2 => {
                    let inverted_version = u64::MAX - version;
                    directory.child(format!("{inverted_version:020}.{MANIFEST_EXTENSION}"))
                }
            }
        }
    }

    pub fn parse_version(&self, filename: &str) -> Option<u64> {
        let file_number = filename
            .split_once('.')
            // Detached versions will fail the `parse` step, which is ok.
            .and_then(|(version_str, _)| version_str.parse::<u64>().ok());
        match self {
            Self::V1 => file_number,
            Self::V2 => file_number.map(|v| u64::MAX - v),
        }
    }

    pub fn detect_scheme(filename: &str) -> Option<Self> {
        if filename.starts_with(DETACHED_VERSION_PREFIX) {
            // Currently, detached versions must imply V2
            return Some(Self::V2);
        }
        if filename.ends_with(MANIFEST_EXTENSION) {
            const V2_LEN: usize = 20 + 1 + MANIFEST_EXTENSION.len();
            if filename.len() == V2_LEN {
                Some(Self::V2)
            } else {
                Some(Self::V1)
            }
        } else {
            None
        }
    }

    pub fn detect_scheme_staging(filename: &str) -> Self {
        // We shouldn't have to worry about detached versions here since there is no
        // such thing as "detached" and "staged" at the same time.
        if filename.chars().nth(20) == Some('.') {
            Self::V2
        } else {
            Self::V1
        }
    }
}

/// Migrate all V1 manifests to V2 naming scheme.
///
/// This function will rename all V1 manifests to V2 naming scheme.
///
/// This function is idempotent, and can be run multiple times without
/// changing the state of the object store.
///
/// However, it should not be run while other concurrent operations are happening.
/// And it should also run until completion before resuming other operations.
pub async fn migrate_scheme_to_v2(object_store: &ObjectStore, dataset_base: &Path) -> Result<()> {
    object_store
        .inner
        .list(Some(&dataset_base.child(VERSIONS_DIR)))
        .try_filter(|res| {
            let res = if let Some(filename) = res.location.filename() {
                ManifestNamingScheme::detect_scheme(filename) == Some(ManifestNamingScheme::V1)
            } else {
                false
            };
            future::ready(res)
        })
        .try_for_each_concurrent(object_store.io_parallelism(), |meta| async move {
            let filename = meta.location.filename().unwrap();
            let version = ManifestNamingScheme::V1.parse_version(filename).unwrap();
            let path = ManifestNamingScheme::V2.manifest_path(dataset_base, version);
            object_store.inner.rename(&meta.location, &path).await?;
            Ok(())
        })
        .await?;

    Ok(())
}

/// Function that writes the manifest to the object store.
pub type ManifestWriter = for<'a> fn(
    object_store: &'a ObjectStore,
    manifest: &'a mut Manifest,
    indices: Option<Vec<Index>>,
    path: &'a Path,
) -> BoxFuture<'a, Result<()>>;

#[derive(Debug)]
pub struct ManifestLocation {
    /// The version the manifest corresponds to.
    pub version: u64,
    /// Path of the manifest file, relative to the table root.
    pub path: Path,
    /// Size, in bytes, of the manifest file. If it is not known, this field should be `None`.
    pub size: Option<u64>,
    /// Naming scheme of the manifest file.
    pub naming_scheme: ManifestNamingScheme,
}

/// Get the latest manifest path
async fn current_manifest_path(
    object_store: &ObjectStore,
    base: &Path,
) -> Result<ManifestLocation> {
    if object_store.is_local() {
        if let Ok(Some(location)) = current_manifest_local(base) {
            return Ok(location);
        }
    }

    let manifest_files = object_store.inner.list(Some(&base.child(VERSIONS_DIR)));

    let mut valid_manifests = manifest_files.try_filter_map(|res| {
        if let Some(scheme) = ManifestNamingScheme::detect_scheme(res.location.filename().unwrap())
        {
            future::ready(Ok(Some((scheme, res))))
        } else {
            future::ready(Ok(None))
        }
    });

    let first = valid_manifests.next().await.transpose()?;
    match (first, object_store.list_is_lexically_ordered) {
        // If the first valid manifest we see is V2, we can assume that we are using
        // V2 naming scheme for all manifests.
        (Some((scheme @ ManifestNamingScheme::V2, meta)), true) => {
            let version = scheme
                .parse_version(meta.location.filename().unwrap())
                .unwrap();

            // Sanity check: verify at least for the first 1k files that they are all V2
            // and that the version numbers are decreasing. We use the first 1k because
            // this is the typical size of an object store list endpoint response page.
            for (scheme, meta) in valid_manifests.take(999).try_collect::<Vec<_>>().await? {
                if scheme != ManifestNamingScheme::V2 {
                    warn!(
                        "Found V1 Manifest in a V2 directory. Use `migrate_manifest_paths_v2` \
                         to migrate the directory."
                    );
                    break;
                }
                let next_version = scheme
                    .parse_version(meta.location.filename().unwrap())
                    .unwrap();
                if next_version >= version {
                    warn!(
                        "List operation was expected to be lexically ordered, but was not. This \
                         could mean a corrupt read. Please make a bug report on the lancedb/lance \
                         GitHub repository."
                    );
                    break;
                }
            }

            Ok(ManifestLocation {
                version,
                path: meta.location,
                size: Some(meta.size as u64),
                naming_scheme: scheme,
            })
        }
        // If the first valid manifest we see if V1, assume for now that we are
        // using V1 naming scheme for all manifests. Since we are listing the
        // directory anyways, we will assert there aren't any V2 manifests.
        (Some((scheme, meta)), _) => {
            let mut current_version = scheme
                .parse_version(meta.location.filename().unwrap())
                .unwrap();
            let mut current_meta = meta;

            while let Some((scheme, meta)) = valid_manifests.next().await.transpose()? {
                if matches!(scheme, ManifestNamingScheme::V2) {
                    return Err(Error::Internal {
                        message: "Found V2 manifest in a V1 manifest directory".to_string(),
                        location: location!(),
                    });
                }
                let version = scheme
                    .parse_version(meta.location.filename().unwrap())
                    .unwrap();
                if version > current_version {
                    current_version = version;
                    current_meta = meta;
                }
            }
            Ok(ManifestLocation {
                version: current_version,
                path: current_meta.location,
                size: Some(current_meta.size as u64),
                naming_scheme: scheme,
            })
        }
        (None, _) => Err(Error::NotFound {
            uri: base.child(VERSIONS_DIR).to_string(),
            location: location!(),
        }),
    }
}

// This is an optimized function that searches for the latest manifest. In
// object_store, list operations lookup metadata for each file listed. This
// method only gets the metadata for the found latest manifest.
fn current_manifest_local(base: &Path) -> std::io::Result<Option<ManifestLocation>> {
    let path = lance_io::local::to_local_path(&base.child(VERSIONS_DIR));
    let entries = std::fs::read_dir(path)?;

    let mut latest_entry: Option<(u64, DirEntry)> = None;

    let mut scheme: Option<ManifestNamingScheme> = None;

    for entry in entries {
        let entry = entry?;
        let filename_raw = entry.file_name();
        let filename = filename_raw.to_string_lossy();

        let Some(entry_scheme) = ManifestNamingScheme::detect_scheme(&filename) else {
            // Need to ignore temporary files, such as
            // .tmp_7.manifest_9c100374-3298-4537-afc6-f5ee7913666d
            continue;
        };

        if let Some(scheme) = scheme {
            if scheme != entry_scheme {
                return Err(io::Error::new(
                    io::ErrorKind::InvalidData,
                    format!(
                        "Found multiple manifest naming schemes in the same directory: {:?} and {:?}",
                        scheme, entry_scheme
                    ),
                ));
            }
        } else {
            scheme = Some(entry_scheme);
        }

        let Some(version) = entry_scheme.parse_version(&filename) else {
            continue;
        };

        if let Some((latest_version, _)) = &latest_entry {
            if version > *latest_version {
                latest_entry = Some((version, entry));
            }
        } else {
            latest_entry = Some((version, entry));
        }
    }

    if let Some((version, entry)) = latest_entry {
        let path = Path::from_filesystem_path(entry.path())
            .map_err(|err| io::Error::new(io::ErrorKind::InvalidData, err.to_string()))?;
        Ok(Some(ManifestLocation {
            version,
            path,
            size: Some(entry.metadata()?.len()),
            naming_scheme: scheme.unwrap(),
        }))
    } else {
        Ok(None)
    }
}

async fn list_manifests<'a>(
    base_path: &Path,
    object_store: &'a dyn OSObjectStore,
) -> Result<BoxStream<'a, Result<Path>>> {
    Ok(object_store
        .read_dir_all(&base_path.child(VERSIONS_DIR), None)
        .await?
        .try_filter_map(|obj_meta| {
            if obj_meta.location.extension() == Some(MANIFEST_EXTENSION) {
                future::ready(Ok(Some(obj_meta.location)))
            } else {
                future::ready(Ok(None))
            }
        })
        .boxed())
}

pub fn parse_version_from_path(path: &Path) -> Result<u64> {
    path.filename()
        .and_then(|name| name.split_once('.'))
        .filter(|(_, extension)| *extension == MANIFEST_EXTENSION)
        .and_then(|(version, _)| version.parse::<u64>().ok())
        .ok_or(Error::Internal {
            message: format!("Expected manifest file, but found {}", path),
            location: location!(),
        })
}

fn make_staging_manifest_path(base: &Path) -> Result<Path> {
    let id = uuid::Uuid::new_v4().to_string();
    Path::parse(format!("{base}-{id}")).map_err(|e| Error::IO {
        source: Box::new(e),
        location: location!(),
    })
}

#[cfg(feature = "dynamodb")]
const DDB_URL_QUERY_KEY: &str = "ddbTableName";

/// Handle commits that prevent conflicting writes.
///
/// Commit implementations ensure that if there are multiple concurrent writers
/// attempting to write the next version of a table, only one will win. In order
/// to work, all writers must use the same commit handler type.
/// This trait is also responsible for resolving where the manifests live.
///
// TODO: pub(crate)
#[async_trait::async_trait]
pub trait CommitHandler: Debug + Send + Sync {
    async fn resolve_latest_location(
        &self,
        base_path: &Path,
        object_store: &ObjectStore,
    ) -> Result<ManifestLocation> {
        Ok(current_manifest_path(object_store, base_path).await?)
    }

    /// Get the path to the latest version manifest of a dataset at the base_path
    async fn resolve_latest_version(
        &self,
        base_path: &Path,
        object_store: &ObjectStore,
    ) -> std::result::Result<Path, Error> {
        // TODO: we need to pade 0's to the version number on the manifest file path
        Ok(current_manifest_path(object_store, base_path).await?.path)
    }

    // for default implementation, parse the version from the path
    async fn resolve_latest_version_id(
        &self,
        base_path: &Path,
        object_store: &ObjectStore,
    ) -> Result<u64> {
        Ok(current_manifest_path(object_store, base_path)
            .await?
            .version)
    }

    /// Get the path to a specific versioned manifest of a dataset at the base_path
    ///
    /// The version must already exist.
    async fn resolve_version(
        &self,
        base_path: &Path,
        version: u64,
        object_store: &dyn OSObjectStore,
    ) -> std::result::Result<Path, Error> {
        Ok(default_resolve_version(base_path, version, object_store)
            .await?
            .path)
    }

    async fn resolve_version_location(
        &self,
        base_path: &Path,
        version: u64,
        object_store: &dyn OSObjectStore,
    ) -> Result<ManifestLocation> {
        default_resolve_version(base_path, version, object_store).await
    }

    /// List manifests that are available for a dataset at the base_path
    async fn list_manifests<'a>(
        &self,
        base_path: &Path,
        object_store: &'a dyn OSObjectStore,
    ) -> Result<BoxStream<'a, Result<Path>>> {
        list_manifests(base_path, object_store).await
    }

    /// Commit a manifest.
    ///
    /// This function should return an [CommitError::CommitConflict] if another
    /// transaction has already been committed to the path.
    async fn commit(
        &self,
        manifest: &mut Manifest,
        indices: Option<Vec<Index>>,
        base_path: &Path,
        object_store: &ObjectStore,
        manifest_writer: ManifestWriter,
        naming_scheme: ManifestNamingScheme,
<<<<<<< HEAD
    ) -> std::result::Result<(), CommitError>;

    /// Delete the recorded manifest information for a dataset at the base_path
    async fn delete(
        &self,
        _base_path: &Path,
    ) ->  Result<()> {
        Ok(())
    }
=======
    ) -> std::result::Result<Path, CommitError>;
>>>>>>> 920b1918
}

async fn default_resolve_version(
    base_path: &Path,
    version: u64,
    object_store: &dyn OSObjectStore,
) -> Result<ManifestLocation> {
    if is_detached_version(version) {
        return Ok(ManifestLocation {
            version,
            // Detached versions are not supported with V1 naming scheme.  If we need
            // to support in the future we could use a different prefix (e.g. 'x' or something)
            naming_scheme: ManifestNamingScheme::V2,
            // Both V1 and V2 should give the same path for detached versions
            path: ManifestNamingScheme::V2.manifest_path(base_path, version),
            size: None,
        });
    }

    // try V2, fallback to V1.
    let scheme = ManifestNamingScheme::V2;
    let path = scheme.manifest_path(base_path, version);
    match object_store.head(&path).await {
        Ok(meta) => Ok(ManifestLocation {
            version,
            path,
            size: Some(meta.size as u64),
            naming_scheme: scheme,
        }),
        Err(ObjectStoreError::NotFound { .. }) => {
            // fallback to V1
            let scheme = ManifestNamingScheme::V1;
            Ok(ManifestLocation {
                version,
                path: scheme.manifest_path(base_path, version),
                size: None,
                naming_scheme: scheme,
            })
        }
        Err(e) => Err(e.into()),
    }
}
/// Adapt an object_store credentials into AWS SDK creds
#[cfg(feature = "dynamodb")]
#[derive(Debug)]
struct OSObjectStoreToAwsCredAdaptor(AwsCredentialProvider);

#[cfg(feature = "dynamodb")]
impl ProvideCredentials for OSObjectStoreToAwsCredAdaptor {
    fn provide_credentials<'a>(
        &'a self,
    ) -> aws_credential_types::provider::future::ProvideCredentials<'a>
    where
        Self: 'a,
    {
        aws_credential_types::provider::future::ProvideCredentials::new(async {
            let creds = self
                .0
                .get_credential()
                .await
                .map_err(|e| CredentialsError::provider_error(Box::new(e)))?;
            Ok(aws_credential_types::Credentials::new(
                &creds.key_id,
                &creds.secret_key,
                creds.token.clone(),
                Some(
                    SystemTime::now()
                        .checked_add(Duration::from_secs(
                            60 * 10, //  10 min
                        ))
                        .expect("overflow"),
                ),
                "",
            ))
        })
    }
}

#[cfg(feature = "dynamodb")]
async fn build_dynamodb_external_store(
    table_name: &str,
    creds: AwsCredentialProvider,
    region: &str,
    endpoint: Option<String>,
    app_name: &str,
) -> Result<Arc<dyn ExternalManifestStore>> {
    use super::commit::dynamodb::DynamoDBExternalManifestStore;
    use aws_sdk_dynamodb::{
        config::{IdentityCache, Region},
        Client,
    };

    let mut dynamodb_config = aws_sdk_dynamodb::config::Builder::new()
        .behavior_version_latest()
        .region(Some(Region::new(region.to_string())))
        .credentials_provider(OSObjectStoreToAwsCredAdaptor(creds))
        // caching should be handled by passed AwsCredentialProvider
        .identity_cache(IdentityCache::no_cache());

    if let Some(endpoint) = endpoint {
        dynamodb_config = dynamodb_config.endpoint_url(endpoint);
    }
    let client = Client::from_conf(dynamodb_config.build());

    DynamoDBExternalManifestStore::new_external_store(client.into(), table_name, app_name).await
}

pub async fn commit_handler_from_url(
    url_or_path: &str,
    // This looks unused if dynamodb feature disabled
    #[allow(unused_variables)] options: &Option<ObjectStoreParams>,
) -> Result<Arc<dyn CommitHandler>> {
    let url = match Url::parse(url_or_path) {
        Ok(url) if url.scheme().len() == 1 && cfg!(windows) => {
            // On Windows, the drive is parsed as a scheme
            return Ok(Arc::new(RenameCommitHandler));
        }
        Ok(url) => url,
        Err(_) => {
            return Ok(Arc::new(RenameCommitHandler));
        }
    };

    match url.scheme() {
        // TODO: for Cloudflare R2 and Minio, we can provide a PutIfNotExist commit handler
        // See: https://docs.rs/object_store/latest/object_store/aws/enum.S3ConditionalPut.html#variant.ETagMatch
        "s3" => Ok(Arc::new(UnsafeCommitHandler)),
        #[cfg(not(feature = "dynamodb"))]
        "s3+ddb" => Err(Error::InvalidInput {
            source: "`s3+ddb://` scheme requires `dynamodb` feature to be enabled".into(),
            location: location!(),
        }),
        #[cfg(feature = "dynamodb")]
        "s3+ddb" => {
            if url.query_pairs().count() != 1 {
                return Err(Error::InvalidInput {
                    source: "`s3+ddb://` scheme and expects exactly one query `ddbTableName`"
                        .into(),
                    location: location!(),
                });
            }
            let table_name = match url.query_pairs().next() {
                Some((Cow::Borrowed(key), Cow::Borrowed(table_name)))
                    if key == DDB_URL_QUERY_KEY =>
                {
                    if table_name.is_empty() {
                        return Err(Error::InvalidInput {
                            source: "`s3+ddb://` scheme requires non empty dynamodb table name"
                                .into(),
                            location: location!(),
                        });
                    }
                    table_name
                }
                _ => {
                    return Err(Error::InvalidInput {
                        source: "`s3+ddb://` scheme and expects exactly one query `ddbTableName`"
                            .into(),
                        location: location!(),
                    });
                }
            };
            let options = options.clone().unwrap_or_default();
            let storage_options = StorageOptions(options.storage_options.unwrap_or_default());
            let dynamo_endpoint = get_dynamodb_endpoint(&storage_options);
            let storage_options = storage_options.as_s3_options();

            let region = storage_options
                .get(&AmazonS3ConfigKey::Region)
                .map(|s| s.to_string());

            let (aws_creds, region) = build_aws_credential(
                options.s3_credentials_refresh_offset,
                options.aws_credentials.clone(),
                Some(&storage_options),
                region,
            )
            .await?;

            Ok(Arc::new(ExternalManifestCommitHandler {
                external_manifest_store: build_dynamodb_external_store(
                    table_name,
                    aws_creds.clone(),
                    &region,
                    dynamo_endpoint,
                    "lancedb",
                )
                .await?,
            }))
        }
        "gs" | "az" | "file" | "file-object-store" | "memory" => Ok(Arc::new(RenameCommitHandler)),
        _ => Ok(Arc::new(UnsafeCommitHandler)),
    }
}

#[cfg(feature = "dynamodb")]
fn get_dynamodb_endpoint(storage_options: &StorageOptions) -> Option<String> {
    if let Some(endpoint) = storage_options.0.get("dynamodb_endpoint") {
        Some(endpoint.to_string())
    } else {
        std::env::var("DYNAMODB_ENDPOINT").ok()
    }
}

/// Errors that can occur when committing a manifest.
#[derive(Debug)]
pub enum CommitError {
    /// Another transaction has already been written to the path
    CommitConflict,
    /// Something else went wrong
    OtherError(Error),
}

impl From<Error> for CommitError {
    fn from(e: Error) -> Self {
        Self::OtherError(e)
    }
}

impl From<CommitError> for Error {
    fn from(e: CommitError) -> Self {
        match e {
            CommitError::CommitConflict => Self::Internal {
                message: "Commit conflict".to_string(),
                location: location!(),
            },
            CommitError::OtherError(e) => e,
        }
    }
}

/// Whether we have issued a warning about using the unsafe commit handler.
static WARNED_ON_UNSAFE_COMMIT: AtomicBool = AtomicBool::new(false);

/// A naive commit implementation that does not prevent conflicting writes.
///
/// This will log a warning the first time it is used.
pub struct UnsafeCommitHandler;

#[async_trait::async_trait]
impl CommitHandler for UnsafeCommitHandler {
    async fn commit(
        &self,
        manifest: &mut Manifest,
        indices: Option<Vec<Index>>,
        base_path: &Path,
        object_store: &ObjectStore,
        manifest_writer: ManifestWriter,
        naming_scheme: ManifestNamingScheme,
    ) -> std::result::Result<Path, CommitError> {
        // Log a one-time warning
        if !WARNED_ON_UNSAFE_COMMIT.load(std::sync::atomic::Ordering::Relaxed) {
            WARNED_ON_UNSAFE_COMMIT.store(true, std::sync::atomic::Ordering::Relaxed);
            log::warn!(
                "Using unsafe commit handler. Concurrent writes may result in data loss. \
                 Consider providing a commit handler that prevents conflicting writes."
            );
        }

        let version_path = naming_scheme.manifest_path(base_path, manifest.version);
        // Write the manifest naively
        manifest_writer(object_store, manifest, indices, &version_path).await?;

        Ok(version_path)
    }
}

impl Debug for UnsafeCommitHandler {
    fn fmt(&self, f: &mut std::fmt::Formatter<'_>) -> std::fmt::Result {
        f.debug_struct("UnsafeCommitHandler").finish()
    }
}

/// A commit implementation that uses a lock to prevent conflicting writes.
#[async_trait::async_trait]
pub trait CommitLock: Debug {
    type Lease: CommitLease;

    /// Attempt to lock the table for the given version.
    ///
    /// If it is already locked by another transaction, wait until it is unlocked.
    /// Once it is unlocked, return [CommitError::CommitConflict] if the version
    /// has already been committed. Otherwise, return the lock.
    ///
    /// To prevent poisoned locks, it's recommended to set a timeout on the lock
    /// of at least 30 seconds.
    ///
    /// It is not required that the lock tracks the version. It is provided in
    /// case the locking is handled by a catalog service that needs to know the
    /// current version of the table.
    async fn lock(&self, version: u64) -> std::result::Result<Self::Lease, CommitError>;
}

#[async_trait::async_trait]
pub trait CommitLease: Send + Sync {
    /// Return the lease, indicating whether the commit was successful.
    async fn release(&self, success: bool) -> std::result::Result<(), CommitError>;
}

#[async_trait::async_trait]
impl<T: CommitLock + Send + Sync> CommitHandler for T {
    async fn commit(
        &self,
        manifest: &mut Manifest,
        indices: Option<Vec<Index>>,
        base_path: &Path,
        object_store: &ObjectStore,
        manifest_writer: ManifestWriter,
        naming_scheme: ManifestNamingScheme,
    ) -> std::result::Result<Path, CommitError> {
        let path = naming_scheme.manifest_path(base_path, manifest.version);
        // NOTE: once we have the lease we cannot use ? to return errors, since
        // we must release the lease before returning.
        let lease = self.lock(manifest.version).await?;

        // Head the location and make sure it's not already committed
        match object_store.inner.head(&path).await {
            Ok(_) => {
                // The path already exists, so it's already committed
                // Release the lock
                lease.release(false).await?;

                return Err(CommitError::CommitConflict);
            }
            Err(ObjectStoreError::NotFound { .. }) => {}
            Err(e) => {
                // Something else went wrong
                // Release the lock
                lease.release(false).await?;

                return Err(CommitError::OtherError(e.into()));
            }
        }
        let res = manifest_writer(object_store, manifest, indices, &path).await;

        // Release the lock
        lease.release(res.is_ok()).await?;

        res.map_err(|err| err.into()).map(|_| path)
    }
}

#[async_trait::async_trait]
impl<T: CommitLock + Send + Sync> CommitHandler for Arc<T> {
    async fn commit(
        &self,
        manifest: &mut Manifest,
        indices: Option<Vec<Index>>,
        base_path: &Path,
        object_store: &ObjectStore,
        manifest_writer: ManifestWriter,
        naming_scheme: ManifestNamingScheme,
    ) -> std::result::Result<Path, CommitError> {
        self.as_ref()
            .commit(
                manifest,
                indices,
                base_path,
                object_store,
                manifest_writer,
                naming_scheme,
            )
            .await
    }
}

/// A commit implementation that uses a temporary path and renames the object.
///
/// This only works for object stores that support atomic rename if not exist.
pub struct RenameCommitHandler;

#[async_trait::async_trait]
impl CommitHandler for RenameCommitHandler {
    async fn commit(
        &self,
        manifest: &mut Manifest,
        indices: Option<Vec<Index>>,
        base_path: &Path,
        object_store: &ObjectStore,
        manifest_writer: ManifestWriter,
        naming_scheme: ManifestNamingScheme,
    ) -> std::result::Result<Path, CommitError> {
        // Create a temporary object, then use `rename_if_not_exists` to commit.
        // If failed, clean up the temporary object.

        let path = naming_scheme.manifest_path(base_path, manifest.version);
        let tmp_path = make_staging_manifest_path(&path)?;

        // Write the manifest to the temporary path
        manifest_writer(object_store, manifest, indices, &tmp_path).await?;

        match object_store
            .inner
            .rename_if_not_exists(&tmp_path, &path)
            .await
        {
            Ok(_) => Ok(path),
            Err(ObjectStoreError::AlreadyExists { .. }) => {
                // Another transaction has already been committed
                // Attempt to clean up temporary object, but ignore errors if we can't
                let _ = object_store.delete(&tmp_path).await;

                return Err(CommitError::CommitConflict);
            }
            Err(e) => {
                // Something else went wrong
                return Err(CommitError::OtherError(e.into()));
            }
        }
    }
}

impl Debug for RenameCommitHandler {
    fn fmt(&self, f: &mut std::fmt::Formatter<'_>) -> std::fmt::Result {
        f.debug_struct("RenameCommitHandler").finish()
    }
}

#[derive(Debug, Clone)]
pub struct CommitConfig {
    pub num_retries: u32,
    // TODO: add isolation_level
}

impl Default for CommitConfig {
    fn default() -> Self {
        Self { num_retries: 20 }
    }
}

#[cfg(test)]
mod tests {
    use super::*;

    #[test]
    fn test_manifest_naming_scheme() {
        let v1 = ManifestNamingScheme::V1;
        let v2 = ManifestNamingScheme::V2;

        assert_eq!(
            v1.manifest_path(&Path::from("base"), 0),
            Path::from("base/_versions/0.manifest")
        );
        assert_eq!(
            v1.manifest_path(&Path::from("base"), 42),
            Path::from("base/_versions/42.manifest")
        );

        assert_eq!(
            v2.manifest_path(&Path::from("base"), 0),
            Path::from("base/_versions/18446744073709551615.manifest")
        );
        assert_eq!(
            v2.manifest_path(&Path::from("base"), 42),
            Path::from("base/_versions/18446744073709551573.manifest")
        );

        assert_eq!(v1.parse_version("0.manifest"), Some(0));
        assert_eq!(v1.parse_version("42.manifest"), Some(42));
        assert_eq!(
            v1.parse_version("42.manifest-cee4fbbb-eb19-4ea3-8ca7-54f5ec33dedc"),
            Some(42)
        );

        assert_eq!(v2.parse_version("18446744073709551615.manifest"), Some(0));
        assert_eq!(v2.parse_version("18446744073709551573.manifest"), Some(42));
        assert_eq!(
            v2.parse_version("18446744073709551573.manifest-cee4fbbb-eb19-4ea3-8ca7-54f5ec33dedc"),
            Some(42)
        );

        assert_eq!(ManifestNamingScheme::detect_scheme("0.manifest"), Some(v1));
        assert_eq!(
            ManifestNamingScheme::detect_scheme("18446744073709551615.manifest"),
            Some(v2)
        );
        assert_eq!(ManifestNamingScheme::detect_scheme("something else"), None);
    }

    #[tokio::test]
    async fn test_manifest_naming_migration() {
        let object_store = ObjectStore::memory();
        let base = Path::from("base");
        let versions_dir = base.child(VERSIONS_DIR);

        // Write two v1 files and one v1
        let original_files = vec![
            versions_dir.child("irrelevant"),
            ManifestNamingScheme::V1.manifest_path(&base, 0),
            ManifestNamingScheme::V2.manifest_path(&base, 1),
        ];
        for path in original_files {
            object_store.put(&path, b"".as_slice()).await.unwrap();
        }

        migrate_scheme_to_v2(&object_store, &base).await.unwrap();

        let expected_files = vec![
            ManifestNamingScheme::V2.manifest_path(&base, 1),
            ManifestNamingScheme::V2.manifest_path(&base, 0),
            versions_dir.child("irrelevant"),
        ];
        let actual_files = object_store
            .inner
            .list(Some(&versions_dir))
            .map_ok(|res| res.location)
            .try_collect::<Vec<_>>()
            .await
            .unwrap();
        assert_eq!(actual_files, expected_files);
    }
}<|MERGE_RESOLUTION|>--- conflicted
+++ resolved
@@ -473,8 +473,7 @@
         object_store: &ObjectStore,
         manifest_writer: ManifestWriter,
         naming_scheme: ManifestNamingScheme,
-<<<<<<< HEAD
-    ) -> std::result::Result<(), CommitError>;
+    ) -> std::result::Result<Path, CommitError>;
 
     /// Delete the recorded manifest information for a dataset at the base_path
     async fn delete(
@@ -483,9 +482,6 @@
     ) ->  Result<()> {
         Ok(())
     }
-=======
-    ) -> std::result::Result<Path, CommitError>;
->>>>>>> 920b1918
 }
 
 async fn default_resolve_version(
