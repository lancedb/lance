--- conflicted
+++ resolved
@@ -94,11 +94,7 @@
         .unwrap();
     group.bench_function(format!("ngram_search({TOTAL})").as_str(), |b| {
         b.to_async(&rt).iter(|| async {
-<<<<<<< HEAD
-            let sample_idx = rand::rng().random_range(0..batch.num_rows());
-=======
             let sample_idx = rand::random_range(0..batch.num_rows());
->>>>>>> eac00f69
             let sample = batch
                 .column(0)
                 .as_string::<i32>()
