// SPDX-License-Identifier: Apache-2.0
// SPDX-FileCopyrightText: Copyright The Lance Authors

//! Benchmark of HNSW graph.
//!
//!

use std::{sync::Arc, time::Duration};

use arrow_array::{LargeStringArray, RecordBatch, UInt64Array};
use criterion::{black_box, criterion_group, criterion_main, Criterion};
use datafusion::physical_plan::stream::RecordBatchStreamAdapter;
use futures::stream;
use itertools::Itertools;
use lance_core::cache::LanceCache;
use lance_core::ROW_ID;
use lance_datagen::{array, RowCount};
use lance_index::prefilter::NoFilter;
use lance_index::scalar::inverted::query::{FtsSearchParams, Operator};
use lance_index::scalar::inverted::{InvertedIndex, InvertedIndexBuilder};
use lance_index::scalar::lance_format::LanceIndexStore;
use lance_index::scalar::ScalarIndex;
use lance_index::{
    metrics::NoOpMetricsCollector, scalar::inverted::tokenizer::InvertedIndexParams,
};
use lance_io::object_store::ObjectStore;
use object_store::path::Path;
#[cfg(target_os = "linux")]
use pprof::criterion::{Output, PProfProfiler};
use rand::Rng;

fn bench_inverted(c: &mut Criterion) {
    const TOTAL: usize = 1_000_000;

    let rt = tokio::runtime::Builder::new_multi_thread().build().unwrap();

    let tempdir = tempfile::tempdir().unwrap();
    let index_dir = Path::from_filesystem_path(tempdir.path()).unwrap();
    let store = rt.block_on(async {
        Arc::new(LanceIndexStore::new(
            Arc::new(ObjectStore::local()),
            index_dir,
            Arc::new(LanceCache::no_cache()),
        ))
    });

    // generate random words using lance-datagen
    let row_id_col = Arc::new(UInt64Array::from(
        (0..TOTAL).map(|i| i as u64).collect_vec(),
    ));

    // Generate random words with 1-100 words per document
    let mut words_gen = array::random_sentence(1, 100, true);
    let doc_col = words_gen
        .generate_default(RowCount::from(TOTAL as u64))
        .unwrap();
    let batch = RecordBatch::try_new(
        arrow_schema::Schema::new(vec![
            arrow_schema::Field::new("doc", arrow_schema::DataType::LargeUtf8, false),
            arrow_schema::Field::new(ROW_ID, arrow_schema::DataType::UInt64, false),
        ])
        .into(),
        vec![doc_col.clone(), row_id_col],
    )
    .unwrap();

    c.bench_function(format!("invert_indexing({TOTAL})").as_str(), |b| {
        b.to_async(&rt).iter(|| async {
            let stream = RecordBatchStreamAdapter::new(
                batch.schema(),
                stream::iter(vec![Ok(batch.clone())]),
            );
            let stream = Box::pin(stream);
            let mut builder =
                InvertedIndexBuilder::new(InvertedIndexParams::default().with_position(false));
            black_box({
                builder.update(stream, store.as_ref()).await.unwrap();
                builder
            });
        })
    });
    let invert_index = rt
        .block_on(InvertedIndex::load(store, None, LanceCache::no_cache()))
        .unwrap();

    let params = FtsSearchParams::new().with_limit(Some(10));
    let no_filter = Arc::new(NoFilter);

    // Get some sample words from the generated documents for search
    let large_string_array = doc_col.as_any().downcast_ref::<LargeStringArray>().unwrap();
    let sample_doc = large_string_array.value(0);
    let sample_words: Vec<String> = sample_doc
        .split_whitespace()
        .map(|s| s.to_owned())
        .collect();

    c.bench_function(format!("invert_search({TOTAL})").as_str(), |b| {
        b.to_async(&rt).iter(|| async {
            // Pick a random word from our sample
<<<<<<< HEAD
            let word_idx = rand::rng().random_range(0..sample_words.len());
=======
            let word_idx = rand::random_range(0..sample_words.len());
>>>>>>> eac00f69
            black_box(
                invert_index
                    .bm25_search(
                        vec![sample_words[word_idx].clone()].into(),
                        params.clone().into(),
                        Operator::Or,
                        no_filter.clone(),
                        Arc::new(NoOpMetricsCollector),
                    )
                    .await
                    .unwrap(),
            );
        })
    });
}

#[cfg(target_os = "linux")]
criterion_group!(
    name=benches;
    config = Criterion::default()
        .measurement_time(Duration::from_secs(10))
        .sample_size(10)
        .with_profiler(PProfProfiler::new(100, Output::Flamegraph(None)));
    targets = bench_inverted);

// Non-linux version does not support pprof.
#[cfg(not(target_os = "linux"))]
criterion_group!(
    name=benches;
    config = Criterion::default()
        .measurement_time(Duration::from_secs(10))
        .sample_size(10);
    targets = bench_inverted);

criterion_main!(benches);<|MERGE_RESOLUTION|>--- conflicted
+++ resolved
@@ -97,11 +97,7 @@
     c.bench_function(format!("invert_search({TOTAL})").as_str(), |b| {
         b.to_async(&rt).iter(|| async {
             // Pick a random word from our sample
-<<<<<<< HEAD
-            let word_idx = rand::rng().random_range(0..sample_words.len());
-=======
             let word_idx = rand::random_range(0..sample_words.len());
->>>>>>> eac00f69
             black_box(
                 invert_index
                     .bm25_search(
