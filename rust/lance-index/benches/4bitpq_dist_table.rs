--- conflicted
+++ resolved
@@ -73,13 +73,8 @@
     let codebook = generate_random_array_with_seed::<Float32Type>(256 * DIM, [88; 32]);
     let query = generate_random_array_with_seed::<Float32Type>(DIM, [32; 32]);
 
-<<<<<<< HEAD
-    let mut rng = StdRng::from_seed([32; 32]);
-    let code = UInt8Array::from_iter_values(repeat_n(rng.random::<u8>(), TOTAL * PQ));
-=======
     let mut rnd = StdRng::from_seed([32; 32]);
     let code = UInt8Array::from_iter_values(repeat_n(rnd.random::<u8>(), TOTAL * PQ));
->>>>>>> eac00f69
 
     for dt in [DistanceType::L2, DistanceType::Cosine, DistanceType::Dot].iter() {
         let pq = ProductQuantizer::new(
