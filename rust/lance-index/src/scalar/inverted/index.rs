// SPDX-License-Identifier: Apache-2.0
// SPDX-FileCopyrightText: Copyright The Lance Authors

use std::convert::TryFrom;
use std::fmt::Debug;
use std::sync::Arc;
use std::{
    cmp::{min, Reverse},
    collections::BinaryHeap,
};
use std::{
    collections::{HashMap, HashSet},
    ops::Range,
};

use crate::metrics::NoOpMetricsCollector;
use crate::prefilter::NoFilter;
use crate::scalar::inverted::builder::flatten_string_list;
use crate::scalar::registry::{TrainingCriteria, TrainingOrdering};
use arrow::datatypes::{self, Float32Type, Int32Type, UInt64Type};
use arrow::{
    array::{
        AsArray, LargeBinaryBuilder, ListBuilder, StringBuilder, UInt32Builder, UInt64Builder,
    },
    buffer::OffsetBuffer,
};
use arrow::{buffer::ScalarBuffer, datatypes::UInt32Type};
use arrow_array::{
    Array, ArrayRef, BooleanArray, Float32Array, LargeBinaryArray, ListArray, OffsetSizeTrait,
    RecordBatch, UInt32Array, UInt64Array,
};
use arrow_schema::{DataType, Field, Schema, SchemaRef};
use async_trait::async_trait;
use datafusion::execution::SendableRecordBatchStream;
use datafusion::physical_plan::stream::RecordBatchStreamAdapter;
use datafusion_common::DataFusionError;
use deepsize::DeepSizeOf;
use fst::{Automaton, IntoStreamer, Streamer};
use futures::{stream, FutureExt, StreamExt, TryStreamExt};
use itertools::Itertools;
use lance_arrow::{iter_str_array, RecordBatchExt};
use lance_core::cache::{CacheKey, LanceCache, WeakLanceCache};
use lance_core::utils::mask::RowIdTreeMap;
use lance_core::utils::{
    mask::RowIdMask,
    tracing::{IO_TYPE_LOAD_SCALAR_PART, TRACE_IO_EVENTS},
};
use lance_core::{container::list::ExpLinkedList, utils::tokio::get_num_compute_intensive_cpus};
use lance_core::{Error, Result, ROW_ID, ROW_ID_FIELD};
use roaring::RoaringBitmap;
use snafu::location;
use std::sync::LazyLock;
use tokio::task::spawn_blocking;
use tracing::{info, instrument};

use super::{
    builder::{
        doc_file_path, inverted_list_schema, posting_file_path, token_file_path, ScoredDoc,
        BLOCK_SIZE,
    },
    iter::PlainPostingListIterator,
    query::*,
    scorer::{idf, BM25Scorer, Scorer, B, K1},
};
use super::{
    builder::{InnerBuilder, PositionRecorder},
    encoding::compress_posting_list,
    iter::CompressedPostingListIterator,
};
use super::{
    encoding::compress_positions,
    iter::{PostingListIterator, TokenIterator, TokenSource},
};
use super::{wand::*, InvertedIndexBuilder, InvertedIndexParams};
use crate::frag_reuse::FragReuseIndex;
use crate::pbold;
use crate::scalar::{
    AnyQuery, BuiltinIndexType, CreatedIndex, IndexReader, IndexStore, MetricsCollector,
    ScalarIndex, ScalarIndexParams, SearchResult, TokenQuery, UpdateCriteria,
};
use crate::Index;
use crate::{prefilter::PreFilter, scalar::inverted::iter::take_fst_keys};

pub const INVERTED_INDEX_VERSION: u32 = 0;
pub const TOKEN_SET_VERSION_V0: u32 = 0;
pub const TOKEN_SET_VERSION_V1: u32 = 1;
pub const CURRENT_TOKEN_SET_VERSION: u32 = TOKEN_SET_VERSION_V1;
pub const TOKEN_SET_VERSION_KEY: &str = "token_set_version";

pub const TOKENS_FILE: &str = "tokens.lance";
pub const INVERT_LIST_FILE: &str = "invert.lance";
pub const DOCS_FILE: &str = "docs.lance";
pub const METADATA_FILE: &str = "metadata.lance";

pub const TOKEN_COL: &str = "_token";
pub const TOKEN_ID_COL: &str = "_token_id";
pub const TOKEN_FST_BYTES_COL: &str = "_token_fst_bytes";
pub const TOKEN_NEXT_ID_COL: &str = "_token_next_id";
pub const TOKEN_TOTAL_LENGTH_COL: &str = "_token_total_length";
pub const FREQUENCY_COL: &str = "_frequency";
pub const POSITION_COL: &str = "_position";
pub const COMPRESSED_POSITION_COL: &str = "_compressed_position";
pub const POSTING_COL: &str = "_posting";
pub const MAX_SCORE_COL: &str = "_max_score";
pub const LENGTH_COL: &str = "_length";
pub const BLOCK_MAX_SCORE_COL: &str = "_block_max_score";
pub const NUM_TOKEN_COL: &str = "_num_tokens";
pub const SCORE_COL: &str = "_score";
pub static SCORE_FIELD: LazyLock<Field> =
    LazyLock::new(|| Field::new(SCORE_COL, DataType::Float32, true));
pub static FTS_SCHEMA: LazyLock<SchemaRef> =
    LazyLock::new(|| Arc::new(Schema::new(vec![ROW_ID_FIELD.clone(), SCORE_FIELD.clone()])));
static ROW_ID_SCHEMA: LazyLock<SchemaRef> =
    LazyLock::new(|| Arc::new(Schema::new(vec![ROW_ID_FIELD.clone()])));

#[derive(Clone)]
pub struct InvertedIndex {
    params: InvertedIndexParams,
    store: Arc<dyn IndexStore>,
    tokenizer: tantivy::tokenizer::TextAnalyzer,
    token_set_version: u32,
    pub(crate) partitions: Vec<Arc<InvertedPartition>>,
}

impl Debug for InvertedIndex {
    fn fmt(&self, f: &mut std::fmt::Formatter<'_>) -> std::fmt::Result {
        f.debug_struct("InvertedIndex")
            .field("params", &self.params)
            .field("token_set_version", &self.token_set_version)
            .field("partitions", &self.partitions)
            .finish()
    }
}

impl DeepSizeOf for InvertedIndex {
    fn deep_size_of_children(&self, context: &mut deepsize::Context) -> usize {
        self.partitions.deep_size_of_children(context)
    }
}

impl InvertedIndex {
    fn to_builder(&self) -> InvertedIndexBuilder {
        self.to_builder_with_offset(None)
    }

    fn to_builder_with_offset(&self, fragment_mask: Option<u64>) -> InvertedIndexBuilder {
        if self.is_legacy() {
            // for legacy format, we re-create the index in the new format
            InvertedIndexBuilder::from_existing_index(
                self.params.clone(),
                None,
                Vec::new(),
                self.token_set_version,
                fragment_mask,
            )
        } else {
            let partitions = match fragment_mask {
                Some(fragment_mask) => self
                    .partitions
                    .iter()
                    // Filter partitions that belong to the specified fragment
                    // The mask contains fragment_id in high 32 bits, we check if partition's
                    // fragment_id matches by comparing the masked result with the original mask
                    .filter(|part| part.belongs_to_fragment(fragment_mask))
                    .map(|part| part.id())
                    .collect(),
                None => self.partitions.iter().map(|part| part.id()).collect(),
            };

            InvertedIndexBuilder::from_existing_index(
                self.params.clone(),
                Some(self.store.clone()),
                partitions,
                self.token_set_version,
                fragment_mask,
            )
        }
    }

    pub fn tokenizer(&self) -> tantivy::tokenizer::TextAnalyzer {
        self.tokenizer.clone()
    }

    pub fn params(&self) -> &InvertedIndexParams {
        &self.params
    }

    // search the documents that contain the query
    // return the row ids of the documents sorted by bm25 score
    // ref: https://en.wikipedia.org/wiki/Okapi_BM25
    // we first calculate in-partition BM25 scores,
    // then re-calculate the scores for the top k documents across all partitions
    #[instrument(level = "debug", skip_all)]
    pub async fn bm25_search(
        &self,
        tokens: Arc<Vec<String>>,
        params: Arc<FtsSearchParams>,
        operator: Operator,
        prefilter: Arc<dyn PreFilter>,
        metrics: Arc<dyn MetricsCollector>,
    ) -> Result<(Vec<u64>, Vec<f32>)> {
        let limit = params.limit.unwrap_or(usize::MAX);
        if limit == 0 {
            return Ok((Vec::new(), Vec::new()));
        }
        let mask = prefilter.mask();

        let mut candidates = BinaryHeap::new();
        let parts = self
            .partitions
            .iter()
            .map(|part| {
                let part = part.clone();
                let tokens = tokens.clone();
                let params = params.clone();
                let mask = mask.clone();
                let metrics = metrics.clone();
                tokio::spawn(async move {
                    part.bm25_search(
                        tokens.as_ref(),
                        params.as_ref(),
                        operator,
                        mask,
                        metrics.as_ref(),
                    )
                    .await
                })
            })
            .collect::<Vec<_>>();
        let mut parts = stream::iter(parts).buffer_unordered(get_num_compute_intensive_cpus());
        let scorer = BM25Scorer::new(self.partitions.iter().map(|part| part.as_ref()));
        while let Some(res) = parts.try_next().await? {
            for DocCandidate {
                row_id,
                freqs,
                doc_length,
            } in res?
            {
                let mut score = 0.0;
                for (token, freq) in freqs.into_iter() {
                    score += scorer.score(token.as_str(), freq, doc_length);
                }
                if candidates.len() < limit {
                    candidates.push(Reverse(ScoredDoc::new(row_id, score)));
                } else if candidates.peek().unwrap().0.score.0 < score {
                    candidates.pop();
                    candidates.push(Reverse(ScoredDoc::new(row_id, score)));
                }
            }
        }

        Ok(candidates
            .into_sorted_vec()
            .into_iter()
            .map(|Reverse(doc)| (doc.row_id, doc.score.0))
            .unzip())
    }

    async fn load_legacy_index(
        store: Arc<dyn IndexStore>,
        frag_reuse_index: Option<Arc<FragReuseIndex>>,
        index_cache: &LanceCache,
    ) -> Result<Arc<Self>> {
        log::warn!("loading legacy FTS index");
        let tokens_fut = tokio::spawn({
            let store = store.clone();
            async move {
                let token_reader = store.open_index_file(TOKENS_FILE).await?;
                let tokenizer = token_reader
                    .schema()
                    .metadata
                    .get("tokenizer")
                    .map(|s| serde_json::from_str::<InvertedIndexParams>(s))
                    .transpose()?
                    .unwrap_or_default();
                let tokens = TokenSet::load(token_reader, TOKEN_SET_VERSION_V0).await?;
                Result::Ok((tokenizer, tokens))
            }
        });
        let invert_list_fut = tokio::spawn({
            let store = store.clone();
            let index_cache_clone = index_cache.clone();
            async move {
                let invert_list_reader = store.open_index_file(INVERT_LIST_FILE).await?;
                let invert_list =
                    PostingListReader::try_new(invert_list_reader, &index_cache_clone).await?;
                Result::Ok(Arc::new(invert_list))
            }
        });
        let docs_fut = tokio::spawn({
            let store = store.clone();
            async move {
                let docs_reader = store.open_index_file(DOCS_FILE).await?;
                let docs = DocSet::load(docs_reader, true, frag_reuse_index).await?;
                Result::Ok(docs)
            }
        });

        let (tokenizer_config, tokens) = tokens_fut.await??;
        let inverted_list = invert_list_fut.await??;
        let docs = docs_fut.await??;

        let tokenizer = tokenizer_config.build()?;

        Ok(Arc::new(Self {
            params: tokenizer_config,
            store: store.clone(),
            tokenizer,
            token_set_version: TOKEN_SET_VERSION_V0,
            partitions: vec![Arc::new(InvertedPartition {
                id: 0,
                store,
                tokens,
                inverted_list,
                docs,
                fragments: Default::default(),
                token_set_version: TOKEN_SET_VERSION_V0,
            })],
        }))
    }

    pub fn is_legacy(&self) -> bool {
        self.partitions.len() == 1 && self.partitions[0].is_legacy()
    }

    pub async fn load(
        store: Arc<dyn IndexStore>,
        frag_reuse_index: Option<Arc<FragReuseIndex>>,
        index_cache: &LanceCache,
    ) -> Result<Arc<Self>>
    where
        Self: Sized,
    {
        // for new index format, there is a metadata file and multiple partitions,
        // each partition is a separate index containing tokens, inverted list and docs.
        // for old index format, there is no metadata file, and it's just like a single partition

        match store.open_index_file(METADATA_FILE).await {
            Ok(reader) => {
                let params = reader.schema().metadata.get("params").ok_or(Error::Index {
                    message: "params not found in metadata".to_owned(),
                    location: location!(),
                })?;
                let params = serde_json::from_str::<InvertedIndexParams>(params)?;
                let partitions =
                    reader
                        .schema()
                        .metadata
                        .get("partitions")
                        .ok_or(Error::Index {
                            message: "partitions not found in metadata".to_owned(),
                            location: location!(),
                        })?;
                let partitions: Vec<u64> = serde_json::from_str(partitions)?;
                let token_set_version = reader
                    .schema()
                    .metadata
                    .get(TOKEN_SET_VERSION_KEY)
                    .map(|value| serde_json::from_str::<u32>(value))
                    .transpose()?
                    .unwrap_or(TOKEN_SET_VERSION_V0);

                let version = token_set_version;
                let partitions = partitions.into_iter().map(|id| {
                    let store = store.clone();
                    let frag_reuse_index_clone = frag_reuse_index.clone();
                    let index_cache_for_part =
                        index_cache.with_key_prefix(format!("part-{}", id).as_str());
                    let token_set_version = version;
                    async move {
                        Result::Ok(Arc::new(
                            InvertedPartition::load(
                                store,
                                id,
                                frag_reuse_index_clone,
                                &index_cache_for_part,
                                token_set_version,
                            )
                            .await?,
                        ))
                    }
                });
                let partitions = stream::iter(partitions)
                    .buffer_unordered(store.io_parallelism())
                    .try_collect::<Vec<_>>()
                    .await?;

                let tokenizer = params.build()?;
                Ok(Arc::new(Self {
                    params,
                    store,
                    tokenizer,
                    token_set_version,
                    partitions,
                }))
            }
            Err(_) => {
                // old index format
                Self::load_legacy_index(store, frag_reuse_index, index_cache).await
            }
        }
    }
}

#[async_trait]
impl Index for InvertedIndex {
    fn as_any(&self) -> &dyn std::any::Any {
        self
    }

    fn as_index(self: Arc<Self>) -> Arc<dyn Index> {
        self
    }

    fn as_vector_index(self: Arc<Self>) -> Result<Arc<dyn crate::vector::VectorIndex>> {
        Err(Error::invalid_input(
            "inverted index cannot be cast to vector index",
            location!(),
        ))
    }

    fn statistics(&self) -> Result<serde_json::Value> {
        let num_tokens = self
            .partitions
            .iter()
            .map(|part| part.tokens.len())
            .sum::<usize>();
        let num_docs = self
            .partitions
            .iter()
            .map(|part| part.docs.len())
            .sum::<usize>();
        Ok(serde_json::json!({
            "params": self.params,
            "num_tokens": num_tokens,
            "num_docs": num_docs,
        }))
    }

    async fn prewarm(&self) -> Result<()> {
        for part in &self.partitions {
            part.inverted_list.prewarm().await?;
        }
        Ok(())
    }

    fn index_type(&self) -> crate::IndexType {
        crate::IndexType::Inverted
    }

    async fn calculate_included_frags(&self) -> Result<RoaringBitmap> {
        unimplemented!()
    }
}

impl InvertedIndex {
    /// Search docs match the input text.
    async fn do_search(&self, text: &str) -> Result<RecordBatch> {
        let params = FtsSearchParams::new();
        let mut tokenizer = self.tokenizer.clone();
        let tokens = collect_tokens(text, &mut tokenizer, None);

        let (doc_ids, _) = self
            .bm25_search(
                tokens.into(),
                params.into(),
                Operator::And,
                Arc::new(NoFilter),
                Arc::new(NoOpMetricsCollector),
            )
            .boxed()
            .await?;

        Ok(RecordBatch::try_new(
            ROW_ID_SCHEMA.clone(),
            vec![Arc::new(UInt64Array::from(doc_ids))],
        )?)
    }
}

#[async_trait]
impl ScalarIndex for InvertedIndex {
    // return the row ids of the documents that contain the query
    #[instrument(level = "debug", skip_all)]
    async fn search(
        &self,
        query: &dyn AnyQuery,
        _metrics: &dyn MetricsCollector,
    ) -> Result<SearchResult> {
        let query = query.as_any().downcast_ref::<TokenQuery>().unwrap();

        match query {
            TokenQuery::TokensContains(text) => {
                let records = self.do_search(text).await?;
                let row_ids = records
                    .column(0)
                    .as_any()
                    .downcast_ref::<UInt64Array>()
                    .unwrap();
                let row_ids = row_ids.iter().flatten().collect_vec();
                Ok(SearchResult::AtMost(RowIdTreeMap::from_iter(row_ids)))
            }
        }
    }

    fn can_remap(&self) -> bool {
        true
    }

    async fn remap(
        &self,
        mapping: &HashMap<u64, Option<u64>>,
        dest_store: &dyn IndexStore,
    ) -> Result<CreatedIndex> {
        self.to_builder()
            .remap(mapping, self.store.clone(), dest_store)
            .await?;

        let details = pbold::InvertedIndexDetails::try_from(&self.params)?;

        Ok(CreatedIndex {
            index_details: prost_types::Any::from_msg(&details).unwrap(),
            index_version: INVERTED_INDEX_VERSION,
        })
    }

    async fn update(
        &self,
        new_data: SendableRecordBatchStream,
        dest_store: &dyn IndexStore,
    ) -> Result<CreatedIndex> {
        self.to_builder().update(new_data, dest_store).await?;

        let details = pbold::InvertedIndexDetails::try_from(&self.params)?;

        Ok(CreatedIndex {
            index_details: prost_types::Any::from_msg(&details).unwrap(),
            index_version: INVERTED_INDEX_VERSION,
        })
    }

    fn update_criteria(&self) -> UpdateCriteria {
        let criteria = TrainingCriteria::new(TrainingOrdering::None).with_row_id();
        if self.is_legacy() {
            UpdateCriteria::requires_old_data(criteria)
        } else {
            UpdateCriteria::only_new_data(criteria)
        }
    }

    fn derive_index_params(&self) -> Result<ScalarIndexParams> {
        let mut params = self.params.clone();
        if params.base_tokenizer.is_empty() {
            params.base_tokenizer = "simple".to_string();
        }

        let params_json = serde_json::to_string(&params)?;

        Ok(ScalarIndexParams {
            index_type: BuiltinIndexType::Inverted.as_str().to_string(),
            params: Some(params_json),
        })
    }
}

#[derive(Debug, Clone, DeepSizeOf)]
pub struct InvertedPartition {
    // 0 for legacy format
    id: u64,
    store: Arc<dyn IndexStore>,
    pub(crate) tokens: TokenSet,
    pub(crate) inverted_list: Arc<PostingListReader>,
    pub(crate) docs: DocSet,
    pub(crate) fragments: HashSet<u32>,
    token_set_version: u32,
}

impl InvertedPartition {
    /// Check if this partition belongs to the specified fragment.
    ///
    /// This method encapsulates the bit manipulation logic for fragment filtering
    /// in distributed indexing scenarios.
    ///
    /// # Arguments
    /// * `fragment_mask` - A mask with fragment_id in high 32 bits
    ///
    /// # Returns
    /// * `true` if the partition belongs to the fragment, `false` otherwise
    pub fn belongs_to_fragment(&self, fragment_mask: u64) -> bool {
        (self.id() & fragment_mask) == fragment_mask
    }

    pub fn id(&self) -> u64 {
        self.id
    }

    pub fn store(&self) -> &dyn IndexStore {
        self.store.as_ref()
    }

    pub fn is_legacy(&self) -> bool {
        self.inverted_list.lengths.is_none()
    }

    pub async fn load(
        store: Arc<dyn IndexStore>,
        id: u64,
        frag_reuse_index: Option<Arc<FragReuseIndex>>,
        index_cache: &LanceCache,
        token_set_version: u32,
    ) -> Result<Self> {
        let token_file = store.open_index_file(&token_file_path(id)).await?;
        let tokens = TokenSet::load(token_file, token_set_version).await?;
        let invert_list_file = store.open_index_file(&posting_file_path(id)).await?;
        let inverted_list = PostingListReader::try_new(invert_list_file, index_cache).await?;
        let docs_file = store.open_index_file(&doc_file_path(id)).await?;
        let docs = DocSet::load(docs_file, false, frag_reuse_index).await?;
        let fragments = docs.fragment_ids();

        Ok(Self {
            id,
            store,
            tokens,
            inverted_list: Arc::new(inverted_list),
            docs,
            fragments,
            token_set_version,
        })
    }

    fn map(&self, token: &str) -> Option<u32> {
        self.tokens.get(token)
    }

    pub fn expand_fuzzy(&self, tokens: &[String], params: &FtsSearchParams) -> Result<Vec<String>> {
        let mut new_tokens = Vec::with_capacity(min(tokens.len(), params.max_expansions));
        for token in tokens {
            let fuzziness = match params.fuzziness {
                Some(fuzziness) => fuzziness,
                None => MatchQuery::auto_fuzziness(token),
            };
            let lev =
                fst::automaton::Levenshtein::new(token, fuzziness).map_err(|e| Error::Index {
                    message: format!("failed to construct the fuzzy query: {}", e),
                    location: location!(),
                })?;

            if let TokenMap::Fst(ref map) = self.tokens.tokens {
                match params.prefix_length {
                    0 => take_fst_keys(map.search(lev), &mut new_tokens, params.max_expansions),
                    prefix_length => {
                        let prefix = &token[..min(prefix_length as usize, token.len())];
                        let prefix = fst::automaton::Str::new(prefix).starts_with();
                        take_fst_keys(
                            map.search(lev.intersection(prefix)),
                            &mut new_tokens,
                            params.max_expansions,
                        )
                    }
                }
            } else {
                return Err(Error::Index {
                    message: "tokens is not fst, which is not expected".to_owned(),
                    location: location!(),
                });
            }
        }
        Ok(new_tokens)
    }

    // search the documents that contain the query
    // return the doc info and the doc length
    // ref: https://en.wikipedia.org/wiki/Okapi_BM25
    #[instrument(level = "debug", skip_all)]
    pub async fn bm25_search(
        &self,
        tokens: &[String],
        params: &FtsSearchParams,
        operator: Operator,
        mask: Arc<RowIdMask>,
        metrics: &dyn MetricsCollector,
    ) -> Result<Vec<DocCandidate>> {
        let is_fuzzy = matches!(params.fuzziness, Some(n) if n != 0);
        let is_phrase_query = params.phrase_slop.is_some();
        let tokens = match is_fuzzy {
            true => self.expand_fuzzy(tokens, params)?,
            false => tokens.to_vec(),
        };
        let mut token_ids = Vec::with_capacity(tokens.len());
        for token in tokens {
            let token_id = self.map(&token);
            if let Some(token_id) = token_id {
                token_ids.push((token_id, token));
            } else if is_phrase_query {
                // if the token is not found, we can't do phrase query
                return Ok(Vec::new());
            }
        }
        if token_ids.is_empty() {
            return Ok(Vec::new());
        }
        if !is_phrase_query {
            // remove duplicates
            token_ids.sort_unstable_by_key(|(token_id, _)| *token_id);
            token_ids.dedup_by_key(|(token_id, _)| *token_id);
        }

        let num_docs = self.docs.len();
        let postings = stream::iter(token_ids)
            .enumerate()
            .map(|(position, (token_id, token))| async move {
                let posting = self
                    .inverted_list
                    .posting_list(token_id, is_phrase_query, metrics)
                    .await?;

                Result::Ok(PostingIterator::new(
                    token,
                    token_id,
                    position as u32,
                    posting,
                    num_docs,
                ))
            })
            .buffered(self.store.io_parallelism())
            .try_collect::<Vec<_>>()
            .await?;
        let scorer = BM25Scorer::new(std::iter::once(self));
        let mut wand = Wand::new(operator, postings.into_iter(), &self.docs, scorer);
        wand.search(params, mask, metrics)
    }

    pub async fn into_builder(self) -> Result<InnerBuilder> {
        let mut builder = InnerBuilder::new(
            self.id,
            self.inverted_list.has_positions(),
            self.token_set_version,
        );
        builder.tokens = self.tokens;
        builder.docs = self.docs;

        builder
            .posting_lists
            .reserve_exact(self.inverted_list.len());
        for posting_list in self
            .inverted_list
            .read_all(self.inverted_list.has_positions())
            .await?
        {
            let posting_list = posting_list?;
            builder
                .posting_lists
                .push(posting_list.into_builder(&builder.docs));
        }
        Ok(builder)
    }
}

// at indexing, we use HashMap because we need it to be mutable,
// at searching, we use fst::Map because it's more efficient
#[derive(Debug, Clone)]
pub enum TokenMap {
    HashMap(HashMap<String, u32>),
    Fst(fst::Map<Vec<u8>>),
}

impl Default for TokenMap {
    fn default() -> Self {
        Self::HashMap(HashMap::new())
    }
}

impl DeepSizeOf for TokenMap {
    fn deep_size_of_children(&self, ctx: &mut deepsize::Context) -> usize {
        match self {
            Self::HashMap(map) => map.deep_size_of_children(ctx),
            Self::Fst(map) => map.as_fst().size(),
        }
    }
}

impl TokenMap {
    pub fn len(&self) -> usize {
        match self {
            Self::HashMap(map) => map.len(),
            Self::Fst(map) => map.len(),
        }
    }

    pub fn is_empty(&self) -> bool {
        self.len() == 0
    }
}

// TokenSet is a mapping from tokens to token ids
#[derive(Debug, Clone, Default, DeepSizeOf)]
pub struct TokenSet {
    // token -> token_id
    pub(crate) tokens: TokenMap,
    pub(crate) next_id: u32,
    total_length: usize,
}

impl TokenSet {
    pub fn into_mut(self) -> Self {
        let tokens = match self.tokens {
            TokenMap::HashMap(map) => map,
            TokenMap::Fst(map) => {
                let mut new_map = HashMap::with_capacity(map.len());
                let mut stream = map.into_stream();
                while let Some((token, token_id)) = stream.next() {
                    new_map.insert(String::from_utf8_lossy(token).into_owned(), token_id as u32);
                }

                new_map
            }
        };

        Self {
            tokens: TokenMap::HashMap(tokens),
            next_id: self.next_id,
            total_length: self.total_length,
        }
    }

    pub fn len(&self) -> usize {
        self.tokens.len()
    }

    pub fn is_empty(&self) -> bool {
        self.len() == 0
    }

    pub(crate) fn iter(&self) -> TokenIterator<'_> {
        TokenIterator::new(match &self.tokens {
            TokenMap::HashMap(map) => TokenSource::HashMap(map.iter()),
            TokenMap::Fst(map) => TokenSource::Fst(map.stream()),
        })
    }

    pub fn to_versioned_batch(self, token_set_version: u32) -> Result<RecordBatch> {
        match token_set_version {
            TOKEN_SET_VERSION_V0 => self.into_batch_v0(),
            TOKEN_SET_VERSION_V1 => self.into_batch_v1(),
            other => Err(Error::Index {
                message: format!("unsupported token set version {}", other),
                location: location!(),
            }),
        }
    }

    fn into_batch_v0(self) -> Result<RecordBatch> {
        let mut token_builder = StringBuilder::with_capacity(self.tokens.len(), self.total_length);
        let mut token_id_builder = UInt32Builder::with_capacity(self.tokens.len());

        match self.tokens {
            TokenMap::Fst(map) => {
                let mut stream = map.stream();
                while let Some((token, token_id)) = stream.next() {
                    token_builder.append_value(String::from_utf8_lossy(token));
                    token_id_builder.append_value(token_id as u32);
                }
            }
            TokenMap::HashMap(map) => {
                for (token, token_id) in map.into_iter().sorted_unstable() {
                    token_builder.append_value(token);
                    token_id_builder.append_value(token_id);
                }
            }
        }

        let token_col = token_builder.finish();
        let token_id_col = token_id_builder.finish();

        let schema = arrow_schema::Schema::new(vec![
            arrow_schema::Field::new(TOKEN_COL, DataType::Utf8, false),
            arrow_schema::Field::new(TOKEN_ID_COL, DataType::UInt32, false),
        ]);

        let batch = RecordBatch::try_new(
            Arc::new(schema),
            vec![
                Arc::new(token_col) as ArrayRef,
                Arc::new(token_id_col) as ArrayRef,
            ],
        )?;
        Ok(batch)
    }

<<<<<<< HEAD
    fn into_batch_v1(mut self) -> Result<RecordBatch> {
        let fst_map = match std::mem::take(&mut self.tokens) {
            TokenMap::Fst(map) => map,
            TokenMap::HashMap(map) => Self::build_fst_from_map(map)?,
        };
        let bytes = fst_map.into_fst().into_inner();

        let mut fst_builder = LargeBinaryBuilder::with_capacity(1, bytes.len());
        fst_builder.append_value(bytes);
        let fst_col = fst_builder.finish();

        let mut next_id_builder = UInt32Builder::with_capacity(1);
        next_id_builder.append_value(self.next_id);
        let next_id_col = next_id_builder.finish();

        let mut total_length_builder = UInt64Builder::with_capacity(1);
        total_length_builder.append_value(self.total_length as u64);
        let total_length_col = total_length_builder.finish();

        let schema = arrow_schema::Schema::new(vec![
            arrow_schema::Field::new(TOKEN_FST_BYTES_COL, DataType::LargeBinary, false),
            arrow_schema::Field::new(TOKEN_NEXT_ID_COL, DataType::UInt32, false),
            arrow_schema::Field::new(TOKEN_TOTAL_LENGTH_COL, DataType::UInt64, false),
        ]);

        let batch = RecordBatch::try_new(
            Arc::new(schema),
            vec![
                Arc::new(fst_col) as ArrayRef,
                Arc::new(next_id_col) as ArrayRef,
                Arc::new(total_length_col) as ArrayRef,
            ],
        )?;
        Ok(batch)
    }

    fn build_fst_from_map(map: HashMap<String, u32>) -> Result<fst::Map<Vec<u8>>> {
        let mut entries: Vec<_> = map.into_iter().collect();
        entries.sort_unstable_by(|(lhs, _), (rhs, _)| lhs.cmp(rhs));
        let mut builder = fst::MapBuilder::memory();
        for (token, token_id) in entries {
            builder
                .insert(&token, token_id as u64)
                .map_err(|e| Error::Index {
                    message: format!("failed to insert token {}: {}", token, e),
                    location: location!(),
                })?;
        }
        Ok(builder.into_map())
    }

    pub async fn load(reader: Arc<dyn IndexReader>, token_set_version: u32) -> Result<Self> {
        match token_set_version {
            TOKEN_SET_VERSION_V0 => Self::load_v0(reader).await,
            TOKEN_SET_VERSION_V1 => Self::load_v1(reader).await,
            other => Err(Error::Index {
                message: format!("unsupported token set version {}", other),
                location: location!(),
            }),
        }
    }

    async fn load_v0(reader: Arc<dyn IndexReader>) -> Result<Self> {
        let mut next_id = 0;
        let mut total_length = 0;
        let mut tokens = fst::MapBuilder::memory();

=======
    pub async fn load(reader: Arc<dyn IndexReader>) -> Result<Self> {
>>>>>>> 39daa4cf
        let batch = reader.read_range(0..reader.num_rows(), None).await?;

        let (tokens, next_id, total_length) = spawn_blocking(move || {
            let mut next_id = 0;
            let mut total_length = 0;
            let mut tokens = fst::MapBuilder::memory();

            let token_col = batch[TOKEN_COL].as_string::<i32>();
            let token_id_col = batch[TOKEN_ID_COL].as_primitive::<datatypes::UInt32Type>();

            for (token, &token_id) in token_col.iter().zip(token_id_col.values().iter()) {
                let token = token.ok_or(Error::Index {
                    message: "found null token in token set".to_owned(),
                    location: location!(),
                })?;
                next_id = next_id.max(token_id + 1);
                total_length += token.len();
                tokens
                    .insert(token, token_id as u64)
                    .map_err(|e| Error::Index {
                        message: format!("failed to insert token {}: {}", token, e),
                        location: location!(),
                    })?;
            }

            Ok::<_, Error>((tokens.into_map(), next_id, total_length))
        })
        .await
        .map_err(|err| Error::Execution {
            message: format!("failed to spawn blocking task: {}", err),
            location: location!(),
        })??;

        Ok(Self {
            tokens: TokenMap::Fst(tokens),
            next_id,
            total_length,
        })
    }

    async fn load_v1(reader: Arc<dyn IndexReader>) -> Result<Self> {
        let batch = reader.read_range(0..reader.num_rows(), None).await?;
        if batch.num_rows() == 0 {
            return Err(Error::Index {
                message: "token set batch is empty".to_owned(),
                location: location!(),
            });
        }

        let fst_col = batch[TOKEN_FST_BYTES_COL].as_binary::<i64>();
        let bytes = fst_col.value(0);
        let map = fst::Map::new(bytes.to_vec()).map_err(|e| Error::Index {
            message: format!("failed to load fst tokens: {}", e),
            location: location!(),
        })?;

        let next_id_col = batch[TOKEN_NEXT_ID_COL].as_primitive::<datatypes::UInt32Type>();
        let total_length_col =
            batch[TOKEN_TOTAL_LENGTH_COL].as_primitive::<datatypes::UInt64Type>();

        let next_id = next_id_col.values().first().copied().ok_or(Error::Index {
            message: "token next id column is empty".to_owned(),
            location: location!(),
        })?;

        let total_length = total_length_col
            .values()
            .first()
            .copied()
            .ok_or(Error::Index {
                message: "token total length column is empty".to_owned(),
                location: location!(),
            })?;

        Ok(Self {
            tokens: TokenMap::Fst(map),
            next_id,
            total_length: usize::try_from(total_length).map_err(|_| Error::Index {
                message: format!("token total length {} overflows usize", total_length),
                location: location!(),
            })?,
        })
    }

    pub fn add(&mut self, token: String) -> u32 {
        let next_id = self.next_id();
        let len = token.len();
        let token_id = match self.tokens {
            TokenMap::HashMap(ref mut map) => *map.entry(token).or_insert(next_id),
            _ => unreachable!("tokens must be HashMap while indexing"),
        };

        // add token if it doesn't exist
        if token_id == next_id {
            self.next_id += 1;
            self.total_length += len;
        }

        token_id
    }

    pub fn get(&self, token: &str) -> Option<u32> {
        match self.tokens {
            TokenMap::HashMap(ref map) => map.get(token).copied(),
            TokenMap::Fst(ref map) => map.get(token).map(|id| id as u32),
        }
    }

    // the `removed_token_ids` must be sorted
    pub fn remap(&mut self, removed_token_ids: &[u32]) {
        if removed_token_ids.is_empty() {
            return;
        }

        let mut map = match std::mem::take(&mut self.tokens) {
            TokenMap::HashMap(map) => map,
            TokenMap::Fst(map) => {
                let mut new_map = HashMap::with_capacity(map.len());
                let mut stream = map.into_stream();
                while let Some((token, token_id)) = stream.next() {
                    new_map.insert(String::from_utf8_lossy(token).into_owned(), token_id as u32);
                }

                new_map
            }
        };

        map.retain(
            |_, token_id| match removed_token_ids.binary_search(token_id) {
                Ok(_) => false,
                Err(index) => {
                    *token_id -= index as u32;
                    true
                }
            },
        );

        self.tokens = TokenMap::HashMap(map);
    }

    pub fn next_id(&self) -> u32 {
        self.next_id
    }
}

pub struct PostingListReader {
    reader: Arc<dyn IndexReader>,

    // legacy format only
    offsets: Option<Vec<usize>>,

    // from metadata for legacy format
    // from column for new format
    max_scores: Option<Vec<f32>>,

    // new format only
    lengths: Option<Vec<u32>>,

    has_position: bool,

    index_cache: WeakLanceCache,
}

impl std::fmt::Debug for PostingListReader {
    fn fmt(&self, f: &mut std::fmt::Formatter<'_>) -> std::fmt::Result {
        f.debug_struct("InvertedListReader")
            .field("offsets", &self.offsets)
            .field("max_scores", &self.max_scores)
            .finish()
    }
}

impl DeepSizeOf for PostingListReader {
    fn deep_size_of_children(&self, context: &mut deepsize::Context) -> usize {
        self.offsets.deep_size_of_children(context)
            + self.max_scores.deep_size_of_children(context)
            + self.lengths.deep_size_of_children(context)
    }
}

impl PostingListReader {
    pub(crate) async fn try_new(
        reader: Arc<dyn IndexReader>,
        index_cache: &LanceCache,
    ) -> Result<Self> {
        let has_position = reader.schema().field(POSITION_COL).is_some();
        let (offsets, max_scores, lengths) = if reader.schema().field(POSTING_COL).is_none() {
            let (offsets, max_scores) = Self::load_metadata(reader.schema())?;
            (Some(offsets), max_scores, None)
        } else {
            let metadata = reader
                .read_range(0..reader.num_rows(), Some(&[MAX_SCORE_COL, LENGTH_COL]))
                .await?;
            let max_scores = metadata[MAX_SCORE_COL]
                .as_primitive::<Float32Type>()
                .values()
                .to_vec();
            let lengths = metadata[LENGTH_COL]
                .as_primitive::<UInt32Type>()
                .values()
                .to_vec();
            (None, Some(max_scores), Some(lengths))
        };

        Ok(Self {
            reader,
            offsets,
            max_scores,
            lengths,
            has_position,
            index_cache: WeakLanceCache::from(index_cache),
        })
    }

    // for legacy format
    // returns the offsets and max scores
    fn load_metadata(
        schema: &lance_core::datatypes::Schema,
    ) -> Result<(Vec<usize>, Option<Vec<f32>>)> {
        let offsets = schema.metadata.get("offsets").ok_or(Error::Index {
            message: "offsets not found in metadata".to_owned(),
            location: location!(),
        })?;
        let offsets = serde_json::from_str(offsets)?;

        let max_scores = schema
            .metadata
            .get("max_scores")
            .map(|max_scores| serde_json::from_str(max_scores))
            .transpose()?;
        Ok((offsets, max_scores))
    }

    // the number of posting lists
    pub fn len(&self) -> usize {
        match self.offsets {
            Some(ref offsets) => offsets.len(),
            None => self.reader.num_rows(),
        }
    }

    pub fn is_empty(&self) -> bool {
        self.len() == 0
    }

    pub(crate) fn has_positions(&self) -> bool {
        self.has_position
    }

    pub(crate) fn posting_len(&self, token_id: u32) -> usize {
        let token_id = token_id as usize;

        match self.offsets {
            Some(ref offsets) => {
                let next_offset = offsets
                    .get(token_id + 1)
                    .copied()
                    .unwrap_or(self.reader.num_rows());
                next_offset - offsets[token_id]
            }
            None => {
                if let Some(lengths) = &self.lengths {
                    lengths[token_id] as usize
                } else {
                    panic!("posting list reader is not initialized")
                }
            }
        }
    }

    pub(crate) async fn posting_batch(
        &self,
        token_id: u32,
        with_position: bool,
    ) -> Result<RecordBatch> {
        if self.offsets.is_some() {
            self.posting_batch_legacy(token_id, with_position).await
        } else {
            let token_id = token_id as usize;
            let columns = if with_position {
                vec![POSTING_COL, POSITION_COL]
            } else {
                vec![POSTING_COL]
            };
            let batch = self
                .reader
                .read_range(token_id..token_id + 1, Some(&columns))
                .await?;
            Ok(batch)
        }
    }

    async fn posting_batch_legacy(
        &self,
        token_id: u32,
        with_position: bool,
    ) -> Result<RecordBatch> {
        let mut columns = vec![ROW_ID, FREQUENCY_COL];
        if with_position {
            columns.push(POSITION_COL);
        }

        let length = self.posting_len(token_id);
        let token_id = token_id as usize;
        let offset = self.offsets.as_ref().unwrap()[token_id];
        let batch = self
            .reader
            .read_range(offset..offset + length, Some(&columns))
            .await?;
        Ok(batch)
    }

    #[instrument(level = "debug", skip(self, metrics))]
    pub(crate) async fn posting_list(
        &self,
        token_id: u32,
        is_phrase_query: bool,
        metrics: &dyn MetricsCollector,
    ) -> Result<PostingList> {
        let cache_key = PostingListKey { token_id };
        let mut posting = self
            .index_cache
            .get_or_insert_with_key(cache_key, || async move {
                metrics.record_part_load();
                info!(target: TRACE_IO_EVENTS, r#type=IO_TYPE_LOAD_SCALAR_PART, index_type="inverted", part_id=token_id);
                let batch = self.posting_batch(token_id, false).await?;
                self.posting_list_from_batch(&batch, token_id)
            })
            .await
            .map_err(|e| Error::io(e.to_string(), location!()))?
            .as_ref()
            .clone();

        if is_phrase_query {
            // hit the cache and when the cache was populated, the positions column was not loaded
            let positions = self.read_positions(token_id).await?;
            posting.set_positions(positions);
        }

        Ok(posting)
    }

    pub(crate) fn posting_list_from_batch(
        &self,
        batch: &RecordBatch,
        token_id: u32,
    ) -> Result<PostingList> {
        let posting_list = PostingList::from_batch(
            batch,
            self.max_scores
                .as_ref()
                .map(|max_scores| max_scores[token_id as usize]),
            self.lengths
                .as_ref()
                .map(|lengths| lengths[token_id as usize]),
        )?;
        Ok(posting_list)
    }

    async fn prewarm(&self) -> Result<()> {
        let batch = self.read_batch(false).await?;
        for token_id in 0..self.len() {
            let posting_range = self.posting_list_range(token_id as u32);
            let batch = batch.slice(posting_range.start, posting_range.end - posting_range.start);
            // Apply shrink_to_fit to create a deep copy with compacted buffers
            // This ensures each cached entry has its own memory, not shared references
            let batch = batch.shrink_to_fit()?;
            let posting_list = self.posting_list_from_batch(&batch, token_id as u32)?;
            let inserted = self
                .index_cache
                .insert_with_key(
                    &PostingListKey {
                        token_id: token_id as u32,
                    },
                    Arc::new(posting_list),
                )
                .await;

            if !inserted {
                return Err(Error::Internal {
                    message: "Failed to prewarm index: cache is no longer available".to_string(),
                    location: location!(),
                });
            }
        }

        Ok(())
    }

    pub(crate) async fn read_batch(&self, with_position: bool) -> Result<RecordBatch> {
        let columns = self.posting_columns(with_position);
        let batch = self
            .reader
            .read_range(0..self.reader.num_rows(), Some(&columns))
            .await?;
        Ok(batch)
    }

    pub(crate) async fn read_all(
        &self,
        with_position: bool,
    ) -> Result<impl Iterator<Item = Result<PostingList>> + '_> {
        let batch = self.read_batch(with_position).await?;
        Ok((0..self.len()).map(move |i| {
            let token_id = i as u32;
            let range = self.posting_list_range(token_id);
            let batch = batch.slice(i, range.end - range.start);
            self.posting_list_from_batch(&batch, token_id)
        }))
    }

    async fn read_positions(&self, token_id: u32) -> Result<ListArray> {
        Ok(self.index_cache.get_or_insert_with_key(PositionKey { token_id }, || async move {
            let batch = self
                .reader
                .read_range(self.posting_list_range(token_id), Some(&[POSITION_COL]))
                .await.map_err(|e| {
                    match e {
                        Error::Schema { .. } => Error::invalid_input(
                            "position is not found but required for phrase queries, try recreating the index with position".to_owned(),
                            location!(),
                        ),
                        e => e
                    }
                })?;
            Result::Ok(Positions(batch[POSITION_COL]
                .as_list::<i32>()
                .clone()))
        }).await.map_err(|e| Error::io(e.to_string(), location!()))?.as_ref()
            .clone()
            .0)
    }

    fn posting_list_range(&self, token_id: u32) -> Range<usize> {
        match self.offsets {
            Some(ref offsets) => {
                let offset = offsets[token_id as usize];
                let posting_len = self.posting_len(token_id);
                offset..offset + posting_len
            }
            None => {
                let token_id = token_id as usize;
                token_id..token_id + 1
            }
        }
    }

    fn posting_columns(&self, with_position: bool) -> Vec<&'static str> {
        let mut base_columns = match self.offsets {
            Some(_) => vec![ROW_ID, FREQUENCY_COL],
            None => vec![POSTING_COL],
        };
        if with_position {
            base_columns.push(POSITION_COL);
        }
        base_columns
    }
}

/// New type just to allow Positions implement DeepSizeOf so it can be put
/// in the cache.
#[derive(Clone)]
pub struct Positions(ListArray);

impl DeepSizeOf for Positions {
    fn deep_size_of(&self) -> usize {
        self.0.get_array_memory_size()
    }

    fn deep_size_of_children(&self, _context: &mut deepsize::Context) -> usize {
        self.0.get_buffer_memory_size()
    }
}

// Cache key implementations for type-safe cache access
#[derive(Debug, Clone)]
pub struct PostingListKey {
    pub token_id: u32,
}

impl CacheKey for PostingListKey {
    type ValueType = PostingList;

    fn key(&self) -> std::borrow::Cow<'_, str> {
        format!("postings-{}", self.token_id).into()
    }
}

#[derive(Debug, Clone)]
pub struct PositionKey {
    pub token_id: u32,
}

impl CacheKey for PositionKey {
    type ValueType = Positions;

    fn key(&self) -> std::borrow::Cow<'_, str> {
        format!("positions-{}", self.token_id).into()
    }
}

#[derive(Debug, Clone, DeepSizeOf)]
pub enum PostingList {
    Plain(PlainPostingList),
    Compressed(CompressedPostingList),
}

impl PostingList {
    pub fn from_batch(
        batch: &RecordBatch,
        max_score: Option<f32>,
        length: Option<u32>,
    ) -> Result<Self> {
        match batch.column_by_name(POSTING_COL) {
            Some(_) => {
                debug_assert!(max_score.is_some() && length.is_some());
                let posting =
                    CompressedPostingList::from_batch(batch, max_score.unwrap(), length.unwrap());
                Ok(Self::Compressed(posting))
            }
            None => {
                let posting = PlainPostingList::from_batch(batch, max_score);
                Ok(Self::Plain(posting))
            }
        }
    }

    pub fn iter(&self) -> PostingListIterator<'_> {
        PostingListIterator::new(self)
    }

    pub fn has_position(&self) -> bool {
        match self {
            Self::Plain(posting) => posting.positions.is_some(),
            Self::Compressed(posting) => posting.positions.is_some(),
        }
    }

    pub fn set_positions(&mut self, positions: ListArray) {
        match self {
            Self::Plain(posting) => posting.positions = Some(positions),
            Self::Compressed(posting) => {
                posting.positions = Some(positions.value(0).as_list::<i32>().clone());
            }
        }
    }

    pub fn max_score(&self) -> Option<f32> {
        match self {
            Self::Plain(posting) => posting.max_score,
            Self::Compressed(posting) => Some(posting.max_score),
        }
    }

    pub fn len(&self) -> usize {
        match self {
            Self::Plain(posting) => posting.len(),
            Self::Compressed(posting) => posting.length as usize,
        }
    }

    pub fn is_empty(&self) -> bool {
        self.len() == 0
    }

    pub fn into_builder(self, docs: &DocSet) -> PostingListBuilder {
        let mut builder = PostingListBuilder::new(self.has_position());
        match self {
            // legacy format
            Self::Plain(posting) => {
                // convert the posting list to the new format:
                // 1. map row ids to doc ids
                // 2. sort the posting list by doc ids
                struct Item {
                    doc_id: u32,
                    positions: PositionRecorder,
                }
                let doc_ids = docs
                    .row_ids
                    .iter()
                    .enumerate()
                    .map(|(doc_id, row_id)| (*row_id, doc_id as u32))
                    .collect::<HashMap<_, _>>();
                let mut items = Vec::with_capacity(posting.len());
                for (row_id, freq, positions) in posting.iter() {
                    let freq = freq as u32;
                    let positions = match positions {
                        Some(positions) => {
                            PositionRecorder::Position(positions.collect::<Vec<_>>())
                        }
                        None => PositionRecorder::Count(freq),
                    };
                    items.push(Item {
                        doc_id: doc_ids[&row_id],
                        positions,
                    });
                }
                items.sort_unstable_by_key(|item| item.doc_id);
                for item in items {
                    builder.add(item.doc_id, item.positions);
                }
            }
            Self::Compressed(posting) => {
                posting.iter().for_each(|(doc_id, freq, positions)| {
                    let positions = match positions {
                        Some(positions) => {
                            PositionRecorder::Position(positions.collect::<Vec<_>>())
                        }
                        None => PositionRecorder::Count(freq),
                    };
                    builder.add(doc_id, positions);
                });
            }
        }
        builder
    }
}

#[derive(Debug, PartialEq, Clone)]
pub struct PlainPostingList {
    pub row_ids: ScalarBuffer<u64>,
    pub frequencies: ScalarBuffer<f32>,
    pub max_score: Option<f32>,
    pub positions: Option<ListArray>, // List of Int32
}

impl DeepSizeOf for PlainPostingList {
    fn deep_size_of_children(&self, _context: &mut deepsize::Context) -> usize {
        self.row_ids.len() * std::mem::size_of::<u64>()
            + self.frequencies.len() * std::mem::size_of::<u32>()
            + self
                .positions
                .as_ref()
                .map(|positions| positions.get_array_memory_size())
                .unwrap_or(0)
    }
}

impl PlainPostingList {
    pub fn new(
        row_ids: ScalarBuffer<u64>,
        frequencies: ScalarBuffer<f32>,
        max_score: Option<f32>,
        positions: Option<ListArray>,
    ) -> Self {
        Self {
            row_ids,
            frequencies,
            max_score,
            positions,
        }
    }

    pub fn from_batch(batch: &RecordBatch, max_score: Option<f32>) -> Self {
        let row_ids = batch[ROW_ID].as_primitive::<UInt64Type>().values().clone();
        let frequencies = batch[FREQUENCY_COL]
            .as_primitive::<Float32Type>()
            .values()
            .clone();
        let positions = batch
            .column_by_name(POSITION_COL)
            .map(|col| col.as_list::<i32>().clone());

        Self::new(row_ids, frequencies, max_score, positions)
    }

    pub fn len(&self) -> usize {
        self.row_ids.len()
    }

    pub fn is_empty(&self) -> bool {
        self.len() == 0
    }

    pub fn iter(&self) -> PlainPostingListIterator<'_> {
        Box::new(
            self.row_ids
                .iter()
                .zip(self.frequencies.iter())
                .enumerate()
                .map(|(idx, (doc_id, freq))| {
                    (
                        *doc_id,
                        *freq,
                        self.positions.as_ref().map(|p| {
                            let start = p.value_offsets()[idx] as usize;
                            let end = p.value_offsets()[idx + 1] as usize;
                            Box::new(
                                p.values().as_primitive::<Int32Type>().values()[start..end]
                                    .iter()
                                    .map(|pos| *pos as u32),
                            ) as _
                        }),
                    )
                }),
        )
    }

    #[inline]
    pub fn doc(&self, i: usize) -> LocatedDocInfo {
        LocatedDocInfo::new(self.row_ids[i], self.frequencies[i])
    }

    pub fn positions(&self, index: usize) -> Option<Arc<dyn Array>> {
        self.positions
            .as_ref()
            .map(|positions| positions.value(index))
    }

    pub fn max_score(&self) -> Option<f32> {
        self.max_score
    }

    pub fn row_id(&self, i: usize) -> u64 {
        self.row_ids[i]
    }
}

#[derive(Debug, PartialEq, Clone)]
pub struct CompressedPostingList {
    pub max_score: f32,
    pub length: u32,
    // each binary is a block of compressed data
    // that contains `BLOCK_SIZE` doc ids and then `BLOCK_SIZE` frequencies
    pub blocks: LargeBinaryArray,
    pub positions: Option<ListArray>,
}

impl DeepSizeOf for CompressedPostingList {
    fn deep_size_of_children(&self, _context: &mut deepsize::Context) -> usize {
        self.blocks.get_array_memory_size()
            + self
                .positions
                .as_ref()
                .map(|positions| positions.get_array_memory_size())
                .unwrap_or(0)
    }
}

impl CompressedPostingList {
    pub fn new(
        blocks: LargeBinaryArray,
        max_score: f32,
        length: u32,
        positions: Option<ListArray>,
    ) -> Self {
        Self {
            max_score,
            length,
            blocks,
            positions,
        }
    }

    pub fn from_batch(batch: &RecordBatch, max_score: f32, length: u32) -> Self {
        debug_assert_eq!(batch.num_rows(), 1);
        let blocks = batch[POSTING_COL]
            .as_list::<i32>()
            .value(0)
            .as_binary::<i64>()
            .clone();
        let positions = batch
            .column_by_name(POSITION_COL)
            .map(|col| col.as_list::<i32>().value(0).as_list::<i32>().clone());

        Self {
            max_score,
            length,
            blocks,
            positions,
        }
    }

    pub fn iter(&self) -> CompressedPostingListIterator {
        CompressedPostingListIterator::new(
            self.length as usize,
            self.blocks.clone(),
            self.positions.clone(),
        )
    }

    pub fn block_max_score(&self, block_idx: usize) -> f32 {
        let block = self.blocks.value(block_idx);
        block[0..4].try_into().map(f32::from_le_bytes).unwrap()
    }

    pub fn block_least_doc_id(&self, block_idx: usize) -> u32 {
        let block = self.blocks.value(block_idx);
        block[4..8].try_into().map(u32::from_le_bytes).unwrap()
    }
}

#[derive(Debug)]
pub struct PostingListBuilder {
    pub doc_ids: ExpLinkedList<u32>,
    pub frequencies: ExpLinkedList<u32>,
    pub positions: Option<PositionBuilder>,
}

impl PostingListBuilder {
    pub fn size(&self) -> u64 {
        (std::mem::size_of::<u32>() * self.doc_ids.len()
            + std::mem::size_of::<u32>() * self.frequencies.len()
            + self
                .positions
                .as_ref()
                .map(|positions| positions.size())
                .unwrap_or(0)) as u64
    }

    pub fn has_positions(&self) -> bool {
        self.positions.is_some()
    }

    pub fn new(with_position: bool) -> Self {
        Self {
            doc_ids: ExpLinkedList::new().with_capacity_limit(128),
            frequencies: ExpLinkedList::new().with_capacity_limit(128),
            positions: with_position.then(PositionBuilder::new),
        }
    }

    pub fn len(&self) -> usize {
        self.doc_ids.len()
    }

    pub fn is_empty(&self) -> bool {
        self.len() == 0
    }

    pub fn iter(&self) -> impl Iterator<Item = (&u32, &u32, Option<&[u32]>)> {
        self.doc_ids
            .iter()
            .zip(self.frequencies.iter())
            .enumerate()
            .map(|(idx, (doc_id, freq))| {
                let positions = self.positions.as_ref().map(|positions| positions.get(idx));
                (doc_id, freq, positions)
            })
    }

    pub fn add(&mut self, doc_id: u32, term_positions: PositionRecorder) {
        self.doc_ids.push(doc_id);
        self.frequencies.push(term_positions.len());
        if let Some(positions) = self.positions.as_mut() {
            positions.push(term_positions.into_vec());
        }
    }

    // assume the posting list is sorted by doc id
    pub fn to_batch(self, block_max_scores: Vec<f32>) -> Result<RecordBatch> {
        let length = self.len();
        let max_score = block_max_scores.iter().copied().fold(f32::MIN, f32::max);

        let schema = inverted_list_schema(self.has_positions());
        let compressed = compress_posting_list(
            self.doc_ids.len(),
            self.doc_ids.iter(),
            self.frequencies.iter(),
            block_max_scores.into_iter(),
        )?;
        let offsets = OffsetBuffer::new(ScalarBuffer::from(vec![0, compressed.len() as i32]));
        let mut columns = vec![
            Arc::new(ListArray::try_new(
                Arc::new(Field::new("item", datatypes::DataType::LargeBinary, true)),
                offsets,
                Arc::new(compressed),
                None,
            )?) as ArrayRef,
            Arc::new(Float32Array::from_iter_values(std::iter::once(max_score))) as ArrayRef,
            Arc::new(UInt32Array::from_iter_values(std::iter::once(
                self.len() as u32
            ))) as ArrayRef,
        ];

        if let Some(positions) = self.positions.as_ref() {
            let mut position_builder = ListBuilder::new(ListBuilder::with_capacity(
                LargeBinaryBuilder::new(),
                length,
            ));
            for index in 0..length {
                let positions_in_doc = positions.get(index);
                let compressed = compress_positions(positions_in_doc)?;
                let inner_builder = position_builder.values();
                inner_builder.append_value(compressed.into_iter());
            }
            position_builder.append(true);
            let position_col = position_builder.finish();
            columns.push(Arc::new(position_col));
        }

        let batch = RecordBatch::try_new(schema, columns)?;
        Ok(batch)
    }

    pub fn remap(&mut self, removed: &[u32]) {
        let mut cursor = 0;
        let mut new_doc_ids = ExpLinkedList::with_capacity(self.len());
        let mut new_frequencies = ExpLinkedList::with_capacity(self.len());
        let mut new_positions = self.positions.as_mut().map(|_| PositionBuilder::new());
        for (&doc_id, &freq, positions) in self.iter() {
            while cursor < removed.len() && removed[cursor] < doc_id {
                cursor += 1;
            }
            if cursor < removed.len() && removed[cursor] == doc_id {
                // this doc is removed
                continue;
            }
            // there are cursor removed docs before this doc
            // so we need to shift the doc id
            new_doc_ids.push(doc_id - cursor as u32);
            new_frequencies.push(freq);
            if let Some(new_positions) = new_positions.as_mut() {
                new_positions.push(positions.unwrap().to_vec());
            }
        }

        self.doc_ids = new_doc_ids;
        self.frequencies = new_frequencies;
        self.positions = new_positions;
    }
}

#[derive(Debug, Clone, DeepSizeOf)]
pub struct PositionBuilder {
    positions: Vec<u32>,
    offsets: Vec<i32>,
}

impl Default for PositionBuilder {
    fn default() -> Self {
        Self::new()
    }
}

impl PositionBuilder {
    pub fn new() -> Self {
        Self {
            positions: Vec::new(),
            offsets: vec![0],
        }
    }

    pub fn size(&self) -> usize {
        std::mem::size_of::<u32>() * self.positions.len()
            + std::mem::size_of::<i32>() * self.offsets.len()
    }

    pub fn total_len(&self) -> usize {
        self.positions.len()
    }

    pub fn push(&mut self, positions: Vec<u32>) {
        self.positions.extend(positions);
        self.offsets.push(self.positions.len() as i32);
    }

    pub fn get(&self, i: usize) -> &[u32] {
        let start = self.offsets[i] as usize;
        let end = self.offsets[i + 1] as usize;
        &self.positions[start..end]
    }
}

impl From<Vec<Vec<u32>>> for PositionBuilder {
    fn from(positions: Vec<Vec<u32>>) -> Self {
        let mut builder = Self::new();
        builder.offsets.reserve(positions.len());
        for pos in positions {
            builder.push(pos);
        }
        builder
    }
}

#[derive(Debug, Clone, DeepSizeOf, Copy)]
pub enum DocInfo {
    Located(LocatedDocInfo),
    Raw(RawDocInfo),
}

impl DocInfo {
    pub fn doc_id(&self) -> u64 {
        match self {
            Self::Raw(info) => info.doc_id as u64,
            Self::Located(info) => info.row_id,
        }
    }

    pub fn frequency(&self) -> u32 {
        match self {
            Self::Raw(info) => info.frequency,
            Self::Located(info) => info.frequency as u32,
        }
    }
}

impl Eq for DocInfo {}

impl PartialEq for DocInfo {
    fn eq(&self, other: &Self) -> bool {
        self.doc_id() == other.doc_id()
    }
}

impl PartialOrd for DocInfo {
    fn partial_cmp(&self, other: &Self) -> Option<std::cmp::Ordering> {
        Some(self.cmp(other))
    }
}

impl Ord for DocInfo {
    fn cmp(&self, other: &Self) -> std::cmp::Ordering {
        self.doc_id().cmp(&other.doc_id())
    }
}

#[derive(Debug, Clone, Default, DeepSizeOf, Copy)]
pub struct LocatedDocInfo {
    pub row_id: u64,
    pub frequency: f32,
}

impl LocatedDocInfo {
    pub fn new(row_id: u64, frequency: f32) -> Self {
        Self { row_id, frequency }
    }
}

impl Eq for LocatedDocInfo {}

impl PartialEq for LocatedDocInfo {
    fn eq(&self, other: &Self) -> bool {
        self.row_id == other.row_id
    }
}

impl PartialOrd for LocatedDocInfo {
    fn partial_cmp(&self, other: &Self) -> Option<std::cmp::Ordering> {
        Some(self.cmp(other))
    }
}

impl Ord for LocatedDocInfo {
    fn cmp(&self, other: &Self) -> std::cmp::Ordering {
        self.row_id.cmp(&other.row_id)
    }
}

#[derive(Debug, Clone, Default, DeepSizeOf, Copy)]
pub struct RawDocInfo {
    pub doc_id: u32,
    pub frequency: u32,
}

impl RawDocInfo {
    pub fn new(doc_id: u32, frequency: u32) -> Self {
        Self { doc_id, frequency }
    }
}

impl Eq for RawDocInfo {}

impl PartialEq for RawDocInfo {
    fn eq(&self, other: &Self) -> bool {
        self.doc_id == other.doc_id
    }
}

impl PartialOrd for RawDocInfo {
    fn partial_cmp(&self, other: &Self) -> Option<std::cmp::Ordering> {
        Some(self.cmp(other))
    }
}

impl Ord for RawDocInfo {
    fn cmp(&self, other: &Self) -> std::cmp::Ordering {
        self.doc_id.cmp(&other.doc_id)
    }
}

// DocSet is a mapping from row ids to the number of tokens in the document
// It's used to sort the documents by the bm25 score
#[derive(Debug, Clone, Default, DeepSizeOf)]
pub struct DocSet {
    row_ids: Vec<u64>,
    num_tokens: Vec<u32>,
    // (row_id, doc_id) pairs sorted by row_id
    inv: Vec<(u64, u32)>,

    total_tokens: u64,
}

impl DocSet {
    #[inline]
    pub fn len(&self) -> usize {
        self.row_ids.len()
    }

    pub fn is_empty(&self) -> bool {
        self.len() == 0
    }

    pub fn iter(&self) -> impl Iterator<Item = (&u64, &u32)> {
        self.row_ids.iter().zip(self.num_tokens.iter())
    }

    pub fn row_id(&self, doc_id: u32) -> u64 {
        self.row_ids[doc_id as usize]
    }

    pub fn doc_id(&self, row_id: u64) -> Option<u64> {
        if self.inv.is_empty() {
            // in legacy format, the row id is doc id
            match self.row_ids.binary_search(&row_id) {
                Ok(_) => Some(row_id),
                Err(_) => None,
            }
        } else {
            match self.inv.binary_search_by_key(&row_id, |x| x.0) {
                Ok(idx) => Some(self.inv[idx].1 as u64),
                Err(_) => None,
            }
        }
    }
    pub fn fragment_ids(&self) -> HashSet<u32> {
        self.row_ids
            .iter()
            .map(|row_id| (row_id >> 32) as u32)
            .collect()
    }

    pub fn total_tokens_num(&self) -> u64 {
        self.total_tokens
    }

    #[inline]
    pub fn average_length(&self) -> f32 {
        self.total_tokens as f32 / self.len() as f32
    }

    pub fn calculate_block_max_scores<'a>(
        &self,
        doc_ids: impl Iterator<Item = &'a u32>,
        freqs: impl Iterator<Item = &'a u32>,
    ) -> Vec<f32> {
        let avgdl = self.average_length();
        let length = doc_ids.size_hint().0;
        let mut block_max_scores = Vec::with_capacity(length);
        let mut max_score = f32::MIN;
        for (i, (doc_id, freq)) in doc_ids.zip(freqs).enumerate() {
            let doc_norm = K1 * (1.0 - B + B * self.num_tokens(*doc_id) as f32 / avgdl);
            let freq = *freq as f32;
            let score = freq / (freq + doc_norm);
            if score > max_score {
                max_score = score;
            }
            if (i + 1) % BLOCK_SIZE == 0 {
                max_score *= idf(length, self.len());
                block_max_scores.push(max_score);
                max_score = f32::MIN;
            }
        }
        if length % BLOCK_SIZE > 0 {
            max_score *= idf(length, self.len());
            block_max_scores.push(max_score);
        }
        block_max_scores
    }

    pub fn to_batch(&self) -> Result<RecordBatch> {
        let row_id_col = UInt64Array::from_iter_values(self.row_ids.iter().cloned());
        let num_tokens_col = UInt32Array::from_iter_values(self.num_tokens.iter().cloned());

        let schema = arrow_schema::Schema::new(vec![
            arrow_schema::Field::new(ROW_ID, DataType::UInt64, false),
            arrow_schema::Field::new(NUM_TOKEN_COL, DataType::UInt32, false),
        ]);

        let batch = RecordBatch::try_new(
            Arc::new(schema),
            vec![
                Arc::new(row_id_col) as ArrayRef,
                Arc::new(num_tokens_col) as ArrayRef,
            ],
        )?;
        Ok(batch)
    }

    pub async fn load(
        reader: Arc<dyn IndexReader>,
        is_legacy: bool,
        frag_reuse_index: Option<Arc<FragReuseIndex>>,
    ) -> Result<Self> {
        let batch = reader.read_range(0..reader.num_rows(), None).await?;
        let row_id_col = batch[ROW_ID].as_primitive::<datatypes::UInt64Type>();
        let num_tokens_col = batch[NUM_TOKEN_COL].as_primitive::<datatypes::UInt32Type>();

        let (row_ids, num_tokens, inv) = match is_legacy {
            // for legacy format, the row id is doc id,
            // in order to support efficient search, we need to sort the row ids,
            // so that we can use binary search to get num_tokens
            true => {
                let (row_ids, num_tokens) = row_id_col
                    .values()
                    .iter()
                    .filter_map(|id| {
                        if let Some(frag_reuse_index_ref) = frag_reuse_index.as_ref() {
                            frag_reuse_index_ref.remap_row_id(*id)
                        } else {
                            Some(*id)
                        }
                    })
                    .zip(num_tokens_col.values().iter())
                    .sorted_unstable_by_key(|x| x.0)
                    .unzip();

                // the legacy format doesn't need to store the inv
                (row_ids, num_tokens, Vec::new())
            }
            false => {
                let row_ids: Vec<u64> = row_id_col
                    .values()
                    .iter()
                    .filter_map(|id| {
                        if let Some(frag_reuse_index_ref) = frag_reuse_index.as_ref() {
                            frag_reuse_index_ref.remap_row_id(*id)
                        } else {
                            Some(*id)
                        }
                    })
                    .collect();
                let num_tokens = num_tokens_col.values().to_vec();

                // build the inv
                let inv = row_ids
                    .iter()
                    .copied()
                    .enumerate()
                    .sorted_unstable()
                    .map(|(i, row_id)| (row_id, i as u32))
                    .collect();
                (row_ids, num_tokens, inv)
            }
        };

        let total_tokens = num_tokens.iter().map(|&x| x as u64).sum();
        Ok(Self {
            row_ids,
            num_tokens,
            inv,
            total_tokens,
        })
    }

    // remap the row ids to the new row ids
    // returns the removed doc ids
    pub fn remap(&mut self, mapping: &HashMap<u64, Option<u64>>) -> Vec<u32> {
        let mut removed = Vec::new();
        let len = self.len();
        let row_ids = std::mem::replace(&mut self.row_ids, Vec::with_capacity(len));
        let num_tokens = std::mem::replace(&mut self.num_tokens, Vec::with_capacity(len));
        for (doc_id, (row_id, num_token)) in std::iter::zip(row_ids, num_tokens).enumerate() {
            match mapping.get(&row_id) {
                Some(Some(new_row_id)) => {
                    self.row_ids.push(*new_row_id);
                    self.num_tokens.push(num_token);
                }
                Some(None) => {
                    removed.push(doc_id as u32);
                }
                None => {
                    self.row_ids.push(row_id);
                    self.num_tokens.push(num_token);
                }
            }
        }
        removed
    }

    #[inline]
    pub fn num_tokens(&self, doc_id: u32) -> u32 {
        self.num_tokens[doc_id as usize]
    }

    // this can be used only if it's a legacy format,
    // which store the sorted row ids so that we can use binary search
    #[inline]
    pub fn num_tokens_by_row_id(&self, row_id: u64) -> u32 {
        self.row_ids
            .binary_search(&row_id)
            .map(|idx| self.num_tokens[idx])
            .unwrap_or(0)
    }

    // append a document to the doc set
    // returns the doc_id (the number of documents before appending)
    pub fn append(&mut self, row_id: u64, num_tokens: u32) -> u32 {
        self.row_ids.push(row_id);
        self.num_tokens.push(num_tokens);
        self.total_tokens += num_tokens as u64;
        self.row_ids.len() as u32 - 1
    }
}

pub fn flat_full_text_search(
    batches: &[&RecordBatch],
    doc_col: &str,
    query: &str,
    tokenizer: Option<tantivy::tokenizer::TextAnalyzer>,
) -> Result<Vec<u64>> {
    if batches.is_empty() {
        return Ok(vec![]);
    }

    if is_phrase_query(query) {
        return Err(Error::invalid_input(
            "phrase query is not supported for flat full text search, try using FTS index",
            location!(),
        ));
    }

    match batches[0][doc_col].data_type() {
        DataType::Utf8 => do_flat_full_text_search::<i32>(batches, doc_col, query, tokenizer),
        DataType::LargeUtf8 => do_flat_full_text_search::<i64>(batches, doc_col, query, tokenizer),
        data_type => Err(Error::invalid_input(
            format!("unsupported data type {} for inverted index", data_type),
            location!(),
        )),
    }
}

fn do_flat_full_text_search<Offset: OffsetSizeTrait>(
    batches: &[&RecordBatch],
    doc_col: &str,
    query: &str,
    tokenizer: Option<tantivy::tokenizer::TextAnalyzer>,
) -> Result<Vec<u64>> {
    let mut results = Vec::new();
    let mut tokenizer =
        tokenizer.unwrap_or_else(|| InvertedIndexParams::default().build().unwrap());
    let query_tokens = collect_tokens(query, &mut tokenizer, None)
        .into_iter()
        .collect::<HashSet<_>>();

    for batch in batches {
        let row_id_array = batch[ROW_ID].as_primitive::<UInt64Type>();
        let doc_array = batch[doc_col].as_string::<Offset>();
        for i in 0..row_id_array.len() {
            let doc = doc_array.value(i);
            let doc_tokens = collect_tokens(doc, &mut tokenizer, Some(&query_tokens));
            if !doc_tokens.is_empty() {
                results.push(row_id_array.value(i));
                assert!(doc.contains(query));
            }
        }
    }

    Ok(results)
}

#[allow(clippy::too_many_arguments)]
pub fn flat_bm25_search(
    batch: RecordBatch,
    doc_col: &str,
    query_tokens: &HashSet<String>,
    nq: &HashMap<String, usize>,
    tokenizer: &mut tantivy::tokenizer::TextAnalyzer,
    avgdl: f32,
    num_docs: usize,
) -> std::result::Result<RecordBatch, DataFusionError> {
    let doc_iter = iter_str_array(&batch[doc_col]);
    let mut scores = Vec::with_capacity(batch.num_rows());
    for doc in doc_iter {
        let Some(doc) = doc else {
            scores.push(0.0);
            continue;
        };

        let doc_tokens = collect_tokens(doc, tokenizer, Some(query_tokens));
        let doc_norm = K1 * (1.0 - B + B * doc_tokens.len() as f32 / avgdl);
        let mut doc_token_count = HashMap::new();
        for token in doc_tokens {
            doc_token_count
                .entry(token)
                .and_modify(|count| *count += 1)
                .or_insert(1);
        }
        let mut score = 0.0;
        for token in query_tokens.iter() {
            let freq = doc_token_count.get(token).copied().unwrap_or_default() as f32;

            let idf = idf(nq[token], num_docs);
            score += idf * (freq * (K1 + 1.0) / (freq + doc_norm));
        }
        scores.push(score);
    }

    let score_col = Arc::new(Float32Array::from(scores)) as ArrayRef;
    let batch = batch
        .try_with_column(SCORE_FIELD.clone(), score_col)?
        .project_by_schema(&FTS_SCHEMA)?; // the scan node would probably scan some extra columns for prefilter, drop them here
    Ok(batch)
}

pub fn flat_bm25_search_stream(
    input: SendableRecordBatchStream,
    doc_col: String,
    query: String,
    index: &InvertedIndex,
) -> SendableRecordBatchStream {
    let mut tokenizer = index.tokenizer.clone();
    let tokens = collect_tokens(&query, &mut tokenizer, None)
        .into_iter()
        .sorted_unstable()
        .collect::<HashSet<_>>();

    let bm25_scorer = BM25Scorer::new(index.partitions.iter().map(|p| p.as_ref()));
    let num_docs = bm25_scorer.num_docs();
    let avgdl = bm25_scorer.avgdl();
    let mut nq = HashMap::with_capacity(tokens.len());
    for token in &tokens {
        let token_nq = bm25_scorer.nq(token).max(1);
        nq.insert(token.clone(), token_nq);
    }
    let stream = input.map(move |batch| {
        let batch = batch?;

        // Flat if doc_col is a list
        let batch = match batch[&doc_col].data_type() {
            DataType::Utf8 | DataType::LargeUtf8 => batch,
            DataType::List(_) => flatten_string_list::<i32>(&batch, &batch[&doc_col])?,
            DataType::LargeList(_) => flatten_string_list::<i64>(&batch, &batch[&doc_col])?,
            _ => panic!(
                "Expecting Utf8, LargeUtf8, List(Utf8) or LargeList(Utf8), found {:?}",
                batch[&doc_col].data_type()
            ),
        };

        let batch = flat_bm25_search(
            batch,
            &doc_col,
            &tokens,
            &nq,
            &mut tokenizer,
            avgdl,
            num_docs,
        )?;

        // filter out rows with score 0
        let score_col = batch[SCORE_COL].as_primitive::<Float32Type>();
        let mask = score_col
            .iter()
            .map(|score| score.is_some_and(|score| score > 0.0))
            .collect::<Vec<_>>();
        let mask = BooleanArray::from(mask);
        let batch = arrow::compute::filter_record_batch(&batch, &mask)?;
        debug_assert!(batch[ROW_ID].null_count() == 0, "flat FTS produces nulls");
        Ok(batch)
    });

    Box::pin(RecordBatchStreamAdapter::new(FTS_SCHEMA.clone(), stream)) as SendableRecordBatchStream
}

pub fn is_phrase_query(query: &str) -> bool {
    query.starts_with('\"') && query.ends_with('\"')
}

#[cfg(test)]
mod tests {
    use ::object_store::path::Path;
    use lance_core::cache::LanceCache;
    use lance_io::object_store::ObjectStore;
    use tempfile::tempdir;

    use crate::metrics::NoOpMetricsCollector;
    use crate::prefilter::NoFilter;
    use crate::scalar::inverted::builder::{InnerBuilder, PositionRecorder};
    use crate::scalar::inverted::encoding::decompress_posting_list;
    use crate::scalar::inverted::query::{FtsSearchParams, Operator};
    use crate::scalar::lance_format::LanceIndexStore;

    use super::*;

    #[tokio::test]
    async fn test_posting_builder_remap() {
        let mut builder = PostingListBuilder::new(false);
        let n = BLOCK_SIZE + 3;
        for i in 0..n {
            builder.add(i as u32, PositionRecorder::Count(1));
        }
        let removed = vec![5, 7];
        builder.remap(&removed);

        let mut expected = PostingListBuilder::new(false);
        for i in 0..n - removed.len() {
            expected.add(i as u32, PositionRecorder::Count(1));
        }
        assert_eq!(builder.doc_ids, expected.doc_ids);
        assert_eq!(builder.frequencies, expected.frequencies);

        // BLOCK_SIZE + 3 elements should be reduced to BLOCK_SIZE + 1,
        // there are still 2 blocks.
        let batch = builder.to_batch(vec![1.0, 2.0]).unwrap();
        let (doc_ids, freqs) = decompress_posting_list(
            (n - removed.len()) as u32,
            batch[POSTING_COL]
                .as_list::<i32>()
                .value(0)
                .as_binary::<i64>(),
        )
        .unwrap();
        assert!(doc_ids
            .iter()
            .zip(expected.doc_ids.iter())
            .all(|(a, b)| a == b));
        assert!(freqs
            .iter()
            .zip(expected.frequencies.iter())
            .all(|(a, b)| a == b));
    }

    #[tokio::test]
    async fn test_remap_to_empty_posting_list() {
        let tmpdir = tempdir().unwrap();
        let store = Arc::new(LanceIndexStore::new(
            ObjectStore::local().into(),
            Path::from_filesystem_path(tmpdir.path()).unwrap(),
            Arc::new(LanceCache::no_cache()),
        ));

        let mut builder = InnerBuilder::new(0, false, CURRENT_TOKEN_SET_VERSION);

        // index of docs:
        // 0: lance
        // 1: lake lake
        // 2: lake lake lake
        builder.tokens.add("lance".to_owned());
        builder.tokens.add("lake".to_owned());
        builder.posting_lists.push(PostingListBuilder::new(false));
        builder.posting_lists.push(PostingListBuilder::new(false));
        builder.posting_lists[0].add(0, PositionRecorder::Count(1));
        builder.posting_lists[1].add(1, PositionRecorder::Count(2));
        builder.posting_lists[1].add(2, PositionRecorder::Count(3));
        builder.docs.append(0, 1);
        builder.docs.append(1, 1);
        builder.docs.append(2, 1);
        builder.write(store.as_ref()).await.unwrap();

        let index = InvertedPartition::load(
            store.clone(),
            0,
            None,
            &LanceCache::no_cache(),
            CURRENT_TOKEN_SET_VERSION,
        )
        .await
        .unwrap();
        let mut builder = index.into_builder().await.unwrap();

        let mapping = HashMap::from([(0, None), (2, Some(3))]);
        builder.remap(&mapping).await.unwrap();

        // after remap, the doc 0 is removed, and the doc 2 is updated to 3
        assert_eq!(builder.tokens.len(), 1);
        assert_eq!(builder.tokens.get("lake"), Some(0));
        assert_eq!(builder.posting_lists.len(), 1);
        assert_eq!(builder.posting_lists[0].len(), 2);
        assert_eq!(builder.docs.len(), 2);
        assert_eq!(builder.docs.row_id(0), 1);
        assert_eq!(builder.docs.row_id(1), 3);

        builder.write(store.as_ref()).await.unwrap();

        // remap to delete all docs
        let mapping = HashMap::from([(1, None), (3, None)]);
        builder.remap(&mapping).await.unwrap();

        assert_eq!(builder.tokens.len(), 0);
        assert_eq!(builder.posting_lists.len(), 0);
        assert_eq!(builder.docs.len(), 0);

        builder.write(store.as_ref()).await.unwrap();
    }

    #[tokio::test]
    async fn test_posting_cache_conflict_across_partitions() {
        let tmpdir = tempdir().unwrap();
        let store = Arc::new(LanceIndexStore::new(
            ObjectStore::local().into(),
            Path::from_filesystem_path(tmpdir.path()).unwrap(),
            Arc::new(LanceCache::no_cache()),
        ));

        // Create first partition with one token and posting list length 1
        let mut builder1 = InnerBuilder::new(0, false, CURRENT_TOKEN_SET_VERSION);
        builder1.tokens.add("test".to_owned());
        builder1.posting_lists.push(PostingListBuilder::new(false));
        builder1.posting_lists[0].add(0, PositionRecorder::Count(1));
        builder1.docs.append(100, 1); // row_id=100, num_tokens=1
        builder1.write(store.as_ref()).await.unwrap();

        // Create second partition with one token and posting list length 4
        let mut builder2 = InnerBuilder::new(1, false, CURRENT_TOKEN_SET_VERSION);
        builder2.tokens.add("test".to_owned()); // Use same token to test cache prefix fix
        builder2.posting_lists.push(PostingListBuilder::new(false));
        builder2.posting_lists[0].add(0, PositionRecorder::Count(2));
        builder2.posting_lists[0].add(1, PositionRecorder::Count(1));
        builder2.posting_lists[0].add(2, PositionRecorder::Count(3));
        builder2.posting_lists[0].add(3, PositionRecorder::Count(1));
        builder2.docs.append(200, 2); // row_id=200, num_tokens=2
        builder2.docs.append(201, 1); // row_id=201, num_tokens=1
        builder2.docs.append(202, 3); // row_id=202, num_tokens=3
        builder2.docs.append(203, 1); // row_id=203, num_tokens=1
        builder2.write(store.as_ref()).await.unwrap();

        // Create metadata file with both partitions
        let metadata = std::collections::HashMap::from_iter(vec![
            (
                "partitions".to_owned(),
                serde_json::to_string(&vec![0u64, 1u64]).unwrap(),
            ),
            (
                "params".to_owned(),
                serde_json::to_string(&InvertedIndexParams::default()).unwrap(),
            ),
        ]);
        let mut writer = store
            .new_index_file(METADATA_FILE, Arc::new(arrow_schema::Schema::empty()))
            .await
            .unwrap();
        writer.finish_with_metadata(metadata).await.unwrap();

        // Load the inverted index
        let cache = Arc::new(LanceCache::with_capacity(4096));
        let index = InvertedIndex::load(store.clone(), None, cache.as_ref())
            .await
            .unwrap();

        // Verify the index structure
        assert_eq!(index.partitions.len(), 2);
        assert_eq!(index.partitions[0].tokens.len(), 1);
        assert_eq!(index.partitions[1].tokens.len(), 1);

        // Verify the partitions were loaded correctly

        // Verify posting list lengths (note: partition order may differ from creation order)
        // Verify based on actual loading order
        if index.partitions[0].id() == 0 {
            // If partition[0] is ID=0, then it should have 1 document
            assert_eq!(index.partitions[0].inverted_list.posting_len(0), 1);
            assert_eq!(index.partitions[1].inverted_list.posting_len(0), 4);
            assert_eq!(index.partitions[0].docs.len(), 1);
            assert_eq!(index.partitions[1].docs.len(), 4);
        } else {
            // If partition[0] is ID=1, then it should have 4 documents
            assert_eq!(index.partitions[0].inverted_list.posting_len(0), 4);
            assert_eq!(index.partitions[1].inverted_list.posting_len(0), 1);
            assert_eq!(index.partitions[0].docs.len(), 4);
            assert_eq!(index.partitions[1].docs.len(), 1);
        }

        // Prewarm the inverted index (this loads posting lists into cache)
        index.prewarm().await.unwrap();

        let tokens = Arc::new(vec!["test".to_string()]);
        let params = Arc::new(FtsSearchParams::new().with_limit(Some(10)));
        let prefilter = Arc::new(NoFilter);
        let metrics = Arc::new(NoOpMetricsCollector);

        let (row_ids, scores) = index
            .bm25_search(tokens, params, Operator::Or, prefilter, metrics)
            .await
            .unwrap();

        // Verify that we got search results
        // Expected to find 5 documents: 1 from first partition, 4 from second partition
        assert_eq!(row_ids.len(), 5, "row_ids: {:?}", row_ids);
        assert!(!row_ids.is_empty(), "Should find at least some documents");
        assert_eq!(row_ids.len(), scores.len());

        // All scores should be positive since all documents contain the search token
        for &score in &scores {
            assert!(score > 0.0, "All scores should be positive");
        }

        // Check that we got results from both partitions
        assert!(
            row_ids.contains(&100),
            "Should contain row_id from partition 0"
        );
        assert!(
            row_ids.iter().any(|&id| id >= 200),
            "Should contain row_id from partition 1"
        );
    }
}<|MERGE_RESOLUTION|>--- conflicted
+++ resolved
@@ -887,7 +887,6 @@
         Ok(batch)
     }
 
-<<<<<<< HEAD
     fn into_batch_v1(mut self) -> Result<RecordBatch> {
         let fst_map = match std::mem::take(&mut self.tokens) {
             TokenMap::Fst(map) => map,
@@ -955,9 +954,6 @@
         let mut total_length = 0;
         let mut tokens = fst::MapBuilder::memory();
 
-=======
-    pub async fn load(reader: Arc<dyn IndexReader>) -> Result<Self> {
->>>>>>> 39daa4cf
         let batch = reader.read_range(0..reader.num_rows(), None).await?;
 
         let (tokens, next_id, total_length) = spawn_blocking(move || {
