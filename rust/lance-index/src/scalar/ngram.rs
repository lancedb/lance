// SPDX-License-Identifier: Apache-2.0
// SPDX-FileCopyrightText: Copyright The Lance Authors

use std::any::Any;
use std::collections::BTreeMap;
use std::iter::once;
use std::time::Instant;
use std::{collections::HashMap, sync::Arc};

use super::btree::TrainingSource;
use super::lance_format::LanceIndexStore;
use super::{
    AnyQuery, IndexReader, IndexStore, IndexWriter, MetricsCollector, ScalarIndex, SearchResult,
    TextQuery,
};
use crate::frag_reuse::FragReuseIndex;
use crate::metrics::NoOpMetricsCollector;
use crate::vector::VectorIndex;
use crate::{Index, IndexType};
use arrow::array::{AsArray, UInt32Builder};
use arrow::datatypes::{UInt32Type, UInt64Type};
use arrow_array::{BinaryArray, RecordBatch, UInt32Array};
use arrow_schema::{DataType, Field, Schema, SchemaRef};
use async_trait::async_trait;
use datafusion::execution::SendableRecordBatchStream;
use deepsize::DeepSizeOf;
use futures::{stream, FutureExt, Stream, StreamExt, TryStreamExt};
use lance_arrow::iter_str_array;
use lance_core::cache::{CacheKey, LanceCache};
use lance_core::error::LanceOptionExt;
use lance_core::utils::address::RowAddress;
use lance_core::utils::tokio::get_num_compute_intensive_cpus;
use lance_core::utils::tracing::{IO_TYPE_LOAD_SCALAR_PART, TRACE_IO_EVENTS};
use lance_core::Result;
use lance_core::{utils::mask::RowIdTreeMap, Error};
use lance_io::object_store::ObjectStore;
use log::info;
use object_store::path::Path;
use roaring::{RoaringBitmap, RoaringTreemap};
use serde::Serialize;
use snafu::location;
use tantivy::tokenizer::TextAnalyzer;
use tempfile::{tempdir, TempDir};
use tracing::instrument;

const TOKENS_COL: &str = "tokens";
const POSTING_LIST_COL: &str = "posting_list";
const POSTINGS_FILENAME: &str = "ngram_postings.lance";

use std::sync::LazyLock;

pub static TOKENS_FIELD: LazyLock<Field> =
    LazyLock::new(|| Field::new(TOKENS_COL, DataType::UInt32, true));
pub static POSTINGS_FIELD: LazyLock<Field> =
    LazyLock::new(|| Field::new(POSTING_LIST_COL, DataType::Binary, false));
pub static POSTINGS_SCHEMA: LazyLock<SchemaRef> = LazyLock::new(|| {
    Arc::new(Schema::new(vec![
        TOKENS_FIELD.clone(),
        POSTINGS_FIELD.clone(),
    ]))
});
pub static TEXT_PREPPER: LazyLock<TextAnalyzer> = LazyLock::new(|| {
    TextAnalyzer::builder(tantivy::tokenizer::RawTokenizer::default())
        .filter(tantivy::tokenizer::LowerCaser)
        .filter(tantivy::tokenizer::AsciiFoldingFilter)
        .build()
});
/// Currently we ALWAYS use trigrams with ascii folding and lower casing.  We may want to make this configurable in the future.
pub static NGRAM_TOKENIZER: LazyLock<TextAnalyzer> = LazyLock::new(|| {
    TextAnalyzer::builder(tantivy::tokenizer::NgramTokenizer::all_ngrams(3, 3).unwrap())
        .filter(tantivy::tokenizer::AlphaNumOnlyFilter)
        .build()
});

// Helper function to apply a function to each token in a text
fn tokenize_visitor(tokenizer: &TextAnalyzer, text: &str, mut visitor: impl FnMut(&String)) {
    // The token_stream method is mutable.  As far as I can tell this is to enforce exclusivity and not
    // true mutability.  For example, the object returned by `token_stream` has thread-local state but
    // it is reset each time `token_stream` is called.
    //
    // However, I don't see this documented anywhere and I'm not sure about relying on it.  For now, we
    // make a clone as that seems to be the safer option.  All the tokenizers we use here should be trivially
    // cloneable (although it requires a heap allocation so may be worth investigating in the future)
    let mut prepper = TEXT_PREPPER.clone();
    let mut tokenizer = tokenizer.clone();
    let mut raw_stream = prepper.token_stream(text);
    while raw_stream.advance() {
        let mut token_stream = tokenizer.token_stream(&raw_stream.token().text);
        while token_stream.advance() {
            visitor(&token_stream.token().text);
        }
    }
}

const ALPHA_SPAN: usize = 37;
const MAX_TOKEN: usize = ALPHA_SPAN.pow(2) + ALPHA_SPAN;
const MIN_TOKEN: usize = 0;
const NGRAM_N: usize = 3;

// Convert an ngram (string) to a token (u32).  This helps avoid heap allocations
// and it makes it easier to partition the tokens for shuffling
//
// There are 36 alphanumeric values and we add 1 for the NULL token giving us 37^3
// potential tokens.
//
// "" => 0
// "?" => 37^2 * ?
// "?$" => 37^2 * ? + 37 * $
// "?$#" => 37^2 * ? + 37 * $ + #
// ...
//
// The ?,$,# represent the position in the alphabet (+1 to distinguish from NULL)
//
// Small strings get the larger multipliers because those ngrams are
// less likely to be unique and will have larger bitmaps.  We want to
// spread those out.
//
// NOTE: Today we hard-code trigrams and we do not include 1-grams or 2-grams so this
// function is more general than it needs to be...just in case.
fn ngram_to_token(ngram: &str, ngram_length: usize) -> u32 {
    let mut token = 0;
    // Empty string will get 0
    for (idx, byte) in ngram.bytes().enumerate() {
        let pos = if byte <= b'9' {
            byte - b'0'
        } else if byte <= b'z' {
            byte - b'a' + 10
        } else {
            unreachable!()
        } + 1;
        debug_assert!(pos < ALPHA_SPAN as u8);
        let mult = ALPHA_SPAN.pow(ngram_length as u32 - idx as u32 - 1) as u32;
        token += pos as u32 * mult;
    }
    token
}

/// Basic stats about an ngram index
#[derive(Serialize)]
struct NGramStatistics {
    num_ngrams: usize,
}

/// The row ids that contain a given ngram
#[derive(Debug)]
pub struct NGramPostingList {
    bitmap: RoaringTreemap,
}

impl DeepSizeOf for NGramPostingList {
    fn deep_size_of_children(&self, _: &mut deepsize::Context) -> usize {
        self.bitmap.serialized_size()
    }
}

// Cache key implementation for type-safe cache access
#[derive(Debug, Clone)]
pub struct NGramPostingListKey {
    pub row_offset: u32,
}

impl CacheKey for NGramPostingListKey {
    type ValueType = NGramPostingList;

    fn key(&self) -> std::borrow::Cow<'_, str> {
        format!("posting-list-{}", self.row_offset).into()
    }
}

impl NGramPostingList {
    fn try_from_batch(
        batch: RecordBatch,
        frag_reuse_index: Option<Arc<FragReuseIndex>>,
    ) -> Result<Self> {
        let bitmap_bytes = batch.column(0).as_binary::<i32>().value(0);
        let mut bitmap =
            RoaringTreemap::deserialize_from(bitmap_bytes).map_err(|e| Error::Internal {
                message: format!("Error deserializing ngram list: {}", e),
                location: location!(),
            })?;
        if let Some(frag_reuse_index_ref) = frag_reuse_index.as_ref() {
            bitmap = frag_reuse_index_ref.remap_row_ids_roaring_tree_map(&bitmap);
        }
        Ok(Self { bitmap })
    }

    fn intersect<'a>(lists: impl IntoIterator<Item = &'a Self>) -> RoaringTreemap {
        let mut iter = lists.into_iter();
        let mut result = iter
            .next()
            .map(|list| list.bitmap.clone())
            .unwrap_or_default();
        for list in iter {
            result &= &list.bitmap;
        }
        result
    }
}

/// Reads on-demand ngram posting lists from storage (and stores them in a cache)
struct NGramPostingListReader {
    reader: Arc<dyn IndexReader>,
<<<<<<< HEAD
    fri: Option<Arc<FragReuseIndex>>,
=======
    frag_reuse_index: Option<Arc<FragReuseIndex>>,
>>>>>>> 6ff8533d
    index_cache: LanceCache,
}

impl DeepSizeOf for NGramPostingListReader {
    fn deep_size_of_children(&self, _: &mut deepsize::Context) -> usize {
        0
    }
}

impl std::fmt::Debug for NGramPostingListReader {
    fn fmt(&self, f: &mut std::fmt::Formatter<'_>) -> std::fmt::Result {
        f.debug_struct("NGramListReader").finish()
    }
}

impl NGramPostingListReader {
    #[instrument(level = "debug", skip(self, metrics))]
    pub async fn ngram_list(
        &self,
        row_offset: u32,
        metrics: &dyn MetricsCollector,
    ) -> Result<Arc<NGramPostingList>> {
        self.index_cache.get_or_insert_with_key(NGramPostingListKey { row_offset }, || async move {
            metrics.record_part_load();
                tracing::info!(target: TRACE_IO_EVENTS, r#type=IO_TYPE_LOAD_SCALAR_PART, index_type="ngram", part_id=row_offset);
                let batch = self
                    .reader
                    .read_range(
                        row_offset as usize..row_offset as usize + 1,
                        Some(&[POSTING_LIST_COL]),
                    )
                    .await?;
<<<<<<< HEAD
                NGramPostingList::try_from_batch(batch, self.fri.clone())
=======
                NGramPostingList::try_from_batch(batch, self.frag_reuse_index.clone())
>>>>>>> 6ff8533d
        }).await.map_err(|e| Error::io(e.to_string(), location!()))
    }
}

/// An ngram index
///
/// At a high level this is an inverted index that maps ngrams (small fixed size substrings) to the
/// row ids that contain them.
///
/// As a simple example consider a 1-gram index.  It would basically be a mapping from
/// each letter to the row ids that contain that letter.  Then, if the user searches for
/// "cat", the index would look up the row ids for "c", "a", and "t", and return the intersection
/// of those row ids because only rows have at least one c, a, and t could possible contain "cat".
///
/// This is an in-exact index, similar to a bloom filter.  It can return false positives and a
/// recheck step is needed to confirm the results.
///
/// Note that it cannot return false negatives.
pub struct NGramIndex {
    /// The mapping from tokens to row offsets
    tokens: HashMap<u32, u32>,
    /// The reader for the posting lists
    list_reader: Arc<NGramPostingListReader>,
    /// The tokenizer used to tokenize text.  Note: not all tokenizers can be used with this index.  For
    /// example, a stemming tokenizer would not work well because "dozing" would stem to "doze" and if the
    /// search term is "zing" it would not match.  As a result, this tokenizer is not as configurable as the
    /// tokenizers used in an inverted index.
    tokenizer: TextAnalyzer,
    io_parallelism: usize,
    /// The store that owns the index
    store: Arc<dyn IndexStore>,
}

impl std::fmt::Debug for NGramIndex {
    fn fmt(&self, f: &mut std::fmt::Formatter<'_>) -> std::fmt::Result {
        f.debug_struct("NGramIndex")
            .field("tokens", &self.tokens)
            .field("list_reader", &self.list_reader)
            .finish()
    }
}

impl DeepSizeOf for NGramIndex {
    fn deep_size_of_children(&self, context: &mut deepsize::Context) -> usize {
        self.tokens.deep_size_of_children(context)
    }
}

impl NGramIndex {
    async fn from_store(
        store: Arc<dyn IndexStore>,
<<<<<<< HEAD
        fri: Option<Arc<FragReuseIndex>>,
=======
        frag_reuse_index: Option<Arc<FragReuseIndex>>,
>>>>>>> 6ff8533d
        index_cache: LanceCache,
    ) -> Result<Self> {
        let tokens = store.open_index_file(POSTINGS_FILENAME).await?;
        let tokens = tokens
            .read_range(0..tokens.num_rows(), Some(&[TOKENS_COL]))
            .await?;

        let tokens_map = HashMap::from_iter(
            tokens
                .column(0)
                .as_primitive::<UInt32Type>()
                .values()
                .iter()
                .copied()
                .enumerate()
                .map(|(idx, token)| (token, idx as u32)),
        );

        let posting_reader = Arc::new(NGramPostingListReader {
            reader: store.open_index_file(POSTINGS_FILENAME).await?,
<<<<<<< HEAD
            fri,
=======
            frag_reuse_index,
>>>>>>> 6ff8533d
            index_cache,
        });

        Ok(Self {
            io_parallelism: store.io_parallelism(),
            tokens: tokens_map,
            list_reader: posting_reader,
            tokenizer: NGRAM_TOKENIZER.clone(),
            store,
        })
    }

    fn remap_batch(
        &self,
        batch: RecordBatch,
        mapping: &HashMap<u64, Option<u64>>,
    ) -> Result<RecordBatch> {
        let posting_lists_array = batch
            .column_by_name(POSTING_LIST_COL)
            .expect_ok()?
            .as_binary::<i32>();

        let new_posting_lists = posting_lists_array
            .iter()
            .map(|posting_list| {
                let posting_list = posting_list.unwrap();
                let posting_list = RoaringTreemap::deserialize_from(posting_list)?;
                let new_posting_list =
                    RoaringTreemap::from_iter(posting_list.into_iter().filter_map(|row_id| {
                        match mapping.get(&row_id) {
                            Some(Some(new_row_id)) => Some(*new_row_id),
                            Some(None) => None,
                            None => Some(row_id),
                        }
                    }));
                let mut buf = Vec::with_capacity(new_posting_list.serialized_size());
                new_posting_list.serialize_into(&mut buf)?;
                Ok(buf)
            })
            .collect::<Result<Vec<_>>>()?;

        let new_posting_lists_array = BinaryArray::from_iter_values(new_posting_lists);

        Ok(RecordBatch::try_new(
            POSTINGS_SCHEMA.clone(),
            vec![
                batch.column_by_name(TOKENS_COL).expect_ok()?.clone(),
                Arc::new(new_posting_lists_array),
            ],
        )?)
    }
}

#[async_trait]
impl Index for NGramIndex {
    fn as_any(&self) -> &dyn Any {
        self
    }

    fn as_index(self: Arc<Self>) -> Arc<dyn Index> {
        self
    }

    fn as_vector_index(self: Arc<Self>) -> Result<Arc<dyn VectorIndex>> {
        Err(Error::InvalidInput {
            source: "NGramIndex is not a vector index".into(),
            location: location!(),
        })
    }

    fn statistics(&self) -> Result<serde_json::Value> {
        let ngram_stats = NGramStatistics {
            num_ngrams: self.tokens.len(),
        };
        serde_json::to_value(ngram_stats).map_err(|e| Error::Internal {
            message: format!("Error serializing statistics: {}", e),
            location: location!(),
        })
    }

    async fn prewarm(&self) -> Result<()> {
        // TODO: NGram index can pre-warm by loading all posting lists into memory
        Ok(())
    }

    fn index_type(&self) -> IndexType {
        IndexType::NGram
    }

    async fn calculate_included_frags(&self) -> Result<RoaringBitmap> {
        let mut frag_ids = RoaringBitmap::new();
        for row_offset in self.tokens.values() {
            let list = self
                .list_reader
                .ngram_list(*row_offset, &NoOpMetricsCollector)
                .await?;
            frag_ids.extend(
                list.bitmap
                    .iter()
                    .map(|row_addr| RowAddress::from(row_addr).fragment_id()),
            );
        }
        Ok(frag_ids)
    }
}

#[async_trait]
impl ScalarIndex for NGramIndex {
    async fn search(
        &self,
        query: &dyn AnyQuery,
        metrics: &dyn MetricsCollector,
    ) -> Result<SearchResult> {
        let query =
            query
                .as_any()
                .downcast_ref::<TextQuery>()
                .ok_or_else(|| Error::InvalidInput {
                    source: "Query is not a TextQuery".into(),
                    location: location!(),
                })?;
        match query {
            TextQuery::StringContains(substr) => {
                if substr.len() < NGRAM_N {
                    // We know nothing on short searches, need to recheck all
                    return Ok(SearchResult::AtLeast(RowIdTreeMap::new()));
                }

                let mut row_offsets = Vec::with_capacity(substr.len() * 3);
                let mut missing = false;
                tokenize_visitor(&self.tokenizer, substr, |ngram| {
                    let token = ngram_to_token(ngram, NGRAM_N);
                    if let Some(row_offset) = self.tokens.get(&token) {
                        row_offsets.push(*row_offset);
                    } else {
                        missing = true;
                    }
                });
                // At least one token was missing, so we know there are zero results
                if missing {
                    return Ok(SearchResult::Exact(RowIdTreeMap::new()));
                }
                let posting_lists = futures::stream::iter(
                    row_offsets
                        .into_iter()
                        .map(|row_offset| self.list_reader.ngram_list(row_offset, metrics)),
                )
                .buffer_unordered(self.io_parallelism)
                .try_collect::<Vec<_>>()
                .await?;
                metrics.record_comparisons(posting_lists.len());
                let list_refs = posting_lists.iter().map(|list| list.as_ref());
                let row_ids = NGramPostingList::intersect(list_refs);
                Ok(SearchResult::AtMost(RowIdTreeMap::from(row_ids)))
            }
        }
    }

    fn can_answer_exact(&self, _: &dyn AnyQuery) -> bool {
        false
    }

    async fn load(
        store: Arc<dyn IndexStore>,
<<<<<<< HEAD
        fri: Option<Arc<FragReuseIndex>>,
=======
        frag_reuse_index: Option<Arc<FragReuseIndex>>,
>>>>>>> 6ff8533d
        index_cache: LanceCache,
    ) -> Result<Arc<Self>>
    where
        Self: Sized,
    {
<<<<<<< HEAD
        Ok(Arc::new(Self::from_store(store, fri, index_cache).await?))
=======
        Ok(Arc::new(
            Self::from_store(store, frag_reuse_index, index_cache).await?,
        ))
>>>>>>> 6ff8533d
    }

    async fn remap(
        &self,
        mapping: &HashMap<u64, Option<u64>>,
        dest_store: &dyn IndexStore,
    ) -> Result<()> {
        let reader = self.store.open_index_file(POSTINGS_FILENAME).await?;
        let mut writer = dest_store
            .new_index_file(POSTINGS_FILENAME, POSTINGS_SCHEMA.clone())
            .await?;

        let mut offset = 0;
        let num_rows = reader.num_rows();
        const BATCH_SIZE: usize = 64;
        while offset < num_rows {
            let batch_size = BATCH_SIZE.min(num_rows - offset);
            let batch = reader.read_range(offset..offset + batch_size, None).await?;
            let batch = self.remap_batch(batch, mapping)?;
            writer.write_record_batch(batch).await?;
            offset += BATCH_SIZE;
        }

        writer.finish().await
    }

    async fn update(
        &self,
        new_data: SendableRecordBatchStream,
        dest_store: &dyn IndexStore,
    ) -> Result<()> {
        let mut builder = NGramIndexBuilder::try_new(NGramIndexBuilderOptions::default())?;
        let spill_files = builder.train(new_data).await?;

        builder
            .write_index(dest_store, spill_files, Some(self.store.clone()))
            .await?;
        Ok(())
    }
}

#[derive(Debug, Clone)]
pub struct NGramIndexBuilderOptions {
    tokens_per_spill: usize,
}

// A higher value will use more RAM.  A lower value will have to do more spilling
static DEFAULT_TOKENS_PER_SPILL: LazyLock<usize> = LazyLock::new(|| {
    std::env::var("LANCE_NGRAM_TOKENS_PER_SPILL")
        .unwrap_or_else(|_| "1000000000".to_string())
        .parse()
        .expect("failed to parse LANCE_NGRAM_TOKENS_PER_SPILL")
});
// How many partitions to use for shuffling out the work.  We slightly
// over-allocate this since the amount of work per-partition is not uniform.
//
// Increasing this may increase the performance but it could increase RAM (since we will spill less often)
// and could hurt performance (since there will be more files at the end for the final spill)
static DEFAULT_NUM_PARTITIONS: LazyLock<usize> = LazyLock::new(|| {
    std::env::var("LANCE_NGRAM_NUM_PARTITIONS")
        .map(|s| s.parse().expect("failed to parse LANCE_NGRAM_PARALLELISM"))
        .unwrap_or((get_num_compute_intensive_cpus() * 4).max(128))
});
// Just enough so that tokenizing is faster than I/O
static DEFAULT_TOKENIZE_PARALLELISM: LazyLock<usize> = LazyLock::new(|| {
    std::env::var("LANCE_NGRAM_TOKENIZE_PARALLELISM")
        .map(|s| {
            s.parse()
                .expect("failed to parse LANCE_NGRAM_TOKENIZE_PARALLELISM")
        })
        .unwrap_or(8)
});

impl Default for NGramIndexBuilderOptions {
    fn default() -> Self {
        Self {
            tokens_per_spill: *DEFAULT_TOKENS_PER_SPILL,
        }
    }
}

// An ordered list of tokens and bitmaps
//
// The `tokens` list is ordered by token value.  This makes it easier to merge spill files.
struct NGramIndexSpillState {
    tokens: UInt32Array,
    bitmaps: Vec<RoaringTreemap>,
}

impl NGramIndexSpillState {
    fn try_from_batch(batch: RecordBatch) -> Result<Self> {
        let tokens = batch
            .column_by_name(TOKENS_COL)
            .expect_ok()?
            .as_primitive::<UInt32Type>()
            .clone();
        let postings = batch
            .column_by_name(POSTING_LIST_COL)
            .expect_ok()?
            .as_binary::<i32>();

        let bitmaps = postings
            .into_iter()
            .map(|bytes| {
                RoaringTreemap::deserialize_from(bytes.expect_ok()?).map_err(|e| Error::Internal {
                    message: format!("Error deserializing ngram list: {}", e),
                    location: location!(),
                })
            })
            .collect::<Result<Vec<_>>>()?;

        Ok(Self { tokens, bitmaps })
    }

    fn try_into_batch(self) -> Result<RecordBatch> {
        let bitmap_array = BinaryArray::from_iter_values(self.bitmaps.into_iter().map(|bitmap| {
            let mut buf = Vec::with_capacity(bitmap.serialized_size());
            bitmap.serialize_into(&mut buf).unwrap();
            buf
        }));
        Ok(RecordBatch::try_new(
            POSTINGS_SCHEMA.clone(),
            vec![Arc::new(self.tokens), Arc::new(bitmap_array)],
        )?)
    }
}

// As we're building we create a map from ngram to row ids.  When this map gets too large
// we spill it to disk.
struct NGramIndexBuildState {
    tokens_map: BTreeMap<u32, RoaringTreemap>,
}

impl NGramIndexBuildState {
    fn starting() -> Self {
        Self {
            tokens_map: BTreeMap::new(),
        }
    }

    fn take(&mut self) -> Self {
        let mut taken = Self::starting();
        std::mem::swap(&mut self.tokens_map, &mut taken.tokens_map);
        taken
    }

    fn into_spill(self) -> NGramIndexSpillState {
        // We can rely on these being in token order because of BTreeMap
        let tokens = UInt32Array::from_iter_values(self.tokens_map.keys().copied());
        let bitmaps = Vec::from_iter(self.tokens_map.into_values());

        NGramIndexSpillState { bitmaps, tokens }
    }
}

/// A builder for an ngram index
///
/// The builder is a small pipeline.  First, we read in the data and tokenize it.  This
/// stage uses fan-out parallelism to tokenize the data because tokenization may be a little
/// slower than I/O.
///
/// The second stage fans out much wider.  It partitions the tokens into a number of partitions.
/// Each partition has a BTreemap that maps tokens to row ids.  The partitions then build up
/// roaring treemaps.  When a partition gets too full it will spill to disk.
///
/// Once all the data is processed we spill all the parititons to disk and then we merge the
/// spill files into a single index file.
pub struct NGramIndexBuilder {
    tokenizer: TextAnalyzer,
    options: NGramIndexBuilderOptions,
    tmpdir: Arc<TempDir>,
    spill_store: Arc<dyn IndexStore>,

    tokens_seen: usize,
    worker_number: usize,
    has_flushed: bool,

    state: NGramIndexBuildState,
}

impl NGramIndexBuilder {
    pub fn try_new(options: NGramIndexBuilderOptions) -> Result<Self> {
        Self::from_state(NGramIndexBuildState::starting(), options)
    }

    fn clone_worker(&self, worker_number: usize) -> Self {
        let mut bitmaps = Vec::with_capacity(36 * 36 * 36 + 1);
        // Token 0 is always the NULL bitmap
        bitmaps.push(RoaringTreemap::new());
        Self {
            tokenizer: self.tokenizer.clone(),
            state: NGramIndexBuildState::starting(),
            tmpdir: self.tmpdir.clone(),
            spill_store: self.spill_store.clone(),
            options: self.options.clone(),
            tokens_seen: 0,
            worker_number,
            has_flushed: false,
        }
    }

    fn from_state(state: NGramIndexBuildState, options: NGramIndexBuilderOptions) -> Result<Self> {
        let tokenizer = NGRAM_TOKENIZER.clone();

        let tmpdir = Arc::new(tempdir()?);
        let spill_store = Arc::new(LanceIndexStore::new(
            Arc::new(ObjectStore::local()),
            Path::from_filesystem_path(tmpdir.path())?,
            Arc::new(LanceCache::no_cache()),
        ));

        Ok(Self {
            tokenizer,
            state,
            tmpdir,
            spill_store,
            options,
            tokens_seen: 0,
            worker_number: 0,
            has_flushed: false,
        })
    }

    fn validate_schema(schema: &Schema) -> Result<()> {
        if schema.fields().len() != 2 {
            return Err(Error::InvalidInput {
                source: "Ngram index schema must have exactly two fields".into(),
                location: location!(),
            });
        }
        if *schema.field(0).data_type() != DataType::Utf8
            && *schema.field(0).data_type() != DataType::LargeUtf8
        {
            return Err(Error::InvalidInput {
                source: "First field in ngram index schema must be of type Utf8/LargeUtf8".into(),
                location: location!(),
            });
        }
        if *schema.field(1).data_type() != DataType::UInt64 {
            return Err(Error::InvalidInput {
                source: "Second field in ngram index schema must be of type UInt64".into(),
                location: location!(),
            });
        }
        Ok(())
    }

    async fn process_batch(&mut self, tokens_and_ids: Vec<(u32, u64)>) -> Result<()> {
        let mut tokens_seen = 0;
        for (token, row_id) in tokens_and_ids {
            tokens_seen += 1;
            // This would be a bit simpler with entry API but, at scale, the vast majority
            // of cases will be a hit and we want to avoid cloning the string if we can.  So
            // for now we do the double-hash.  We can simplify in the future with raw_entry
            // when it stabilizes.
            self.state
                .tokens_map
                .entry(token)
                .or_default()
                .insert(row_id);
        }
        self.tokens_seen += tokens_seen;
        if self.tokens_seen >= self.options.tokens_per_spill {
            let state = self.state.take();
            self.flush(state).await?;
        }
        Ok(())
    }

    fn spill_filename(id: usize) -> String {
        format!("spill-{}.lance", id)
    }

    fn tmp_spill_filename(id: usize) -> String {
        format!("spill-{}.lance.tmp", id)
    }

    async fn flush(&mut self, state: NGramIndexBuildState) -> Result<bool> {
        if self.tokens_seen == 0 {
            assert!(state.tokens_map.is_empty());
            return Ok(self.has_flushed);
        }
        self.tokens_seen = 0;
        let spill_state = state.into_spill();
        let flush_start = Instant::now();
        // The primary builder should never flush
        debug_assert_ne!(self.worker_number, 0);
        if self.has_flushed {
            info!("Merging flush for worker {}", self.worker_number);
            // If we have flushed before then we need to merge with the spill file
            let mut writer = self
                .spill_store
                .new_index_file(
                    &Self::tmp_spill_filename(self.worker_number),
                    POSTINGS_SCHEMA.clone(),
                )
                .await?;

            let left_stream = stream::once(std::future::ready(Ok(spill_state)));
            let right_stream =
                Self::stream_spill(self.spill_store.clone(), self.worker_number).await?;
            Self::merge_spill_streams(left_stream, right_stream, writer.as_mut()).await?;
            drop(writer);
            self.spill_store
                .rename_index_file(
                    &Self::tmp_spill_filename(self.worker_number),
                    &Self::spill_filename(self.worker_number),
                )
                .await?;
        } else {
            // If we haven't flushed before we can just write to the spill file
            info!("Initial flush for worker {}", self.worker_number);
            self.has_flushed = true;
            let writer = self
                .spill_store
                .new_index_file(
                    &Self::spill_filename(self.worker_number),
                    POSTINGS_SCHEMA.clone(),
                )
                .await?;
            self.write(writer, spill_state).await?;
        }
        let flush_time = flush_start.elapsed();
        info!(
            "Flushed worker {} in {}ms",
            self.worker_number,
            flush_time.as_millis()
        );
        Ok(true)
    }

    fn tokenize_and_partition(
        tokenizer: &TextAnalyzer,
        batch: RecordBatch,
        num_workers: usize,
    ) -> Vec<Vec<(u32, u64)>> {
        let text_iter = iter_str_array(batch.column(0));
        let row_id_col = batch.column(1).as_primitive::<UInt64Type>();
        // Guessing 1000 tokens per row to at least avoid some of the earlier allocations
        let mut partitions = vec![Vec::with_capacity(batch.num_rows() * 1000); num_workers];
        let divisor = (MAX_TOKEN - MIN_TOKEN) / num_workers;
        for (text, row_id) in text_iter.zip(row_id_col.values()) {
            if let Some(text) = text {
                tokenize_visitor(tokenizer, text, |token| {
                    let token = ngram_to_token(token, NGRAM_N);
                    let partition_id = (token as usize).saturating_sub(MIN_TOKEN) / divisor;
                    partitions[partition_id % num_workers].push((token, *row_id));
                });
            } else {
                partitions[0].push((0, *row_id));
            }
        }
        partitions
    }

    pub async fn train(&mut self, data: SendableRecordBatchStream) -> Result<Vec<usize>> {
        let schema = data.schema();
        Self::validate_schema(schema.as_ref())?;

        let num_workers = *DEFAULT_NUM_PARTITIONS;
        let mut senders = Vec::with_capacity(num_workers);
        let mut builders = Vec::with_capacity(num_workers);
        for worker_idx in 0..num_workers {
            let (send, mut recv) = tokio::sync::mpsc::channel(2);
            senders.push(send);

            let mut builder = self.clone_worker(worker_idx + 1);
            let future = tokio::spawn(async move {
                while let Some(partition) = recv.recv().await {
                    builder.process_batch(partition).await?;
                }
                Result::Ok(builder)
            });
            builders.push(future);
        }

        let mut partitions_stream = data
            .and_then(|batch| {
                let tokenizer = self.tokenizer.clone();
                std::future::ready(Ok(tokio::task::spawn(async move {
                    Ok(Self::tokenize_and_partition(&tokenizer, batch, num_workers))
                })
                .map(|res| res.unwrap())))
            })
            .try_buffer_unordered(*DEFAULT_TOKENIZE_PARALLELISM);

        while let Some(partitions) = partitions_stream.try_next().await? {
            for (part_idx, partition) in partitions.into_iter().enumerate() {
                senders[part_idx].send(partition).await.unwrap();
            }
        }

        std::mem::drop(senders);
        let builders = futures::future::try_join_all(builders).await?;

        // Final flush is serialized.  If we kick this off in parallel it can
        // use a lot of memory.

        let mut to_spill = Vec::with_capacity(builders.len());

        for builder in builders {
            let mut builder = builder?;
            let state = builder.state.take();
            if builder.flush(state).await? {
                to_spill.push(builder.worker_number);
            }
        }

        Ok(to_spill)
    }

    async fn write(
        &mut self,
        mut writer: Box<dyn IndexWriter>,
        state: NGramIndexSpillState,
    ) -> Result<()> {
        writer.write_record_batch(state.try_into_batch()?).await?;
        writer.finish().await?;

        Ok(())
    }

    async fn stream_spill_reader(
        reader: Arc<dyn IndexReader>,
    ) -> Result<impl Stream<Item = Result<NGramIndexSpillState>>> {
        let num_rows = reader.num_rows();

        Ok(stream::try_unfold(0, move |offset| {
            let reader = reader.clone();
            async move {
                // These are small batches but, in the worst case scenario, each row could
                // be massive (up to 128MB per row at 1B rows) and we end up breaking memory
                let batch_size = std::cmp::min(num_rows - offset, 64);
                if batch_size == 0 {
                    return Ok(None);
                }
                let batch = reader.read_range(offset..offset + batch_size, None).await?;
                let state = NGramIndexSpillState::try_from_batch(batch)?;
                let new_offset = offset + batch_size;
                Ok(Some((state, new_offset)))
            }
            .boxed()
        }))
    }

    async fn stream_spill(
        spill_store: Arc<dyn IndexStore>,
        id: usize,
    ) -> Result<impl Stream<Item = Result<NGramIndexSpillState>>> {
        let reader = spill_store
            .open_index_file(&Self::spill_filename(id))
            .await?;
        Self::stream_spill_reader(reader).await
    }

    fn merge_spill_states(
        left_opt: &mut Option<NGramIndexSpillState>,
        right_opt: &mut Option<NGramIndexSpillState>,
    ) -> NGramIndexSpillState {
        let left = left_opt.take().unwrap();
        let right = right_opt.take().unwrap();

        let item_capacity = left.tokens.len() + right.tokens.len();
        let mut merged_tokens = UInt32Builder::with_capacity(item_capacity);
        let mut merged_bitmaps = Vec::with_capacity(left.bitmaps.len() + right.bitmaps.len());

        let mut left_tokens = left.tokens.values().iter().copied();
        let mut left_bitmaps = left.bitmaps.into_iter();
        let mut right_tokens = right.tokens.values().iter().copied();
        let mut right_bitmaps = right.bitmaps.into_iter();

        let mut left_token = left_tokens.next();
        let mut left_bitmap = left_bitmaps.next();
        let mut right_token = right_tokens.next();
        let mut right_bitmap = right_bitmaps.next();

        while left_token.is_some() && right_token.is_some() {
            let left_token_val = left_token.unwrap();
            let right_token_val = right_token.unwrap();
            match left_token_val.cmp(&right_token_val) {
                std::cmp::Ordering::Less => {
                    merged_tokens.append_value(left_token_val);
                    merged_bitmaps.push(left_bitmap.unwrap());
                    left_token = left_tokens.next();
                    left_bitmap = left_bitmaps.next();
                }
                std::cmp::Ordering::Greater => {
                    merged_tokens.append_value(right_token_val);
                    merged_bitmaps.push(right_bitmap.unwrap());
                    right_token = right_tokens.next();
                    right_bitmap = right_bitmaps.next();
                }
                std::cmp::Ordering::Equal => {
                    merged_tokens.append_value(left_token_val);
                    merged_bitmaps.push(left_bitmap.unwrap() | &right_bitmap.unwrap());
                    left_token = left_tokens.next();
                    left_bitmap = left_bitmaps.next();
                    right_token = right_tokens.next();
                    right_bitmap = right_bitmaps.next();
                }
            }
        }

        let collect_remaining = |cur_token, tokens, cur_bitmap, bitmaps| {
            let tokens = UInt32Array::from_iter_values(once(cur_token).chain(tokens));
            let bitmaps = once(cur_bitmap).chain(bitmaps).collect::<Vec<_>>();
            NGramIndexSpillState { tokens, bitmaps }
        };

        if left_token.is_some() {
            *left_opt = Some(collect_remaining(
                left_token.unwrap(),
                left_tokens,
                left_bitmap.unwrap(),
                left_bitmaps,
            ));
        } else {
            *left_opt = None;
        }
        if right_token.is_some() {
            *right_opt = Some(collect_remaining(
                right_token.unwrap(),
                right_tokens,
                right_bitmap.unwrap(),
                right_bitmaps,
            ));
        } else {
            *right_opt = None;
        }

        NGramIndexSpillState {
            tokens: merged_tokens.finish(),
            bitmaps: merged_bitmaps,
        }
    }

    async fn merge_spill_streams(
        mut left_stream: impl Stream<Item = Result<NGramIndexSpillState>> + Unpin,
        mut right_stream: impl Stream<Item = Result<NGramIndexSpillState>> + Unpin,
        writer: &mut dyn IndexWriter,
    ) -> Result<()> {
        let mut left_state = left_stream.try_next().await?;
        let mut right_state = right_stream.try_next().await?;

        while left_state.is_some() || right_state.is_some() {
            if left_state.is_none() {
                // Left is done, full drain right
                let state = right_state.take().expect_ok()?;
                writer.write_record_batch(state.try_into_batch()?).await?;
                while let Some(state) = right_stream.try_next().await? {
                    writer.write_record_batch(state.try_into_batch()?).await?;
                }
            } else if right_state.is_none() {
                // Right is done, full drain left
                let state = left_state.take().expect_ok()?;
                writer.write_record_batch(state.try_into_batch()?).await?;
                while let Some(state) = left_stream.try_next().await? {
                    writer.write_record_batch(state.try_into_batch()?).await?;
                }
            } else {
                // There is a batch from both left and right.  Need to merge them
                let merged = Self::merge_spill_states(&mut left_state, &mut right_state);
                writer.write_record_batch(merged.try_into_batch()?).await?;
                if left_state.is_none() {
                    left_state = left_stream.try_next().await?;
                }
                if right_state.is_none() {
                    right_state = right_stream.try_next().await?;
                }
            }
        }

        writer.finish().await
    }

    async fn merge_spill_files(
        spill_store: Arc<dyn IndexStore>,
        index_of_left: usize,
        index_of_right: usize,
        output_index: usize,
    ) -> Result<()> {
        // We fully load the small file into memory and then stream the large file
        info!(
            "Merge spill files {} and {} into {}",
            index_of_left, index_of_right, output_index
        );

        let mut writer = spill_store
            .new_index_file(&Self::spill_filename(output_index), POSTINGS_SCHEMA.clone())
            .await?;

        let (left_stream, right_stream) = futures::try_join!(
            Self::stream_spill(spill_store.clone(), index_of_left),
            Self::stream_spill(spill_store.clone(), index_of_right)
        )?;

        Self::merge_spill_streams(left_stream, right_stream, writer.as_mut()).await?;

        spill_store
            .delete_index_file(&Self::spill_filename(index_of_left))
            .await?;
        spill_store
            .delete_index_file(&Self::spill_filename(index_of_right))
            .await?;

        Ok(())
    }

    // Can potentially parallelize in the future if this step becomes a bottleneck
    //
    // We can also merge in a more balanced fashion (e.g. binary tree) to reduce the size of
    // intermediate files
    //
    // Note: worker indices start at 1 and not 0 (hence all the +1's)
    async fn merge_spills(&mut self, mut spill_files: Vec<usize>) -> Result<usize> {
        info!(
            "Merging {} index files into one combined index",
            spill_files.len()
        );

        let mut spill_counter = spill_files.iter().max().expect_ok()? + 1;
        while spill_files.len() > 1 {
            let mut new_spills = Vec::with_capacity(spill_files.len() / 2);
            while spill_files.len() >= 2 {
                let left = spill_files.pop().expect_ok()?;
                let right = spill_files.pop().expect_ok()?;
                new_spills.push(tokio::spawn(Self::merge_spill_files(
                    self.spill_store.clone(),
                    left,
                    right,
                    spill_counter + new_spills.len(),
                )));
            }
            for i in 0..new_spills.len() {
                spill_files.push(spill_counter + i);
            }
            spill_counter += new_spills.len();
            futures::future::try_join_all(new_spills).await?;
        }

        spill_files.pop().expect_ok()
    }

    async fn merge_old_index(
        &mut self,
        new_data_num: usize,
        old_index: Arc<dyn IndexStore>,
    ) -> Result<usize> {
        info!("Merging old index into new index");
        let final_num = new_data_num + 1;

        let mut writer = self
            .spill_store
            .new_index_file(&Self::spill_filename(final_num), POSTINGS_SCHEMA.clone())
            .await?;

        let left_stream = Self::stream_spill(self.spill_store.clone(), new_data_num).await?;
        let old_reader = old_index.open_index_file(POSTINGS_FILENAME).await?;
        let right_stream = Self::stream_spill_reader(old_reader).await?;

        Self::merge_spill_streams(left_stream, right_stream, writer.as_mut()).await?;

        self.spill_store
            .delete_index_file(&Self::spill_filename(new_data_num))
            .await?;

        Ok(final_num)
    }

    pub async fn write_index(
        mut self,
        store: &dyn IndexStore,
        spill_files: Vec<usize>,
        old_index: Option<Arc<dyn IndexStore>>,
    ) -> Result<()> {
        let mut writer = store
            .new_index_file(POSTINGS_FILENAME, POSTINGS_SCHEMA.clone())
            .await?;

        if spill_files.is_empty() {
            if let Some(old_index) = old_index {
                // An update with no new data, just copy the old index to the new store
                old_index.copy_index_file(POSTINGS_FILENAME, store).await?;
            } else {
                // Training an index with no data, make an empty index
                let mut writer = store
                    .new_index_file(POSTINGS_FILENAME, POSTINGS_SCHEMA.clone())
                    .await?;
                writer.finish().await?;
            }
            return Ok(());
        }

        let mut index_to_copy = self.merge_spills(spill_files).await?;

        if let Some(old_index) = old_index {
            index_to_copy = self.merge_old_index(index_to_copy, old_index).await?;
        }

        let reader = self
            .spill_store
            .open_index_file(&Self::spill_filename(index_to_copy))
            .await?;

        let num_rows = reader.num_rows();
        let mut offset = 0;

        while offset < num_rows {
            let batch_size = std::cmp::min(num_rows - offset, 64);
            let batch = reader.read_range(offset..offset + batch_size, None).await?;
            writer.write_record_batch(batch).await?;
            offset += batch_size;
        }

        writer.finish().await
    }
}

pub async fn train_ngram_index(
    data_source: Box<dyn TrainingSource + Send>,
    index_store: &dyn IndexStore,
) -> Result<()> {
    let batches_source = data_source.scan_unordered_chunks(4096).await?;
    let mut builder = NGramIndexBuilder::try_new(NGramIndexBuilderOptions::default())?;

    let spill_files = builder.train(batches_source).await?;

    builder.write_index(index_store, spill_files, None).await
}

#[cfg(test)]
mod tests {
    use std::{
        collections::{HashMap, HashSet},
        sync::Arc,
    };

    use arrow::datatypes::UInt64Type;
    use arrow_array::{Array, RecordBatch, StringArray, UInt64Array};
    use arrow_schema::{DataType, Field, Schema};
    use datafusion::{
        execution::SendableRecordBatchStream, physical_plan::stream::RecordBatchStreamAdapter,
    };
    use datafusion_common::DataFusionError;
    use futures::{stream, TryStreamExt};
    use itertools::Itertools;
    use lance_core::{cache::LanceCache, utils::mask::RowIdTreeMap};
    use lance_datagen::{BatchCount, ByteCount, RowCount};
    use lance_io::object_store::ObjectStore;
    use object_store::path::Path;
    use tantivy::tokenizer::TextAnalyzer;
    use tempfile::{tempdir, TempDir};

    use crate::metrics::NoOpMetricsCollector;
    use crate::scalar::{
        lance_format::LanceIndexStore,
        ngram::{NGramIndex, NGramIndexBuilder, NGramIndexBuilderOptions},
        ScalarIndex, SearchResult, TextQuery,
    };

    use super::{ngram_to_token, tokenize_visitor, NGRAM_TOKENIZER};

    fn collect_tokens(analyzer: &TextAnalyzer, text: &str) -> Vec<String> {
        let mut tokens = Vec::with_capacity(text.len() * 3);
        tokenize_visitor(analyzer, text, |token| tokens.push(token.to_owned()));
        tokens
    }

    #[test]
    fn test_tokenizer() {
        let tokenizer = NGRAM_TOKENIZER.clone();

        // ASCII folding
        let tokens = collect_tokens(&tokenizer, "café");
        assert_eq!(
            tokens,
            vec!["caf", "afe"] // spellchecker:disable-line
        );

        // Allow numbers
        let tokens = collect_tokens(&tokenizer, "a1b2");
        assert_eq!(tokens, vec!["a1b", "1b2"]);

        // Remove symbols and UTF-8 that doesn't map to characters
        let tokens = collect_tokens(&tokenizer, "abc👍b!c24");

        assert_eq!(tokens, vec!["abc", "c24"]);

        let tokens = collect_tokens(&tokenizer, "anstoß");

        assert_eq!(tokens, vec!["ans", "nst", "sto", "tos", "oss"]);

        // Lower casing
        let tokens = collect_tokens(&tokenizer, "ABC");
        assert_eq!(tokens, vec!["abc"]);

        // Duplicate tokens
        let tokens = collect_tokens(&tokenizer, "ababab");
        // Confirming that the tokenizer doesn't deduplicate tokens (this can be taken into consideration
        // when training the index)
        assert_eq!(
            tokens,
            vec!["aba", "bab", "aba", "bab"] // spellchecker:disable-line
        );
    }

    async fn do_train(
        mut builder: NGramIndexBuilder,
        data: SendableRecordBatchStream,
    ) -> (NGramIndex, Arc<TempDir>) {
        let spill_files = builder.train(data).await.unwrap();

        let tmpdir = Arc::new(tempdir().unwrap());
        let test_store = LanceIndexStore::new(
            Arc::new(ObjectStore::local()),
            Path::from_filesystem_path(tmpdir.path()).unwrap(),
            Arc::new(LanceCache::no_cache()),
        );

        builder
            .write_index(&test_store, spill_files, None)
            .await
            .unwrap();

        (
            NGramIndex::from_store(Arc::new(test_store), None, LanceCache::no_cache())
                .await
                .unwrap(),
            tmpdir,
        )
    }

    async fn get_posting_list_for_trigram(index: &NGramIndex, trigram: &str) -> Vec<u64> {
        let token = ngram_to_token(trigram, 3);
        let row_offset = index.tokens[&token];
        let list = index
            .list_reader
            .ngram_list(row_offset, &NoOpMetricsCollector)
            .await
            .unwrap();
        list.bitmap.iter().sorted().collect()
    }

    async fn get_null_posting_list(index: &NGramIndex) -> Vec<u64> {
        let row_offset = index.tokens[&0];
        let list = index
            .list_reader
            .ngram_list(row_offset, &NoOpMetricsCollector)
            .await
            .unwrap();
        list.bitmap.iter().sorted().collect()
    }

    #[test_log::test(tokio::test)]
    async fn test_basic_ngram_index() {
        let data = StringArray::from_iter_values([
            "cat",
            "dog",
            "cat dog",
            "dog cat",
            "elephant",
            "mouse",
            "rhino",
            "giraffe",
            "rhinos nose",
        ]);
        let row_ids = UInt64Array::from_iter_values((0..data.len()).map(|i| i as u64));
        let schema = Arc::new(Schema::new(vec![
            Field::new("values", DataType::Utf8, false),
            Field::new("row_ids", DataType::UInt64, false),
        ]));
        let data =
            RecordBatch::try_new(schema.clone(), vec![Arc::new(data), Arc::new(row_ids)]).unwrap();
        let data = Box::pin(RecordBatchStreamAdapter::new(
            schema,
            stream::once(std::future::ready(Ok(data))),
        ));

        let builder = NGramIndexBuilder::try_new(NGramIndexBuilderOptions::default()).unwrap();

        let (index, _tmpdir) = do_train(builder, data).await;
        assert_eq!(index.tokens.len(), 21);

        // Basic search
        let res = index
            .search(
                &TextQuery::StringContains("cat".to_string()),
                &NoOpMetricsCollector,
            )
            .await
            .unwrap();

        let expected = SearchResult::AtMost(RowIdTreeMap::from_iter([0, 2, 3]));

        assert_eq!(expected, res);

        // Whitespace in query
        let res = index
            .search(
                &TextQuery::StringContains("nos nos".to_string()),
                &NoOpMetricsCollector,
            )
            .await
            .unwrap();
        let expected = SearchResult::AtMost(RowIdTreeMap::from_iter([8]));
        assert_eq!(expected, res);

        // No matches
        let res = index
            .search(
                &TextQuery::StringContains("tdo".to_string()),
                &NoOpMetricsCollector,
            )
            .await
            .unwrap();
        let expected = SearchResult::Exact(RowIdTreeMap::new());
        assert_eq!(expected, res);

        // False positive
        let res = index
            .search(
                &TextQuery::StringContains("inose".to_string()),
                &NoOpMetricsCollector,
            )
            .await
            .unwrap();
        let expected = SearchResult::AtMost(RowIdTreeMap::from_iter([8]));
        assert_eq!(expected, res);

        // Too short, don't know anything
        let res = index
            .search(
                &TextQuery::StringContains("ab".to_string()),
                &NoOpMetricsCollector,
            )
            .await
            .unwrap();
        let expected = SearchResult::AtLeast(RowIdTreeMap::new());
        assert_eq!(expected, res);

        // One short string but we still get at least one trigram, this is ok
        let res = index
            .search(
                &TextQuery::StringContains("no nos".to_string()),
                &NoOpMetricsCollector,
            )
            .await
            .unwrap();
        let expected = SearchResult::AtMost(RowIdTreeMap::from_iter([8]));
        assert_eq!(expected, res);
    }

    fn test_data_schema() -> Arc<Schema> {
        Arc::new(Schema::new(vec![
            Field::new("values", DataType::Utf8, true),
            Field::new("row_ids", DataType::UInt64, false),
        ]))
    }

    fn simple_data_with_nulls() -> SendableRecordBatchStream {
        let data = StringArray::from_iter(&[Some("cat"), Some("dog"), None, None, Some("cat dog")]);
        let row_ids = UInt64Array::from_iter_values((0..data.len()).map(|i| i as u64));
        let schema = test_data_schema();
        let data =
            RecordBatch::try_new(schema.clone(), vec![Arc::new(data), Arc::new(row_ids)]).unwrap();
        Box::pin(RecordBatchStreamAdapter::new(
            schema,
            stream::once(std::future::ready(Ok(data))),
        ))
    }

    #[test_log::test(tokio::test)]
    async fn test_ngram_nulls() {
        let data = simple_data_with_nulls();

        let builder = NGramIndexBuilder::try_new(NGramIndexBuilderOptions::default()).unwrap();

        let (index, _tmpdir) = do_train(builder, data).await;
        assert_eq!(index.tokens.len(), 3);

        let res = index
            .search(
                &TextQuery::StringContains("cat".to_string()),
                &NoOpMetricsCollector,
            )
            .await
            .unwrap();
        let expected = SearchResult::AtMost(RowIdTreeMap::from_iter([0, 4]));
        assert_eq!(expected, res);

        let null_posting_list = get_null_posting_list(&index).await;
        assert_eq!(null_posting_list, vec![2, 3]);

        // TODO: Support IS NULL queries
    }

    fn empty_data() -> SendableRecordBatchStream {
        Box::pin(RecordBatchStreamAdapter::new(
            test_data_schema(),
            stream::empty::<lance_core::error::DataFusionResult<RecordBatch>>(),
        ))
    }

    #[test_log::test(tokio::test)]
    async fn test_train_empty() {
        let builder = NGramIndexBuilder::try_new(NGramIndexBuilderOptions::default()).unwrap();

        let (index, _tmpdir) = do_train(builder, empty_data()).await;
        assert_eq!(index.tokens.len(), 0);
    }

    #[test_log::test(tokio::test)]
    async fn test_update_empty() {
        let data = simple_data_with_nulls();

        let builder = NGramIndexBuilder::try_new(NGramIndexBuilderOptions::default()).unwrap();
        let (index, _tmpdir) = do_train(builder, empty_data()).await;

        let new_tmpdir = Arc::new(tempdir().unwrap());
        let test_store = Arc::new(LanceIndexStore::new(
            Arc::new(ObjectStore::local()),
            Path::from_filesystem_path(new_tmpdir.path()).unwrap(),
            Arc::new(LanceCache::no_cache()),
        ));

        index.update(data, test_store.as_ref()).await.unwrap();

        let index = NGramIndex::from_store(test_store, None, LanceCache::no_cache())
            .await
            .unwrap();
        assert_eq!(index.tokens.len(), 3);
    }

    async fn row_ids_in_index(index: &NGramIndex) -> Vec<u64> {
        let mut row_ids = HashSet::new();
        for row_offset in index.tokens.values() {
            let list = index
                .list_reader
                .ngram_list(*row_offset, &NoOpMetricsCollector)
                .await
                .unwrap();
            row_ids.extend(list.bitmap.iter());
        }
        row_ids.into_iter().sorted().collect()
    }

    #[test_log::test(tokio::test)]
    async fn test_ngram_index_remap() {
        let data = simple_data_with_nulls();
        let builder = NGramIndexBuilder::try_new(NGramIndexBuilderOptions::default()).unwrap();
        let (index, _tmpdir) = do_train(builder, data).await;

        let row_ids = row_ids_in_index(&index).await;
        assert_eq!(row_ids, vec![0, 1, 2, 3, 4]);

        let new_tmpdir = Arc::new(tempdir().unwrap());
        let test_store = Arc::new(LanceIndexStore::new(
            Arc::new(ObjectStore::local()),
            Path::from_filesystem_path(new_tmpdir.path()).unwrap(),
            Arc::new(LanceCache::no_cache()),
        ));

        let remapping = HashMap::from([(2, Some(100)), (3, None), (4, Some(101))]);
        index.remap(&remapping, test_store.as_ref()).await.unwrap();

        let index = NGramIndex::from_store(test_store, None, LanceCache::no_cache())
            .await
            .unwrap();
        let row_ids = row_ids_in_index(&index).await;
        assert_eq!(row_ids, vec![0, 1, 100, 101]);

        let null_posting_list = get_null_posting_list(&index).await;
        assert_eq!(null_posting_list, vec![100]);
    }

    #[test_log::test(tokio::test)]
    async fn test_ngram_index_merge() {
        let data = simple_data_with_nulls();
        let builder = NGramIndexBuilder::try_new(NGramIndexBuilderOptions::default()).unwrap();
        let (index, _tmpdir) = do_train(builder, data).await;

        let data = StringArray::from_iter(&[Some("giraffe"), Some("cat"), None]);
        let row_ids = UInt64Array::from_iter_values((0..data.len()).map(|i| i as u64 + 100));
        let schema = Arc::new(Schema::new(vec![
            Field::new("values", DataType::Utf8, true),
            Field::new("row_ids", DataType::UInt64, false),
        ]));
        let data =
            RecordBatch::try_new(schema.clone(), vec![Arc::new(data), Arc::new(row_ids)]).unwrap();
        let data = Box::pin(RecordBatchStreamAdapter::new(
            schema,
            stream::once(std::future::ready(Ok(data))),
        ));

        let posting_list = get_posting_list_for_trigram(&index, "cat").await;
        assert_eq!(posting_list, vec![0, 4]);

        let new_tmpdir = Arc::new(tempdir().unwrap());
        let test_store = Arc::new(LanceIndexStore::new(
            Arc::new(ObjectStore::local()),
            Path::from_filesystem_path(new_tmpdir.path()).unwrap(),
            Arc::new(LanceCache::no_cache()),
        ));

        index.update(data, test_store.as_ref()).await.unwrap();

        let index = NGramIndex::from_store(test_store, None, LanceCache::no_cache())
            .await
            .unwrap();
        let row_ids = row_ids_in_index(&index).await;
        assert_eq!(row_ids, vec![0, 1, 2, 3, 4, 100, 101, 102]);

        let posting_list = get_posting_list_for_trigram(&index, "cat").await;
        assert_eq!(posting_list, vec![0, 4, 101]);

        let posting_list = get_posting_list_for_trigram(&index, "ffe").await;
        assert_eq!(posting_list, vec![100]);

        let posting_list = get_null_posting_list(&index).await;
        assert_eq!(posting_list, vec![2, 3, 102]);
    }

    #[test_log::test(tokio::test)]
    async fn test_ngram_index_with_spill() {
        let (data, schema) = lance_datagen::gen()
            .col(
                "values",
                lance_datagen::array::rand_utf8(ByteCount::from(50), false),
            )
            .col("row_ids", lance_datagen::array::step::<UInt64Type>())
            .into_reader_stream(RowCount::from(128), BatchCount::from(32));

        let data = Box::pin(RecordBatchStreamAdapter::new(
            schema,
            data.map_err(|arrow_err| DataFusionError::ArrowError(arrow_err, None)),
        ));

        let builder = NGramIndexBuilder::try_new(NGramIndexBuilderOptions {
            tokens_per_spill: 100,
        })
        .unwrap();

        let (index, _tmpdir) = do_train(builder, data).await;

        assert_eq!(index.tokens.len(), 29012);
    }
}<|MERGE_RESOLUTION|>--- conflicted
+++ resolved
@@ -200,11 +200,7 @@
 /// Reads on-demand ngram posting lists from storage (and stores them in a cache)
 struct NGramPostingListReader {
     reader: Arc<dyn IndexReader>,
-<<<<<<< HEAD
-    fri: Option<Arc<FragReuseIndex>>,
-=======
     frag_reuse_index: Option<Arc<FragReuseIndex>>,
->>>>>>> 6ff8533d
     index_cache: LanceCache,
 }
 
@@ -237,11 +233,7 @@
                         Some(&[POSTING_LIST_COL]),
                     )
                     .await?;
-<<<<<<< HEAD
-                NGramPostingList::try_from_batch(batch, self.fri.clone())
-=======
                 NGramPostingList::try_from_batch(batch, self.frag_reuse_index.clone())
->>>>>>> 6ff8533d
         }).await.map_err(|e| Error::io(e.to_string(), location!()))
     }
 }
@@ -293,11 +285,7 @@
 impl NGramIndex {
     async fn from_store(
         store: Arc<dyn IndexStore>,
-<<<<<<< HEAD
-        fri: Option<Arc<FragReuseIndex>>,
-=======
         frag_reuse_index: Option<Arc<FragReuseIndex>>,
->>>>>>> 6ff8533d
         index_cache: LanceCache,
     ) -> Result<Self> {
         let tokens = store.open_index_file(POSTINGS_FILENAME).await?;
@@ -318,11 +306,7 @@
 
         let posting_reader = Arc::new(NGramPostingListReader {
             reader: store.open_index_file(POSTINGS_FILENAME).await?,
-<<<<<<< HEAD
-            fri,
-=======
             frag_reuse_index,
->>>>>>> 6ff8533d
             index_cache,
         });
 
@@ -487,23 +471,15 @@
 
     async fn load(
         store: Arc<dyn IndexStore>,
-<<<<<<< HEAD
-        fri: Option<Arc<FragReuseIndex>>,
-=======
         frag_reuse_index: Option<Arc<FragReuseIndex>>,
->>>>>>> 6ff8533d
         index_cache: LanceCache,
     ) -> Result<Arc<Self>>
     where
         Self: Sized,
     {
-<<<<<<< HEAD
-        Ok(Arc::new(Self::from_store(store, fri, index_cache).await?))
-=======
         Ok(Arc::new(
             Self::from_store(store, frag_reuse_index, index_cache).await?,
         ))
->>>>>>> 6ff8533d
     }
 
     async fn remap(
