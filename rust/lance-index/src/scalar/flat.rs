--- conflicted
+++ resolved
@@ -313,11 +313,7 @@
     // data as a single batch named data.lance
     async fn load(
         store: Arc<dyn IndexStore>,
-<<<<<<< HEAD
-        fri: Option<Arc<FragReuseIndex>>,
-=======
         frag_reuse_index: Option<Arc<FragReuseIndex>>,
->>>>>>> 6ff8533d
         _index_cache: LanceCache,
     ) -> Result<Arc<Self>> {
         let batches = store.open_index_file("data.lance").await?;
