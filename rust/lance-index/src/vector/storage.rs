// SPDX-License-Identifier: Apache-2.0
// SPDX-FileCopyrightText: Copyright The Lance Authors

//! Vector Storage, holding (quantized) vectors and providing distance calculation.

use crate::vector::quantizer::QuantizerStorage;
use arrow::compute::concat_batches;
use arrow_array::{ArrayRef, RecordBatch};
use arrow_schema::SchemaRef;
use deepsize::DeepSizeOf;
use futures::prelude::stream::TryStreamExt;
use lance_arrow::RecordBatchExt;
use lance_core::{Error, Result, ROW_ID};
use lance_encoding::decoder::FilterExpression;
use lance_file::v2::reader::FileReader;
use lance_io::ReadBatchParams;
use lance_linalg::distance::DistanceType;
use prost::Message;
use snafu::location;
use std::{any::Any, sync::Arc};

use super::quantizer::Quantizer;
use super::DISTANCE_TYPE_KEY;
use crate::frag_reuse::FragReuseIndex;
use crate::{
    pb,
    vector::{
        ivf::storage::{IvfModel, IVF_METADATA_KEY},
        quantizer::Quantization,
    },
};

<<<<<<< HEAD
use super::quantizer::{Quantizer, QuantizerMetadata};
use super::DISTANCE_TYPE_KEY;

=======
>>>>>>> a499cfa0
/// <section class="warning">
///  Internal API
///
///  API stability is not guaranteed
/// </section>
pub trait DistCalculator {
    fn distance(&self, id: u32) -> f32;

    // return the distances of all rows
    // k_hint is a hint that can be used for optimization
    fn distance_all(&self, k_hint: usize) -> Vec<f32>;

    fn prefetch(&self, _id: u32) {}
}

pub const STORAGE_METADATA_KEY: &str = "storage_metadata";

/// Vector Storage is the abstraction to store the vectors.
///
/// It can be in-memory or on-disk, raw vector or quantized vectors.
///
/// It abstracts away the logic to compute the distance between vectors.
///
/// TODO: should we rename this to "VectorDistance"?;
///
/// <section class="warning">
///  Internal API
///
///  API stability is not guaranteed
/// </section>
pub trait VectorStore: Send + Sync + Sized + Clone {
    type DistanceCalculator<'a>: DistCalculator
    where
        Self: 'a;

<<<<<<< HEAD
=======
    /// Create a [VectorStore] from a [RecordBatch].
    /// The batch should consist of row IDs and quantized vector.
    fn try_from_batch(
        batch: RecordBatch,
        distance_type: DistanceType,
        fri: Option<Arc<FragReuseIndex>>,
    ) -> Result<Self>;

>>>>>>> a499cfa0
    fn as_any(&self) -> &dyn Any;

    fn schema(&self) -> &SchemaRef;

    fn to_batches(&self) -> Result<impl Iterator<Item = RecordBatch> + Send>;

<<<<<<< HEAD
=======
    fn remap(&self, mapping: &HashMap<u64, Option<u64>>) -> Result<Self> {
        let batches = self
            .to_batches()?
            .map(|b| {
                let mut indices = Vec::with_capacity(b.num_rows());
                let mut new_row_ids = Vec::with_capacity(b.num_rows());

                let row_ids = b.column(0).as_primitive::<UInt64Type>().values();
                for (i, row_id) in row_ids.iter().enumerate() {
                    match mapping.get(row_id) {
                        Some(Some(new_id)) => {
                            indices.push(i as u32);
                            new_row_ids.push(*new_id);
                        }
                        Some(None) => {}
                        None => {
                            indices.push(i as u32);
                            new_row_ids.push(*row_id);
                        }
                    }
                }

                let indices = UInt32Array::from(indices);
                let new_row_ids = Arc::new(UInt64Array::from(new_row_ids));
                let new_vectors = arrow::compute::take(b.column(1), &indices, None)?;

                Ok(RecordBatch::try_new(
                    self.schema().clone(),
                    vec![new_row_ids, new_vectors],
                )?)
            })
            .collect::<Result<Vec<_>>>()?;

        let batch = concat_batches(self.schema(), batches.iter())?;
        Self::try_from_batch(batch, self.distance_type(), None)
    }

>>>>>>> a499cfa0
    fn len(&self) -> usize;

    /// Returns true if this graph is empty.
    fn is_empty(&self) -> bool {
        self.len() == 0
    }

    /// Return [DistanceType].
    fn distance_type(&self) -> DistanceType;

    /// Get the lance ROW ID from one vector.
    fn row_id(&self, id: u32) -> u64;

    fn row_ids(&self) -> impl Iterator<Item = &u64>;

    /// Append Raw [RecordBatch] into the Storage.
    /// The storage implement will perform quantization if necessary.
    fn append_batch(&self, batch: RecordBatch, vector_column: &str) -> Result<Self>;

    /// Create a [DistCalculator] to compute the distance between the query.
    ///
    /// Using dist calculator can be more efficient as it can pre-compute some
    /// values.
    fn dist_calculator(&self, query: ArrayRef) -> Self::DistanceCalculator<'_>;

    fn dist_calculator_from_id(&self, id: u32) -> Self::DistanceCalculator<'_>;

    fn dist_between(&self, u: u32, v: u32) -> f32 {
        let dist_cal_u = self.dist_calculator_from_id(u);
        dist_cal_u.distance(v)
    }
}

pub struct StorageBuilder<Q: Quantization> {
    vector_column: String,
    distance_type: DistanceType,
    quantizer: Q,

    // this is for testing purpose
    assert_num_columns: bool,
    fri: Option<Arc<FragReuseIndex>>,
}

impl<Q: Quantization> StorageBuilder<Q> {
    pub fn new(
        vector_column: String,
        distance_type: DistanceType,
        quantizer: Q,
        fri: Option<Arc<FragReuseIndex>>,
    ) -> Result<Self> {
        Ok(Self {
            vector_column,
            distance_type,
            quantizer,
            assert_num_columns: true,
            fri,
        })
    }

    // this is for testing purpose
    pub fn assert_num_columns(mut self, assert_num_columns: bool) -> Self {
        self.assert_num_columns = assert_num_columns;
        self
    }

    pub fn build(&self, batches: Vec<RecordBatch>) -> Result<Q::Storage> {
        let mut batch = concat_batches(batches[0].schema_ref(), batches.iter())?;

        if batch.column_by_name(self.quantizer.column()).is_none() {
            let vectors = batch
                .column_by_name(&self.vector_column)
                .ok_or(Error::Index {
                    message: format!("Vector column {} not found in batch", self.vector_column),
                    location: location!(),
                })?;
            let codes = self.quantizer.quantize(vectors)?;
            batch = batch.drop_column(&self.vector_column)?.try_with_column(
                arrow_schema::Field::new(self.quantizer.column(), codes.data_type().clone(), true),
                codes,
            )?;
        }

        if self.assert_num_columns {
            debug_assert_eq!(batch.num_columns(), 2, "{}", batch.schema());
        }
        debug_assert!(batch.column_by_name(ROW_ID).is_some());
        debug_assert!(batch.column_by_name(self.quantizer.column()).is_some());

<<<<<<< HEAD
        Q::Storage::try_from_batch(batch, &self.quantizer.metadata(None), self.distance_type)
=======
        let batch = batch.add_metadata(
            STORAGE_METADATA_KEY.to_owned(),
            self.quantizer.metadata(None)?.to_string(),
        )?;
        Q::Storage::try_from_batch(batch, self.distance_type, self.fri.clone())
>>>>>>> a499cfa0
    }
}

/// Loader to load partitioned PQ storage from disk.
#[derive(Debug)]
pub struct IvfQuantizationStorage<Q: Quantization> {
    reader: FileReader,

    distance_type: DistanceType,
    metadata: Q::Metadata,

    ivf: IvfModel,
    fri: Option<Arc<FragReuseIndex>>,
}

impl<Q: Quantization> DeepSizeOf for IvfQuantizationStorage<Q> {
    fn deep_size_of_children(&self, context: &mut deepsize::Context) -> usize {
        self.metadata.deep_size_of_children(context) + self.ivf.deep_size_of_children(context)
    }
}

impl<Q: Quantization> IvfQuantizationStorage<Q> {
    /// Open a Loader.
    ///
    ///
    pub async fn try_new(reader: FileReader, fri: Option<Arc<FragReuseIndex>>) -> Result<Self> {
        let schema = reader.schema();

        let distance_type = DistanceType::try_from(
            schema
                .metadata
                .get(DISTANCE_TYPE_KEY)
                .ok_or(Error::Index {
                    message: format!("{} not found", DISTANCE_TYPE_KEY),
                    location: location!(),
                })?
                .as_str(),
        )?;

        let ivf_pos = schema
            .metadata
            .get(IVF_METADATA_KEY)
            .ok_or(Error::Index {
                message: format!("{} not found", IVF_METADATA_KEY),
                location: location!(),
            })?
            .parse()
            .map_err(|e| Error::Index {
                message: format!("Failed to decode IVF metadata: {}", e),
                location: location!(),
            })?;
        let ivf_bytes = reader.read_global_buffer(ivf_pos).await?;
        let ivf = IvfModel::try_from(pb::Ivf::decode(ivf_bytes)?)?;

        let mut metadata: Vec<String> = serde_json::from_str(
            schema
                .metadata
                .get(STORAGE_METADATA_KEY)
                .ok_or(Error::Index {
                    message: format!("{} not found", STORAGE_METADATA_KEY),
                    location: location!(),
                })?
                .as_str(),
        )?;
        debug_assert_eq!(metadata.len(), 1);
        // for now the metadata is the same for all partitions, so we just store one
        let metadata = metadata.pop().ok_or(Error::Index {
            message: "metadata is empty".to_string(),
            location: location!(),
        })?;
        let mut metadata: Q::Metadata = serde_json::from_str(&metadata)?;
        // we store large metadata (e.g. PQ codebook) in global buffer,
        // and the schema metadata just contains a pointer to the buffer
        if let Some(pos) = metadata.buffer_index() {
            let bytes = reader.read_global_buffer(pos).await?;
            metadata.parse_buffer(bytes)?;
        }

        Ok(Self {
            reader,
            distance_type,
            metadata,
            ivf,
            fri,
        })
    }

    pub fn num_rows(&self) -> u64 {
        self.reader.num_rows()
    }

    pub fn quantizer(&self) -> Result<Quantizer> {
        let metadata = self.metadata();
        Q::from_metadata(metadata, self.distance_type)
    }

    pub fn metadata(&self) -> &Q::Metadata {
        &self.metadata
    }

    pub fn distance_type(&self) -> DistanceType {
        self.distance_type
    }

    pub fn schema(&self) -> SchemaRef {
        Arc::new(self.reader.schema().as_ref().into())
    }

    /// Get the number of partitions in the storage.
    pub fn num_partitions(&self) -> usize {
        self.ivf.num_partitions()
    }

    pub async fn load_partition(&self, part_id: usize) -> Result<Q::Storage> {
        let range = self.ivf.row_range(part_id);
        let batch = if range.is_empty() {
            let schema = self.reader.schema();
            let arrow_schema = arrow_schema::Schema::from(schema.as_ref());
            RecordBatch::new_empty(Arc::new(arrow_schema))
        } else {
            let batches = self
                .reader
                .read_stream(
                    ReadBatchParams::Range(range),
                    u32::MAX,
                    1,
                    FilterExpression::no_filter(),
                )?
                .try_collect::<Vec<_>>()
                .await?;
            let schema = Arc::new(self.reader.schema().as_ref().into());
            concat_batches(&schema, batches.iter())?
        };
<<<<<<< HEAD
        Q::Storage::try_from_batch(batch, self.metadata(), self.distance_type)
=======
        let batch = batch.add_metadata(
            STORAGE_METADATA_KEY.to_owned(),
            // TODO: this is a hack, cause the metadata is just the quantizer metadata
            // it's all the same for all partitions, so now we store only one copy of it
            self.metadata[0].clone(),
        )?;
        Q::Storage::try_from_batch(batch, self.distance_type, self.fri.clone())
>>>>>>> a499cfa0
    }
}<|MERGE_RESOLUTION|>--- conflicted
+++ resolved
@@ -30,12 +30,9 @@
     },
 };
 
-<<<<<<< HEAD
 use super::quantizer::{Quantizer, QuantizerMetadata};
 use super::DISTANCE_TYPE_KEY;
 
-=======
->>>>>>> a499cfa0
 /// <section class="warning">
 ///  Internal API
 ///
@@ -71,63 +68,12 @@
     where
         Self: 'a;
 
-<<<<<<< HEAD
-=======
-    /// Create a [VectorStore] from a [RecordBatch].
-    /// The batch should consist of row IDs and quantized vector.
-    fn try_from_batch(
-        batch: RecordBatch,
-        distance_type: DistanceType,
-        fri: Option<Arc<FragReuseIndex>>,
-    ) -> Result<Self>;
-
->>>>>>> a499cfa0
     fn as_any(&self) -> &dyn Any;
 
     fn schema(&self) -> &SchemaRef;
 
     fn to_batches(&self) -> Result<impl Iterator<Item = RecordBatch> + Send>;
 
-<<<<<<< HEAD
-=======
-    fn remap(&self, mapping: &HashMap<u64, Option<u64>>) -> Result<Self> {
-        let batches = self
-            .to_batches()?
-            .map(|b| {
-                let mut indices = Vec::with_capacity(b.num_rows());
-                let mut new_row_ids = Vec::with_capacity(b.num_rows());
-
-                let row_ids = b.column(0).as_primitive::<UInt64Type>().values();
-                for (i, row_id) in row_ids.iter().enumerate() {
-                    match mapping.get(row_id) {
-                        Some(Some(new_id)) => {
-                            indices.push(i as u32);
-                            new_row_ids.push(*new_id);
-                        }
-                        Some(None) => {}
-                        None => {
-                            indices.push(i as u32);
-                            new_row_ids.push(*row_id);
-                        }
-                    }
-                }
-
-                let indices = UInt32Array::from(indices);
-                let new_row_ids = Arc::new(UInt64Array::from(new_row_ids));
-                let new_vectors = arrow::compute::take(b.column(1), &indices, None)?;
-
-                Ok(RecordBatch::try_new(
-                    self.schema().clone(),
-                    vec![new_row_ids, new_vectors],
-                )?)
-            })
-            .collect::<Result<Vec<_>>>()?;
-
-        let batch = concat_batches(self.schema(), batches.iter())?;
-        Self::try_from_batch(batch, self.distance_type(), None)
-    }
-
->>>>>>> a499cfa0
     fn len(&self) -> usize;
 
     /// Returns true if this graph is empty.
@@ -216,15 +162,7 @@
         debug_assert!(batch.column_by_name(ROW_ID).is_some());
         debug_assert!(batch.column_by_name(self.quantizer.column()).is_some());
 
-<<<<<<< HEAD
         Q::Storage::try_from_batch(batch, &self.quantizer.metadata(None), self.distance_type)
-=======
-        let batch = batch.add_metadata(
-            STORAGE_METADATA_KEY.to_owned(),
-            self.quantizer.metadata(None)?.to_string(),
-        )?;
-        Q::Storage::try_from_batch(batch, self.distance_type, self.fri.clone())
->>>>>>> a499cfa0
     }
 }
 
@@ -358,16 +296,6 @@
             let schema = Arc::new(self.reader.schema().as_ref().into());
             concat_batches(&schema, batches.iter())?
         };
-<<<<<<< HEAD
         Q::Storage::try_from_batch(batch, self.metadata(), self.distance_type)
-=======
-        let batch = batch.add_metadata(
-            STORAGE_METADATA_KEY.to_owned(),
-            // TODO: this is a hack, cause the metadata is just the quantizer metadata
-            // it's all the same for all partitions, so now we store only one copy of it
-            self.metadata[0].clone(),
-        )?;
-        Q::Storage::try_from_batch(batch, self.distance_type, self.fri.clone())
->>>>>>> a499cfa0
     }
 }