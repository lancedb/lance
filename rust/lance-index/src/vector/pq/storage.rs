// Copyright 2024 Lance Developers.
//
// Licensed under the Apache License, Version 2.0 (the "License");
// you may not use this file except in compliance with the License.
// You may obtain a copy of the License at
//
//     http://www.apache.org/licenses/LICENSE-2.0
//
// Unless required by applicable law or agreed to in writing, software
// distributed under the License is distributed on an "AS IS" BASIS,
// WITHOUT WARRANTIES OR CONDITIONS OF ANY KIND, either express or implied.
// See the License for the specific language governing permissions and
// limitations under the License.

//! Product Quantization storage
//!
//! Used as storage backend for Graph based algorithms.

use std::{cmp::min, collections::HashMap, sync::Arc};

use arrow_array::{
    cast::AsArray,
    types::{Float32Type, UInt64Type, UInt8Type},
    FixedSizeListArray, Float32Array, RecordBatch, UInt64Array, UInt8Array,
};
use arrow_schema::SchemaRef;
use async_trait::async_trait;
use lance_core::{datatypes::Schema, Error, Result, ROW_ID};
use lance_file::{reader::FileReader, writer::FileWriter};
use lance_io::{
    object_store::ObjectStore,
    traits::{WriteExt, Writer},
    utils::read_message,
};
use lance_linalg::{distance::MetricType, MatrixView};
use lance_table::{format::SelfDescribingFileReader, io::manifest::ManifestDescribing};
use object_store::path::Path;
use serde::{Deserialize, Serialize};
use snafu::{location, Location};

use super::{distance::build_distance_table_l2, num_centroids, ProductQuantizerImpl};
use crate::{
    pb,
    vector::{
        graph::storage::{DistCalculator, VectorStorage},
        ivf::storage::IvfData,
        pq::transform::PQTransformer,
        quantizer::{QuantizerMetadata, QuantizerStorage},
        transform::Transformer,
        PQ_CODE_COLUMN,
    },
    IndexMetadata, INDEX_METADATA_SCHEMA_KEY,
};

pub const PQ_METADTA_KEY: &str = "lance:pq";

#[derive(Clone, Serialize, Deserialize)]
pub struct ProductQuantizationMetadata {
    pub codebook_position: usize,
    pub num_bits: u32,
    pub num_sub_vectors: usize,
    pub dimension: usize,

    #[serde(skip)]
    pub codebook: Option<FixedSizeListArray>,
}

#[async_trait]
impl QuantizerMetadata for ProductQuantizationMetadata {
    async fn load(reader: &FileReader) -> Result<Self> {
        let metadata = reader
            .schema()
            .metadata
            .get(PQ_METADTA_KEY)
            .ok_or(Error::Index {
                message: format!(
                    "Reading PQ storage: metadata key {} not found",
                    PQ_METADTA_KEY
                ),
                location: location!(),
            })?;
        let mut metadata: Self = serde_json::from_str(metadata).map_err(|_| Error::Index {
            message: format!("Failed to parse PQ metadata: {}", metadata),
            location: location!(),
        })?;

        let codebook_tensor: pb::Tensor =
            read_message(reader.object_reader.as_ref(), metadata.codebook_position).await?;
<<<<<<< HEAD
        let fsl = FixedSizeListArray::try_from(&codebook_tensor)?;
        let codebook = Arc::new(fsl.values().as_primitive::<Float32Type>().clone());
        Ok(Self {
            reader,
            metric_type,
            codebook,
            metadata,
            ivf: ivf_data,
        })
    }

    /// Get the number of partitions in the storage.
    pub fn num_partitions(&self) -> usize {
        self.ivf.num_partitions()
    }

    pub fn metadata(&self) -> &ProductQuantizationMetadata {
        &self.metadata
    }

    pub fn codebooks(&self) -> &Arc<Float32Array> {
        &self.codebook
    }

    pub async fn load_partition(&self, part_id: usize) -> Result<ProductQuantizationStorage> {
        let range = self.ivf.row_range(part_id);
        ProductQuantizationStorage::load_partition(
            &self.reader,
            range,
            self.metric_type,
            self.codebook.clone(),
            &self.metadata,
        )
        .await
=======
        metadata.codebook = Some(FixedSizeListArray::try_from(&codebook_tensor)?);
        Ok(metadata)
>>>>>>> f5980e95
    }
}

/// Write partition of PQ storage to disk.
#[allow(dead_code)]
pub async fn write_parted_product_quantizations(
    object_store: &ObjectStore,
    path: &Path,
    partitions: Box<dyn Iterator<Item = ProductQuantizationStorage>>,
) -> Result<()> {
    let mut peek = partitions.peekable();
    let first = peek.peek().ok_or(Error::Index {
        message: "No partitions to write".to_string(),
        location: location!(),
    })?;
    let schema = first.schema();
    let lance_schema = Schema::try_from(schema.as_ref())?;
    let mut writer = FileWriter::<ManifestDescribing>::try_new(
        object_store,
        path,
        lance_schema,
        &Default::default(), // TODO: support writer options.
    )
    .await?;

    let mut ivf_data = IvfData::empty();
    for storage in peek {
        let num_rows = storage.write_partition(&mut writer).await?;
        ivf_data.add_partition(num_rows as u32);
    }
    ivf_data.write(&mut writer).await?;

    Ok(())
}

/// Product Quantization Storage
///
/// It stores PQ code, as well as the row ID to the orignal vectors.
///
/// It is possible to store additonal metadata to accelerate filtering later.
///
/// TODO: support f16/f64 later.
#[derive(Clone, Debug)]
pub struct ProductQuantizationStorage {
    codebook: Arc<Float32Array>,
    batch: RecordBatch,

    // Metadata
    num_bits: u32,
    num_sub_vectors: usize,
    dimension: usize,
    metric_type: MetricType,

    // For easy access
    pq_code: Arc<UInt8Array>,
    row_ids: Arc<UInt64Array>,
}

impl PartialEq for ProductQuantizationStorage {
    fn eq(&self, other: &Self) -> bool {
        self.metric_type.eq(&other.metric_type)
            && self.codebook.eq(&other.codebook)
            && self.num_bits.eq(&other.num_bits)
            && self.num_sub_vectors.eq(&other.num_sub_vectors)
            && self.dimension.eq(&other.dimension)
            // Ignore the schema because they might have different metadata.
            && self.batch.columns().eq(other.batch.columns())
    }
}

#[allow(dead_code)]
impl ProductQuantizationStorage {
    pub fn new(
        codebook: Arc<Float32Array>,
        batch: RecordBatch,
        num_bits: u32,
        num_sub_vectors: usize,
        dimension: usize,
        metric_type: MetricType,
    ) -> Result<Self> {
        let Some(row_ids) = batch.column_by_name(ROW_ID) else {
            return Err(Error::Index {
                message: "Row ID column not found from PQ storage".to_string(),
                location: location!(),
            });
        };
        let row_ids: Arc<UInt64Array> = row_ids
            .as_primitive_opt::<UInt64Type>()
            .ok_or(Error::Index {
                message: "Row ID column is not of type UInt64".to_string(),
                location: location!(),
            })?
            .clone()
            .into();

        let Some(pq_col) = batch.column_by_name(PQ_CODE_COLUMN) else {
            return Err(Error::Index {
                message: format!("{PQ_CODE_COLUMN} column not found from PQ storage"),
                location: location!(),
            });
        };
        let pq_code_fsl = pq_col.as_fixed_size_list_opt().ok_or(Error::Index {
            message: format!(
                "{PQ_CODE_COLUMN} column is not of type UInt8: {}",
                pq_col.data_type()
            ),
            location: location!(),
        })?;
        let pq_code: Arc<UInt8Array> = pq_code_fsl
            .values()
            .as_primitive_opt::<UInt8Type>()
            .ok_or(Error::Index {
                message: format!(
                    "{PQ_CODE_COLUMN} column is not of type UInt8: {}",
                    pq_col.data_type()
                ),
                location: location!(),
            })?
            .clone()
            .into();

        Ok(Self {
            codebook,
            batch,
            pq_code,
            row_ids,
            num_sub_vectors,
            num_bits,
            dimension,
            metric_type,
        })
    }

    pub fn batch(&self) -> &RecordBatch {
        &self.batch
    }
    /// Build a PQ storage from ProductQuantizer and a RecordBatch.
    ///
    /// Parameters
    /// ----------
    /// quantizer: ProductQuantizer
    ///    The quantizer used to transform the vectors.
    /// batch: RecordBatch
    ///   The batch of vectors to be transformed.
    /// vector_col: &str
    ///   The name of the column containing the vectors.
    pub async fn build(
        quantizer: Arc<ProductQuantizerImpl<Float32Type>>,
        batch: &RecordBatch,
        vector_col: &str,
    ) -> Result<Self> {
        let codebook = quantizer.codebook.clone();
        let num_bits = quantizer.num_bits;
        let dimension = quantizer.dimension;
        let num_sub_vectors = quantizer.num_sub_vectors;
        let metric_type = quantizer.metric_type;
        let transform = PQTransformer::new(quantizer, vector_col, PQ_CODE_COLUMN);
        let batch = transform.transform(batch).await?;

        Self::new(
            codebook,
            batch,
            num_bits,
            num_sub_vectors,
            dimension,
            metric_type,
        )
    }

    /// Load full PQ storage from disk.
    ///
    /// Parameters
    /// ----------
    /// object_store: &ObjectStore
    ///   The object store to load the storage from.
    /// path: &Path
    ///  The path to the storage.
    ///
    /// Returns
    /// --------
    /// Self
    ///
    /// Currently it loads everything in memory.
    /// TODO: support lazy loading later.
    pub async fn load(object_store: &ObjectStore, path: &Path) -> Result<Self> {
        let reader = FileReader::try_new_self_described(object_store, path, None).await?;
        let schema = reader.schema();

        let metadata_str = schema
            .metadata
            .get(INDEX_METADATA_SCHEMA_KEY)
            .ok_or(Error::Index {
                message: format!(
                    "Reading PQ storage: index key {} not found",
                    INDEX_METADATA_SCHEMA_KEY
                ),
                location: location!(),
            })?;
        let index_metadata: IndexMetadata =
            serde_json::from_str(metadata_str).map_err(|_| Error::Index {
                message: format!("Failed to parse index metadata: {}", metadata_str),
                location: location!(),
            })?;
        let metric_type: MetricType = MetricType::try_from(index_metadata.distance_type.as_str())?;

        let metadata = ProductQuantizationMetadata::load(&reader).await?;
        Self::load_partition(&reader, 0..reader.len(), metric_type, &metadata).await
    }

    pub fn schema(&self) -> SchemaRef {
        self.batch.schema()
    }

    pub fn get_row_ids(&self, ids: &[u32]) -> Vec<u64> {
        ids.iter()
            .map(|&id| self.row_ids.value(id as usize))
            .collect()
    }

    /// Write the PQ storage as a Lance partition to disk,
    /// and returns the number of rows written.
    ///
    pub async fn write_partition(
        &self,
        writer: &mut FileWriter<ManifestDescribing>,
    ) -> Result<usize> {
        let batch_size: usize = 10240; // TODO: make it configurable
        for offset in (0..self.batch.num_rows()).step_by(batch_size) {
            let length = min(batch_size, self.batch.num_rows() - offset);
            let slice = self.batch.slice(offset, length);
            writer.write(&[slice]).await?;
        }
        Ok(self.batch.num_rows())
    }

    /// Write the PQ storage to disk.
    pub async fn write_full(&self, writer: &mut FileWriter<ManifestDescribing>) -> Result<()> {
        let pos = writer.object_writer.tell().await?;
        let mat = MatrixView::<Float32Type>::new(self.codebook.clone(), self.dimension);
        let codebook_tensor = pb::Tensor::from(&mat);
        writer
            .object_writer
            .write_protobuf(&codebook_tensor)
            .await?;

        self.write_partition(writer).await?;

        let metadata = ProductQuantizationMetadata {
            codebook_position: pos,
            num_bits: self.num_bits,
            num_sub_vectors: self.num_sub_vectors,
            dimension: self.dimension,
            codebook: None,
        };

        let index_metadata = IndexMetadata {
            index_type: "PQ".to_string(),
            distance_type: self.metric_type.to_string(),
        };

        let mut schema_metadata = HashMap::new();
        schema_metadata.insert(
            PQ_METADTA_KEY.to_string(),
            serde_json::to_string(&metadata)?,
        );
        schema_metadata.insert(
            INDEX_METADATA_SCHEMA_KEY.to_string(),
            serde_json::to_string(&index_metadata)?,
        );
        writer.finish_with_metadata(&schema_metadata).await?;
        Ok(())
    }
}

#[async_trait]
impl QuantizerStorage for ProductQuantizationStorage {
    type Metadata = ProductQuantizationMetadata;
    /// Load a partition of PQ storage from disk.
    ///
    /// Parameters
    /// ----------
    /// - *reader: &FileReader
    async fn load_partition(
        reader: &FileReader,
        range: std::ops::Range<usize>,
        metric_type: MetricType,
        metadata: &Self::Metadata,
    ) -> Result<Self> {
        // Hard coded to float32 for now
        let codebook = Arc::new(
            metadata
                .codebook
                .as_ref()
                .ok_or(Error::Index {
                    message: "Codebook not found in PQ metadata".to_string(),
                    location: location!(),
                })?
                .values()
                .as_primitive::<Float32Type>()
                .clone(),
        );

        let schema = reader.schema();
        let batch = reader.read_range(range, schema, None).await?;

        Self::new(
            codebook,
            batch,
            metadata.num_bits,
            metadata.num_sub_vectors,
            metadata.dimension,
            metric_type,
        )
    }
}

impl VectorStorage for ProductQuantizationStorage {
    fn as_any(&self) -> &dyn std::any::Any {
        self
    }

    fn len(&self) -> usize {
        self.batch.num_rows()
    }

    fn row_ids(&self) -> &[u64] {
        self.row_ids.values()
    }

    fn metric_type(&self) -> MetricType {
        self.metric_type
    }

    fn dist_calculator(&self, query: &[f32]) -> Box<dyn DistCalculator> {
        Box::new(PQDistCalculator::new(
            self.codebook.values(),
            self.num_bits,
            self.num_sub_vectors,
            self.pq_code.clone(),
            query,
            self.metric_type(),
        ))
    }
}

/// Distance calculator backed by PQ code.
struct PQDistCalculator {
    distance_table: Vec<f32>,
    pq_code: Arc<UInt8Array>,
    num_sub_vectors: usize,
    num_centroids: usize,
}

impl PQDistCalculator {
    fn new(
        codebook: &[f32],
        num_bits: u32,
        num_sub_vectors: usize,
        pq_code: Arc<UInt8Array>,
        query: &[f32],
        metric_type: MetricType,
    ) -> Self {
        let distance_table = if matches!(metric_type, MetricType::Cosine | MetricType::L2) {
            build_distance_table_l2(codebook, num_bits, num_sub_vectors, query)
        } else {
            unimplemented!("Metric type not supported: {:?}", metric_type);
        };
        Self {
            distance_table,
            num_sub_vectors,
            pq_code,
            num_centroids: num_centroids(num_bits),
        }
    }

    fn get_pq_code(&self, id: u32) -> &[u8] {
        let start = id as usize * self.num_sub_vectors;
        let end = start + self.num_sub_vectors;
        &self.pq_code.values()[start..end]
    }
}

impl DistCalculator for PQDistCalculator {
    fn distance(&self, ids: &[u32]) -> Vec<f32> {
        ids.iter()
            .map(|&id| {
                let pq_code = self.get_pq_code(id);
                pq_code
                    .iter()
                    .enumerate()
                    .map(|(i, &c)| self.distance_table[i * self.num_centroids + c as usize])
                    .sum()
            })
            .collect()
    }
}

#[cfg(test)]
mod tests {
    use super::*;

    use arrow_schema::{DataType, Field, Schema as ArrowSchema};
    use lance_arrow::FixedSizeListArrayExt;
    use lance_core::ROW_ID_FIELD;

    const DIM: usize = 32;
    const TOTAL: usize = 512;
    const NUM_SUB_VECTORS: usize = 16;

    async fn create_pq_storage() -> ProductQuantizationStorage {
        let codebook = Arc::new(Float32Array::from_iter_values(
            (0..256 * DIM).map(|v| v as f32),
        ));
        let pq = Arc::new(ProductQuantizerImpl::<Float32Type>::new(
            NUM_SUB_VECTORS,
            8,
            DIM,
            codebook,
            MetricType::L2,
        ));

        let schema = ArrowSchema::new(vec![
            Field::new(
                "vectors",
                DataType::FixedSizeList(
                    Field::new_list_field(DataType::Float32, true).into(),
                    DIM as i32,
                ),
                true,
            ),
            ROW_ID_FIELD.clone(),
        ]);
        let vectors = Float32Array::from_iter_values((0..TOTAL * DIM).map(|v| v as f32));
        let row_ids = UInt64Array::from_iter_values((0..TOTAL).map(|v| v as u64));
        let fsl = FixedSizeListArray::try_new_from_values(vectors, DIM as i32).unwrap();
        let batch =
            RecordBatch::try_new(schema.into(), vec![Arc::new(fsl), Arc::new(row_ids)]).unwrap();

        ProductQuantizationStorage::build(pq.clone(), &batch, "vectors")
            .await
            .unwrap()
    }

    #[tokio::test]
    async fn test_build_pq_storage() {
        let storage = create_pq_storage().await;
        assert_eq!(storage.len(), TOTAL);
        assert_eq!(storage.num_sub_vectors, NUM_SUB_VECTORS);
        assert_eq!(storage.codebook.len(), 256 * DIM);
        assert_eq!(storage.pq_code.len(), TOTAL * NUM_SUB_VECTORS);
        assert_eq!(storage.row_ids.len(), TOTAL);
    }

    #[tokio::test]
    async fn test_read_write_pq_storage() {
        let storage = create_pq_storage().await;

        let store = ObjectStore::memory();
        let path = Path::from("pq_storage");
        let schema = Schema::try_from(storage.schema().as_ref()).unwrap();
        let mut file_writer = FileWriter::<ManifestDescribing>::try_new(
            &store,
            &path,
            schema.clone(),
            &Default::default(),
        )
        .await
        .unwrap();

        storage.write_full(&mut file_writer).await.unwrap();

        let storage2 = ProductQuantizationStorage::load(&store, &path)
            .await
            .unwrap();

        assert_eq!(storage, storage2);
    }
}<|MERGE_RESOLUTION|>--- conflicted
+++ resolved
@@ -86,45 +86,8 @@
 
         let codebook_tensor: pb::Tensor =
             read_message(reader.object_reader.as_ref(), metadata.codebook_position).await?;
-<<<<<<< HEAD
-        let fsl = FixedSizeListArray::try_from(&codebook_tensor)?;
-        let codebook = Arc::new(fsl.values().as_primitive::<Float32Type>().clone());
-        Ok(Self {
-            reader,
-            metric_type,
-            codebook,
-            metadata,
-            ivf: ivf_data,
-        })
-    }
-
-    /// Get the number of partitions in the storage.
-    pub fn num_partitions(&self) -> usize {
-        self.ivf.num_partitions()
-    }
-
-    pub fn metadata(&self) -> &ProductQuantizationMetadata {
-        &self.metadata
-    }
-
-    pub fn codebooks(&self) -> &Arc<Float32Array> {
-        &self.codebook
-    }
-
-    pub async fn load_partition(&self, part_id: usize) -> Result<ProductQuantizationStorage> {
-        let range = self.ivf.row_range(part_id);
-        ProductQuantizationStorage::load_partition(
-            &self.reader,
-            range,
-            self.metric_type,
-            self.codebook.clone(),
-            &self.metadata,
-        )
-        .await
-=======
         metadata.codebook = Some(FixedSizeListArray::try_from(&codebook_tensor)?);
         Ok(metadata)
->>>>>>> f5980e95
     }
 }
 
