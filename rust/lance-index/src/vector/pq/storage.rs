--- conflicted
+++ resolved
@@ -807,26 +807,17 @@
                 );
                 l2_dists.into_iter().map(|v| v / 2.0).collect()
             }
-<<<<<<< HEAD
-            DistanceType::Dot => compute_pq_distance(
-                &self.distance_table,
-                self.num_bits,
-                self.num_sub_vectors,
-                self.pq_code.values(),
-                k_hint,
-            ),
-=======
             DistanceType::Dot => {
                 let dot_dists = compute_pq_distance(
                     &self.distance_table,
                     self.num_bits,
                     self.num_sub_vectors,
                     self.pq_code.values(),
+                    k_hint,
                 );
                 let diff = self.num_sub_vectors as f32 - 1.0;
                 dot_dists.into_iter().map(|v| v - diff).collect()
             }
->>>>>>> ff2ab101
             _ => unimplemented!("distance type is not supported: {:?}", self.distance_type),
         }
     }
