--- conflicted
+++ resolved
@@ -150,13 +150,8 @@
     async fn load(reader: &FileReader) -> Result<Self>;
 }
 
-<<<<<<< HEAD
-#[async_trait]
-pub trait QuantizerStorage: Clone + Sized + DeepSizeOf {
-=======
 #[async_trait::async_trait]
 pub trait QuantizerStorage: Clone + Sized + DeepSizeOf + VectorStore {
->>>>>>> 6b95cd59
     type Metadata: QuantizerMetadata;
 
     async fn load_partition(
