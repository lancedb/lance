// SPDX-License-Identifier: Apache-2.0
// SPDX-FileCopyrightText: Copyright The Lance Authors

//! Builder of Hnsw Graph.

use std::cmp::min;
use std::sync::atomic::{AtomicUsize, Ordering};
use std::sync::{Arc, RwLock};

use itertools::Itertools;
use lance_core::utils::tokio::spawn_cpu;
use lance_core::Result;
use rand::{thread_rng, Rng};
use serde::{Deserialize, Serialize};

use super::super::graph::beam_search;
use super::{select_neighbors, select_neighbors_heuristic, HNSW};
use crate::vector::graph::builder::GraphBuilderNode;
use crate::vector::graph::storage::DistCalculator;
use crate::vector::graph::{greedy_search, storage::VectorStorage};
use crate::vector::graph::{Graph, OrderedFloat, OrderedNode};

pub const HNSW_METADATA_KEY: &str = "lance:hnsw";

/// Parameters of building HNSW index
#[derive(Debug, Clone, Serialize, Deserialize)]
pub struct HnswBuildParams {
    /// max level ofm
    pub max_level: u16,

    /// number of connections to establish while inserting new element
    pub m: usize,

    /// max number of connections for each element per layers.
    pub m_max: usize,

    /// size of the dynamic list for the candidates
    pub ef_construction: usize,

    /// whether select neighbors heuristic
    pub use_select_heuristic: bool,

    /// the max number of threads to use for building the graph
    pub parallel_limit: Option<usize>,
}

impl Default for HnswBuildParams {
    fn default() -> Self {
        Self {
            max_level: 7,
            m: 20,
            m_max: 40,
            ef_construction: 150,
            use_select_heuristic: true,
            parallel_limit: None,
        }
    }
}

impl HnswBuildParams {
    /// The maximum level of the graph.
    /// The default value is `8`.
    pub fn max_level(mut self, max_level: u16) -> Self {
        self.max_level = max_level;
        self
    }

    /// The number of connections to establish while inserting new element
    /// The default value is `30`.
    pub fn num_edges(mut self, m: usize) -> Self {
        self.m = m;
        self
    }

    /// The maximum number of connections for each node per layer.
    /// The default value is `64`.
    pub fn max_num_edges(mut self, m_max: usize) -> Self {
        self.m_max = m_max;
        self
    }

    /// Number of candidates to be considered when searching for the nearest neighbors
    /// during the construction of the graph.
    ///
    /// The default value is `100`.
    pub fn ef_construction(mut self, ef_construction: usize) -> Self {
        self.ef_construction = ef_construction;
        self
    }

    /// Use select heuristic when searching for the nearest neighbors.
    ///
    /// See algorithm 4 in HNSW paper.
    pub fn use_select_heuristic(mut self, flag: bool) -> Self {
        self.use_select_heuristic = flag;
        self
    }

    /// The max number of threads to use for building the graph.
    pub fn parallel_limit(mut self, limit: usize) -> Self {
        self.parallel_limit = Some(limit);
        self
    }
}

/// Build a HNSW graph.
///
/// Currently, the HNSW graph is fully built in memory.
///
/// During the build, the graph is built layer by layer.
///
/// Each node in the graph has a global ID which is the index on the base layer.
pub struct HNSWBuilder {
    inner: Arc<HNSWBuilderInner>,
}

impl HNSWBuilder {
    /// Create a new [`HNSWBuilder`] with in memory vector storage.
    pub fn new(vectors: Arc<dyn VectorStorage>) -> Self {
        Self::with_params(HnswBuildParams::default(), vectors)
    }

    pub fn num_levels(&self) -> usize {
        self.inner.num_levels()
    }

    pub fn num_nodes(&self, level: usize) -> usize {
        self.inner.num_nodes(level)
    }

    pub fn nodes(&self) -> Arc<RwLock<Vec<GraphBuilderNode>>> {
        self.inner.nodes()
    }

    pub fn storage(&self) -> Arc<dyn VectorStorage> {
        self.inner.storage()
    }

    /// Create a new [`HNSWBuilder`] with prepared params and in memory vector storage.
    pub fn with_params(params: HnswBuildParams, vectors: Arc<dyn VectorStorage>) -> Self {
        let inner = Arc::new(HNSWBuilderInner::with_params(params, vectors));
        Self { inner }
    }

    /// Build the graph, with the already provided `VectorStorage` as backing storage for HNSW graph.
    pub async fn build(&mut self) -> Result<HNSW> {
        log::info!(
            "Building HNSW graph: num={}, metric_type={}, max_levels={}, m_max={}, ef_construction={}",
            self.inner.vectors.len(),
            self.inner.vectors.metric_type(),
            self.inner.params.max_level,
            self.inner.params.m_max,
            self.inner.params.ef_construction
        );

        if self.inner.vectors.len() <= 1 {
            return Ok(HNSW::from_builder(
                self,
                self.inner.entry_point,
                self.inner.vectors.metric_type(),
                self.inner.params.use_select_heuristic,
            ));
        }

        let parallel_limit = self
            .inner
            .params
            .parallel_limit
            .unwrap_or_else(num_cpus::get);
        let mut tasks = Vec::with_capacity(parallel_limit);
        let chunk_size = (self.inner.vectors.len() - 1).div_ceil(parallel_limit);
        for chunk in &(1..self.inner.vectors.len()).chunks(chunk_size) {
            let chunk = chunk.collect_vec();
            let inner = self.inner.clone();
            tasks.push(spawn_cpu(move || {
                for node in chunk {
                    inner.insert(node as u32)?;
                }
                Result::Ok(())
            }));
        }

        futures::future::try_join_all(tasks).await?;

        Ok(HNSW::from_builder(
            self,
            self.inner.entry_point,
            self.inner.vectors.metric_type(),
            self.inner.params.use_select_heuristic,
        ))
    }
}

struct HNSWBuilderInner {
    params: HnswBuildParams,

    /// Vector storage for the graph.
    vectors: Arc<dyn VectorStorage>,

    nodes: Arc<RwLock<Vec<GraphBuilderNode>>>,
    level_count: Vec<AtomicUsize>,

    entry_point: u32,
}

impl HNSWBuilderInner {
    pub fn num_levels(&self) -> usize {
        self.params.max_level as usize
    }

    pub fn num_nodes(&self, level: usize) -> usize {
        self.level_count[level].load(Ordering::Relaxed)
    }

    pub fn nodes(&self) -> Arc<RwLock<Vec<GraphBuilderNode>>> {
        self.nodes.clone()
    }

    pub fn storage(&self) -> Arc<dyn VectorStorage> {
        self.vectors.clone()
    }

    /// Create a new [`HNSWBuilder`] with prepared params and in memory vector storage.
    pub fn with_params(params: HnswBuildParams, vectors: Arc<dyn VectorStorage>) -> Self {
        let len = vectors.len();
        let max_level = params.max_level;

        let mut level_count = Vec::with_capacity(max_level as usize);
        for _ in 0..max_level {
            level_count.push(AtomicUsize::new(0));
        }

        let builder = Self {
            params,
            vectors,
            nodes: Arc::new(RwLock::new(Vec::with_capacity(len))),
            level_count,
            entry_point: 0,
        };

        {
            let mut nodes = builder.nodes.write().unwrap();
            nodes.push(GraphBuilderNode::new(0, max_level as usize));
            for i in 1..len {
                nodes.push(GraphBuilderNode::new(
                    i as u32,
                    builder.random_level() as usize + 1,
                ));
            }
        }

        builder
    }

    /// New node's level
    ///
    /// See paper `Algorithm 1`
    fn random_level(&self) -> u16 {
        let mut rng = thread_rng();
        let ml = 1.0 / (self.params.m as f32).ln();
        min(
            (-rng.gen::<f32>().ln() * ml) as u16,
            self.params.max_level - 1,
        )
    }

    /// Insert one node.
    fn insert(&self, node: u32) -> Result<()> {
        let target_level = self.nodes.read().unwrap()[node as usize]
            .level_neighbors
            .len() as u16
            - 1;
        let mut ep = OrderedNode::new(
            self.entry_point,
            self.vectors.distance_between(node, self.entry_point).into(),
        );

        //
        // Search for entry point in paper.
        // ```
        //   for l_c in (L..l+1) {
        //     W = Search-Layer(q, ep, ef=1, l_c)
        //    ep = Select-Neighbors(W, 1)
        //  }
        // ```
        let dist_calc = self.vectors.dist_calculator_from_id(node);
        for level in (target_level + 1..self.params.max_level).rev() {
            let cur_level = HnswLevelView::new(level, self);
            ep = greedy_search(&cur_level, ep, dist_calc.as_ref())?;
        }

        for level in (0..=target_level).rev() {
            self.level_count[level as usize].fetch_add(1, Ordering::Relaxed);

            let (candidates, neighbors) = self.search_level(&ep, level, dist_calc.as_ref())?;
            for neighbor in neighbors {
                self.connect(node, neighbor.id, neighbor.dist, level);
                self.prune(neighbor.id, level);
            }

            ep = candidates[0].clone();
        }

        Ok(())
    }

    fn search_level(
        &self,
        ep: &OrderedNode,
        level: u16,
        dist_calc: &dyn DistCalculator,
    ) -> Result<(Vec<OrderedNode>, Vec<OrderedNode>)> {
        let cur_level = HnswLevelView::new(level, self);
        let candidates = beam_search(&cur_level, ep, self.params.ef_construction, dist_calc, None)?;

        let neighbors = if self.params.use_select_heuristic {
            select_neighbors_heuristic(&cur_level, &candidates, self.params.m).collect()
        } else {
            select_neighbors(&candidates, self.params.m)
                .cloned()
                .collect()
        };

        Ok((candidates, neighbors))
    }

    fn connect(&self, u: u32, v: u32, dist: OrderedFloat, level: u16) {
        let nodes = self.nodes.read().unwrap();
        nodes[u as usize].add_neighbor(v, dist, level);
        nodes[v as usize].add_neighbor(u, dist, level);
    }

    fn prune(&self, id: u32, level: u16) {
        let m_max = match level {
            0 => self.params.m_max,
            _ => self.params.m,
        };

        let node = &self.nodes.read().unwrap()[id as usize];

        let mut level_neighbors = node.level_neighbors[level as usize].write().unwrap();
        if level_neighbors.len() <= m_max {
            return;
        }

<<<<<<< HEAD
        let graphs = self
            .levels
            .iter()
            .map(|l| HnswLevel::from_builder(l, storage.clone()))
            .collect::<Result<Vec<_>>>()?;
        Ok(HNSW::from_builder(
            graphs,
            self.vectors.metric_type(),
            self.entry_point,
            self.params.clone(),
        ))
=======
        let neighbors = level_neighbors.iter().cloned().collect_vec();

        let level_view = HnswLevelView::new(level, self);
        let new_neighbors = select_neighbors_heuristic(&level_view, &neighbors, m_max).collect();

        *level_neighbors = new_neighbors;
    }
}

// View of a level in HNSW graph.
// This is used to iterate over neighbors in a specific level.
pub(crate) struct HnswLevelView<'a> {
    level: u16,
    builder: &'a HNSWBuilderInner,
}

impl<'a> HnswLevelView<'a> {
    fn new(level: u16, builder: &'a HNSWBuilderInner) -> Self {
        Self { level, builder }
    }
}

impl<'a> Graph for HnswLevelView<'a> {
    fn len(&self) -> usize {
        self.builder.level_count[self.level as usize].load(Ordering::Relaxed)
    }

    fn neighbors(&self, key: u32) -> Option<Box<dyn Iterator<Item = u32> + '_>> {
        let node = &self.builder.nodes.read().unwrap()[key as usize];

        Some(
            node.level_neighbors
                .get(self.level as usize)
                .map(|neighbors| {
                    let iter: Box<dyn Iterator<Item = u32>> = Box::new(
                        neighbors
                            .read()
                            .unwrap()
                            .clone()
                            .into_sorted_vec()
                            .into_iter()
                            .map(|n| n.id),
                    );
                    iter
                })
                .unwrap_or_else(|| {
                    let iter: Box<dyn Iterator<Item = u32>> = Box::new(std::iter::empty());
                    iter
                }),
        )
    }

    fn storage(&self) -> Arc<dyn VectorStorage> {
        self.builder.vectors.clone()
>>>>>>> 444328eb
    }
}<|MERGE_RESOLUTION|>--- conflicted
+++ resolved
@@ -158,7 +158,7 @@
                 self,
                 self.inner.entry_point,
                 self.inner.vectors.metric_type(),
-                self.inner.params.use_select_heuristic,
+                self.inner.params.clone(),
             ));
         }
 
@@ -186,7 +186,7 @@
             self,
             self.inner.entry_point,
             self.inner.vectors.metric_type(),
-            self.inner.params.use_select_heuristic,
+            self.inner.params.clone(),
         ))
     }
 }
@@ -343,19 +343,6 @@
             return;
         }
 
-<<<<<<< HEAD
-        let graphs = self
-            .levels
-            .iter()
-            .map(|l| HnswLevel::from_builder(l, storage.clone()))
-            .collect::<Result<Vec<_>>>()?;
-        Ok(HNSW::from_builder(
-            graphs,
-            self.vectors.metric_type(),
-            self.entry_point,
-            self.params.clone(),
-        ))
-=======
         let neighbors = level_neighbors.iter().cloned().collect_vec();
 
         let level_view = HnswLevelView::new(level, self);
@@ -410,6 +397,5 @@
 
     fn storage(&self) -> Arc<dyn VectorStorage> {
         self.builder.vectors.clone()
->>>>>>> 444328eb
     }
 }