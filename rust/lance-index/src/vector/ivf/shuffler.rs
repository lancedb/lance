// SPDX-License-Identifier: Apache-2.0
// SPDX-FileCopyrightText: Copyright The Lance Authors

//! Disk-based shuffle a stream of [RecordBatch] into each IVF partition.
//!
//! 1. write the entire stream to a file
//! 2. count the number of rows in each partition
//! 3. read the data back into memory and shuffle into grouped vectors
//!
//! Problems for the future:
//! 1. while groupby column will stay the same, we may want to include extra data columns in the future
//! 2. shuffling into memory is fast but we should add disk buffer to support bigger datasets

use std::collections::HashMap;
use std::sync::Arc;

use arrow::compute::sort_to_indices;
use arrow_array::FixedSizeListArray;
use arrow_array::{cast::AsArray, types::UInt64Type, Array, RecordBatch, UInt32Array};
use arrow_schema::Field;
use futures::stream::repeat_with;
use futures::{stream, Stream, StreamExt, TryStreamExt};
use lance_arrow::RecordBatchExt;
use lance_core::{datatypes::Schema, Error, Result, ROW_ID};
use lance_encoding::decoder::FilterExpression;
use lance_file::reader::FileReader;
use lance_file::v2::reader::FileReader as Lancev2FileReader;
use lance_file::writer::FileWriter;
use lance_io::object_store::ObjectStore;
use lance_io::scheduler::{ScanScheduler, SchedulerConfig};
use lance_io::stream::RecordBatchStream;
use lance_io::ReadBatchParams;
use lance_table::format::SelfDescribingFileReader;
use lance_table::io::manifest::ManifestDescribing;
use log::info;
use object_store::path::Path;
use snafu::{location, Location};
use tempfile::TempDir;

use crate::vector::ivf::IvfTransformer;
use crate::vector::transform::{KeepFiniteVectors, Transformer};
use crate::vector::PART_ID_COLUMN;

const UNSORTED_BUFFER: &str = "unsorted.lance";
const SHUFFLE_BATCH_SIZE: usize = 1024;

fn get_temp_dir() -> Result<Path> {
    // Note: using into_path here means we will not delete this TempDir automatically
    let dir = TempDir::new()?.into_path();
    let tmp_dir_path = Path::from_filesystem_path(dir).map_err(|e| Error::IO {
        source: Box::new(e),
        location: location!(),
    })?;
    Ok(tmp_dir_path)
}

/// Disk-based shuffle for a stream of [RecordBatch] into each IVF partition.
/// Sub-quantizer will be applied if provided.
///
/// Parameters
/// ----------
///   *data*: input data stream.
///   *column*: column name of the vector column.
///   *ivf*: IVF model.
///   *num_partitions*: number of IVF partitions.
///   *num_sub_vectors*: number of PQ sub-vectors.
///
/// Returns
/// -------
///   Result<Vec<impl Stream<Item = Result<RecordBatch>>>>: a vector of streams
///   of shuffled partitioned data. Each stream corresponds to a partition and
///   is sorted within the stream. Consumer of these streams is expected to merge
///   the streams into a single stream by k-list merge algo.
///
#[allow(clippy::too_many_arguments)]
pub async fn shuffle_dataset(
    data: impl RecordBatchStream + Unpin + 'static,
    column: &str,
    ivf: Arc<IvfTransformer>,
    precomputed_partitions: Option<HashMap<u64, u32>>,
    num_partitions: u32,
    shuffle_partition_batches: usize,
    shuffle_partition_concurrency: usize,
    precomputed_shuffle_buffers: Option<(Path, Vec<String>)>,
) -> Result<Vec<impl Stream<Item = Result<RecordBatch>>>> {
    // step 1: either use precomputed shuffle files or write shuffle data to a file
    let shuffler = if let Some((path, buffers)) = precomputed_shuffle_buffers {
        info!("Precomputed shuffle files provided, skip calculation of IVF partition.");
        let mut shuffler = IvfShuffler::try_new(num_partitions, Some(path), true, None)?;
        unsafe {
            shuffler.set_unsorted_buffers(&buffers);
        }

        shuffler
    } else {
        info!(
            "Calculating IVF partitions for vectors (num_partitions={}, precomputed_partitions={})",
            num_partitions,
            precomputed_partitions.is_some()
        );
        let mut shuffler = IvfShuffler::try_new(num_partitions, None, true, None)?;

        let column = column.to_owned();
        let precomputed_partitions = precomputed_partitions.map(Arc::new);
        let stream = data
            .zip(repeat_with(move || ivf.clone()))
            .map(move |(b, ivf)| {
                // If precomputed_partitions map is provided, use it
                // for fast partitions.
                let partition_map = precomputed_partitions
                    .as_ref()
                    .cloned()
                    .unwrap_or(Arc::new(HashMap::new()));
                let nan_filter = KeepFiniteVectors::new(&column);

                tokio::task::spawn(async move {
                    let mut batch = b?;

                    if !partition_map.is_empty() {
                        let row_ids = batch.column_by_name(ROW_ID).ok_or(Error::Index {
                            message: "column does not exist".to_string(),
                            location: location!(),
                        })?;
                        let part_ids = UInt32Array::from_iter(
                            row_ids
                                .as_primitive::<UInt64Type>()
                                .values()
                                .iter()
                                .map(|row_id| partition_map.get(row_id).copied()),
                        );
                        let part_ids = UInt32Array::from(part_ids);
                        batch = batch
                            .try_with_column(
                                Field::new(PART_ID_COLUMN, part_ids.data_type().clone(), true),
                                Arc::new(part_ids.clone()),
                            )
                            .expect("failed to add part id column");

                        if part_ids.null_count() > 0 {
                            info!(
                                "Filter out rows without valid partition IDs: null_count={}",
                                part_ids.null_count()
                            );
                            let indices = UInt32Array::from_iter(
                                part_ids
                                    .iter()
                                    .enumerate()
                                    .filter_map(|(idx, v)| v.map(|_| idx as u32)),
                            );
                            assert_eq!(indices.len(), batch.num_rows() - part_ids.null_count());
                            batch = batch.take(&indices)?;
                        }
                    }

                    // Filter out NaNs/Infs
                    batch = nan_filter.transform(&batch)?;

                    ivf.transform(&batch)
                })
            })
            .buffer_unordered(num_cpus::get())
            .map(|res| match res {
                Ok(Ok(batch)) => Ok(batch),
                Ok(Err(err)) => Err(Error::io(err.to_string(), location!())),
                Err(err) => Err(Error::io(err.to_string(), location!())),
            })
            .boxed();

        let start = std::time::Instant::now();
        shuffler.write_unsorted_stream(stream).await?;
        info!(
            "wrote partition assignment to unsorted tmp file in {:?}",
            start.elapsed()
        );

        shuffler
    };

    // step 2: stream in the shuffle data in chunks and write sorted chunks out
    let start = std::time::Instant::now();
    let partition_files = shuffler
        .write_partitioned_shuffles(shuffle_partition_batches, shuffle_partition_concurrency)
        .await?;
    info!("created sorted chunks in {:?}", start.elapsed());

    // step 3: load the sorted chunks, consumers are expect to be responsible for merging the streams
    let start = std::time::Instant::now();
    let stream = load_partitioned_shuffles(shuffler.output_dir, partition_files).await?;
    info!("merged partitioned shuffles in {:?}", start.elapsed());

    Ok(stream)
}

pub async fn shuffle_vectors(
<<<<<<< HEAD
    unsorted_filenames: Vec<String>,
    dir_path: &str,
=======
    filenames: Vec<String>,
    dir_path: Path,
>>>>>>> 2480164d
    ivf_centroids: FixedSizeListArray,
    shuffle_output_root_filename: &str,
) -> Result<Vec<String>> {
    let num_partitions = ivf_centroids.len() as u32;
    let shuffle_partition_batches = SHUFFLE_BATCH_SIZE * 10;
    let shuffle_partition_concurrency = 2;
<<<<<<< HEAD
    let mut shuffler = IvfShuffler::try_new(
        num_partitions,
        Some(dir_path.into()),
        false,
        Some(shuffle_output_root_filename.to_string()),
    )?;
=======
    let mut shuffler = IvfShuffler::try_new(num_partitions, Some(dir_path), false)?;
>>>>>>> 2480164d

    unsafe {
        shuffler.set_unsorted_buffers(&unsorted_filenames);
    }

    let partition_files = shuffler
        .write_partitioned_shuffles(shuffle_partition_batches, shuffle_partition_concurrency)
        .await?;

    Ok(partition_files)
}

pub async fn load_partitioned_shuffles(
    output_dir: Path,
    files: Vec<String>,
) -> Result<Vec<impl Stream<Item = Result<RecordBatch>>>> {
    // impl RecordBatchStream
    let mut streams = vec![];

    for file in files {
        let object_store = ObjectStore::local();
        let path = output_dir.child(file);
        println!("path: {:?}", path);
        let reader = FileReader::try_new_self_described(&object_store, &path, None).await?;
        let reader = Arc::new(reader);

        let stream = stream::iter(0..reader.num_batches())
            .zip(stream::repeat(reader))
            .map(|(i, reader)| async move {
                reader
                    .read_batch(i as i32, ReadBatchParams::RangeFull, reader.schema())
                    .await
            })
            .buffered(4);
        streams.push(stream);
    }

    Ok(streams)
}

pub struct IvfShuffler {
    unsorted_buffers: Vec<String>,

    num_partitions: u32,

    output_dir: Path,

    // whether the lance file is v1 (legacy) or v2
    is_legacy: bool,

    shuffle_output_root_filename: String,
}

/// Represents a range of batches in a file that should be shuffled
struct ShuffleInput {
    // the idx of the file in IvfShuffler::unsorted_buffers
    file_idx: usize,
    // the start index of the batch in the file
    start: usize,
    // the end index of the batch in the file
    end: usize,
}

impl IvfShuffler {
    pub fn try_new(
        num_partitions: u32,
        output_dir: Option<Path>,
        is_legacy: bool,
        shuffle_output_root_filename: Option<String>,
    ) -> Result<Self> {
        let output_dir = match output_dir {
            Some(output_dir) => output_dir,
            None => get_temp_dir()?,
        };

        let shuffle_output_root_filename = match shuffle_output_root_filename {
            Some(shuffle_output_root_filename) => shuffle_output_root_filename,
            None => "sorted".to_string(),
        };

        Ok(Self {
            num_partitions,
            output_dir,
            unsorted_buffers: vec![],
            is_legacy,
            shuffle_output_root_filename,
        })
    }

    /// Set the unsorted buffers to be shuffled.
    ///
    /// # Safety
    ///
    /// user must ensure the buffers are valid.
    pub unsafe fn set_unsorted_buffers(&mut self, unsorted_buffers: &[impl ToString]) {
        self.unsorted_buffers = unsorted_buffers.iter().map(|x| x.to_string()).collect();
    }

    pub async fn write_unsorted_stream(
        &mut self,
        data: impl Stream<Item = Result<RecordBatch>>,
    ) -> Result<()> {
        let object_store = ObjectStore::local();
        let path = self.output_dir.child(UNSORTED_BUFFER);
        let writer = object_store.create(&path).await?;

        let mut data = Box::pin(data.peekable());
        let schema = match data.as_mut().peek().await {
            Some(Ok(batch)) => batch.schema(),
            Some(Err(err)) => {
                return Err(Error::io(err.to_string(), location!()));
            }
            None => {
                return Err(Error::io("empty stream".to_string(), location!()));
            }
        };

        // validate the schema,
        // we need to have row ID and partition ID column
        schema
            .column_with_name(ROW_ID)
            .ok_or(Error::io("row ID column not found".to_owned(), location!()))?;
        schema.column_with_name(PART_ID_COLUMN).ok_or(Error::io(
            "partition ID column not found".to_owned(),
            location!(),
        ))?;

        let mut file_writer = FileWriter::<ManifestDescribing>::with_object_writer(
            writer,
            Schema::try_from(schema.as_ref())?,
            &Default::default(),
        )?;

        let mut batches_processed = 0;
        while let Some(batch) = data.next().await {
            if batches_processed % 1000 == 0 {
                info!("Partition assignment progress {}/?", batches_processed);
            }
            batches_processed += 1;
            file_writer.write(&[batch?]).await?;
        }

        file_writer.finish().await?;

        unsafe {
            self.set_unsorted_buffers(&[UNSORTED_BUFFER]);
        }

        Ok(())
    }

    async fn total_batches(&self) -> Result<Vec<usize>> {
        let mut total_batches = vec![];
        for buffer in &self.unsorted_buffers {
            let object_store = ObjectStore::local();
            let path = self.output_dir.child(buffer.as_str());

            if self.is_legacy {
                let reader = FileReader::try_new_self_described(&object_store, &path, None).await?;
                total_batches.push(reader.num_batches());
            } else {
                let scheduler = ScanScheduler::new(
                    object_store.into(),
                    SchedulerConfig::fast_and_not_too_ram_intensive(),
                );
                let file = scheduler.open_file(&path).await?;
                let reader = Lancev2FileReader::try_open(file, None, Default::default()).await?;
                let num_batches = reader.metadata().num_rows / (SHUFFLE_BATCH_SIZE as u64);
                total_batches.push(num_batches as usize);
            }
        }
        Ok(total_batches)
    }

    async fn count_partition_size(&self, inputs: &[ShuffleInput]) -> Result<Vec<u64>> {
        let object_store = ObjectStore::local();
        let mut partition_sizes = vec![0; self.num_partitions as usize];
        let scheduler = ScanScheduler::new(
            Arc::new(object_store.clone()),
            SchedulerConfig::fast_and_not_too_ram_intensive(),
        );

        for &ShuffleInput {
            file_idx,
            start,
            end,
        } in inputs
        {
            let file_name = &self.unsorted_buffers[file_idx];
            let path = self.output_dir.child(file_name.as_str());

            if self.is_legacy {
                let reader = FileReader::try_new_self_described(&object_store, &path, None).await?;
                let lance_schema = reader
                    .schema()
                    .project(&[PART_ID_COLUMN])
                    .expect("part id should exist");

                let mut stream = stream::iter(start..end)
                    .map(|i| reader.read_batch(i as i32, .., &lance_schema))
                    .buffer_unordered(16);

                while let Some(batch) = stream.next().await {
                    let batch = batch?;
                    let part_ids: &UInt32Array = batch
                        .column_by_name(PART_ID_COLUMN)
                        .expect("Partition ID column not found")
                        .as_primitive();
                    part_ids.values().iter().for_each(|part_id| {
                        partition_sizes[*part_id as usize] += 1;
                    });
                }
            } else {
                let file = scheduler.open_file(&path).await?;
                let reader = Lancev2FileReader::try_open(file, None, Default::default()).await?;
                let mut stream = reader
                    .read_stream(
                        lance_io::ReadBatchParams::Range(
                            (start * SHUFFLE_BATCH_SIZE)..(end * SHUFFLE_BATCH_SIZE),
                        ),
                        SHUFFLE_BATCH_SIZE as u32,
                        16,
                        FilterExpression::no_filter(),
                    )
                    .unwrap();

                while let Some(batch) = stream.next().await {
                    let batch = batch?;
                    let part_ids: &UInt32Array = batch
                        .column_by_name(PART_ID_COLUMN)
                        .expect("Partition ID column not found")
                        .as_primitive();
                    part_ids.values().iter().for_each(|part_id| {
                        partition_sizes[*part_id as usize] += 1;
                    });
                }
            }
        }

        Ok(partition_sizes)
    }

    async fn process_batch_in_shuffle(
        batch: RecordBatch,
        partitioned_batches: &mut [Vec<RecordBatch>],
    ) -> Result<()> {
        let part_ids: &UInt32Array = batch
            .column_by_name(PART_ID_COLUMN)
            .expect("Partition ID column not found")
            .as_primitive();
        let indices = sort_to_indices(&part_ids, None, None)?;
        let batch = batch.take(&indices)?;

        let mut start = 0;
        while start < batch.num_rows() {
            let part_id = part_ids.value(indices.value(start) as usize);
            let mut end = start + 1;
            while end < batch.num_rows() && part_ids.value(indices.value(end) as usize) == part_id {
                end += 1;
            }

            let part_batches = &mut partitioned_batches[part_id as usize];
            part_batches.push(batch.slice(start, end - start));
            start = end;
        }

        Ok(())
    }

    async fn shuffle_to_partitions(
        &self,
        inputs: &[ShuffleInput],
        partition_size: Vec<u64>,
        num_batches_to_sort: usize,
    ) -> Result<Vec<Vec<RecordBatch>>> {
        let mut partitioned_batches = Vec::with_capacity(partition_size.len());
        for _ in 0..partition_size.len() {
            partitioned_batches.push(Vec::new());
        }

        info!("Shuffling into memory");

        let mut num_processed = 0;

        for &ShuffleInput {
            file_idx,
            start,
            end,
        } in inputs
        {
            let object_store = ObjectStore::local();
            let file_name = &self.unsorted_buffers[file_idx];
            let path = self.output_dir.child(file_name.as_str());

            if self.is_legacy {
                let reader = FileReader::try_new_self_described(&object_store, &path, None).await?;

                let mut stream = stream::iter(start..end)
                    .map(|i| {
                        reader.read_batch(i as i32, ReadBatchParams::RangeFull, reader.schema())
                    })
                    .buffered(16);

                while let Some(batch) = stream.next().await {
                    if num_processed % 100 == 0 {
                        info!("Shuffle Progress {}/{}", num_processed, num_batches_to_sort);
                    }
                    num_processed += 1;

                    let batch = batch?;

                    // skip empty batches
                    if batch.num_rows() == 0 {
                        continue;
                    }

                    Self::process_batch_in_shuffle(batch, &mut partitioned_batches).await?;
                }
            } else {
                let scheduler = ScanScheduler::new(
                    Arc::new(object_store),
                    SchedulerConfig::fast_and_not_too_ram_intensive(),
                );
                let file = scheduler.open_file(&path).await?;
                let reader = Lancev2FileReader::try_open(file, None, Default::default()).await?;
                let mut stream = reader
                    .read_stream(
                        lance_io::ReadBatchParams::Range((start * SHUFFLE_BATCH_SIZE)..(end * SHUFFLE_BATCH_SIZE)),
                        SHUFFLE_BATCH_SIZE as u32,
                        16,
                        FilterExpression::no_filter(),
                    )
                    .unwrap();

                while let Some(batch) = stream.next().await {
                    if num_processed % 100 == 0 {
                        info!("Shuffle Progress {}/{}", num_processed, num_batches_to_sort);
                    }
                    num_processed += 1;

                    let batch = batch?;

                    // skip empty batches
                    if batch.num_rows() == 0 {
                        continue;
                    }

                    Self::process_batch_in_shuffle(batch, &mut partitioned_batches).await?;
                }
            }
        }

        Ok(partitioned_batches)
    }

    pub async fn write_partitioned_shuffles(
        &self,
        batches_per_partition: usize,
        concurrent_jobs: usize,
    ) -> Result<Vec<String>> {
        let num_batches = self.total_batches().await?;
        let total_batches = num_batches.iter().sum();
        print!(
            "Sorting unsorted data into sorted chunks (batches_per_chunk={} concurrent_jobs={})",
            batches_per_partition, concurrent_jobs
        );
        stream::iter((0..total_batches).step_by(batches_per_partition))
            .zip(stream::repeat(num_batches))
            .map(|(i, num_batches)| async move {
                // first, calculate which files and ranges needs to be processed
                let start = i;
                let end = std::cmp::min(i + batches_per_partition, total_batches);
                let num_batches_to_sort = end - start;
                let mut input = vec![];

                let mut cumulative_size = 0;
                for (file_idx, partition_size) in num_batches.iter().enumerate() {
                    let cur_start = cumulative_size;
                    let cur_end = cumulative_size + partition_size;

                    cumulative_size += partition_size;

                    let should_include_file = start < cur_end && end > cur_start;

                    if !should_include_file {
                        continue;
                    }

                    // the currnet part doesn't overlap with the current batch
                    if start >= cur_end {
                        continue;
                    }

                    let local_start = if start < cur_start {
                        0
                    } else {
                        start - cur_start
                    };
                    let local_end = std::cmp::min(end - cur_start, *partition_size);
                    input.push(ShuffleInput {
                        file_idx,
                        start: local_start,
                        end: local_end,
                    });
                }

                // second, count the number of rows in each partition
                let size_counts = self.count_partition_size(&input).await?;

                // third, shuffle the data into each partition
                let shuffled = self
                    .shuffle_to_partitions(&input, size_counts, num_batches_to_sort)
                    .await?;
                let schema = shuffled
                    .iter()
                    .find(|batches| !batches.is_empty())
                    .ok_or(Error::io("empty input to shuffle".to_owned(), location!()))?[0]
                    .schema();

                // finally, write the shuffled data to disk
                let object_store = ObjectStore::local();
                let output_file = format!("{}_{}.lance", self.shuffle_output_root_filename, i);
                let path = self.output_dir.child(output_file.clone());
                let writer = object_store.create(&path).await?;

                info!(
                    "Chunk loaded into memory and sorted, writing to disk at {}",
                    path
                );

                // TODO: The result can be lance v1 or v2. Currently it is v1
                let mut file_writer = FileWriter::<ManifestDescribing>::with_object_writer(
                    writer,
                    Schema::try_from(schema.as_ref())?,
                    &Default::default(),
                )?;

                for batches_and_idx in shuffled.into_iter().enumerate() {
                    let (idx, batches) = batches_and_idx;
                    if idx % 1000 == 0 {
                        info!("Writing partition {}/{}", idx, self.num_partitions);
                    }
                    file_writer.write(&batches).await?;
                }

                file_writer.finish().await?;

                Ok(output_file) as Result<String>
            })
            .buffered(concurrent_jobs)
            .try_collect()
            .await
    }
}

#[cfg(test)]
mod test {
    use arrow_array::{
        types::{UInt32Type, UInt8Type},
        FixedSizeListArray, UInt64Array, UInt8Array,
    };
    use arrow_schema::DataType;
    use lance_arrow::FixedSizeListArrayExt;
    use lance_core::ROW_ID_FIELD;
    use lance_io::stream::RecordBatchStreamAdapter;

    use crate::vector::PQ_CODE_COLUMN;

    use super::*;

    fn make_schema() -> Arc<arrow_schema::Schema> {
        Arc::new(arrow_schema::Schema::new(vec![
            ROW_ID_FIELD.clone(),
            arrow_schema::Field::new(PART_ID_COLUMN, DataType::UInt32, true),
            arrow_schema::Field::new(
                PQ_CODE_COLUMN,
                DataType::FixedSizeList(
                    Arc::new(arrow_schema::Field::new("item", DataType::UInt8, true)),
                    32,
                ),
                false,
            ),
        ]))
    }

    fn make_stream_and_shuffler(
        include_empty_batches: bool,
    ) -> (impl RecordBatchStream, IvfShuffler) {
        let schema = make_schema();

        let schema2 = schema.clone();

        let stream =
            stream::iter(0..if include_empty_batches { 101 } else { 100 }).map(move |idx| {
                if include_empty_batches && idx == 100 {
                    return Ok(RecordBatch::try_new(
                        schema2.clone(),
                        vec![
                            Arc::new(UInt64Array::from_iter_values([])),
                            Arc::new(UInt32Array::from_iter_values([])),
                            Arc::new(
                                FixedSizeListArray::try_new_from_values(
                                    Arc::new(UInt8Array::from_iter_values([])) as Arc<dyn Array>,
                                    32,
                                )
                                .unwrap(),
                            ),
                        ],
                    )
                    .unwrap());
                }
                let start_idx = idx * (SHUFFLE_BATCH_SIZE as u64);
                let end_idx = (idx + 1) * (SHUFFLE_BATCH_SIZE as u64);
                let row_ids = Arc::new(UInt64Array::from_iter(start_idx..end_idx));

                let part_id = Arc::new(UInt32Array::from_iter(
                    (start_idx..end_idx).map(|_| idx as u32),
                ));

                let values = Arc::new(UInt8Array::from_iter((0..32 * SHUFFLE_BATCH_SIZE).map(|_| idx as u8)));
                let pq_codes = Arc::new(
                    FixedSizeListArray::try_new_from_values(values as Arc<dyn Array>, 32).unwrap(),
                );

                Ok(
                    RecordBatch::try_new(schema2.clone(), vec![row_ids, part_id, pq_codes])
                        .unwrap(),
                )
            });

        let stream = RecordBatchStreamAdapter::new(schema.clone(), stream);

        let shuffler = IvfShuffler::try_new(100, None, true, None).unwrap();

        (stream, shuffler)
    }

    fn check_batch(batch: RecordBatch, idx: usize, num_rows: usize) {
        let row_ids = batch
            .column_by_name(ROW_ID)
            .unwrap()
            .as_primitive::<UInt64Type>();
        let part_ids = batch
            .column_by_name(PART_ID_COLUMN)
            .unwrap()
            .as_primitive::<UInt32Type>();
        let pq_codes = batch
            .column_by_name(PQ_CODE_COLUMN)
            .unwrap()
            .as_fixed_size_list()
            .values()
            .as_primitive::<UInt8Type>();

        assert_eq!(row_ids.len(), num_rows);
        assert_eq!(part_ids.len(), num_rows);
        assert_eq!(pq_codes.len(), num_rows * 32);

        for i in 0..num_rows {
            assert_eq!(part_ids.value(i), idx as u32);
        }

        for v in pq_codes.values() {
            assert_eq!(*v, idx as u8);
        }
    }

    #[tokio::test]
    async fn test_shuffler_single_partition() {
        let (stream, mut shuffler) = make_stream_and_shuffler(false);

        shuffler.write_unsorted_stream(stream).await.unwrap();
        let partition_files = shuffler.write_partitioned_shuffles(100, 1).await.unwrap();

        assert_eq!(partition_files.len(), 1);

        let mut result_stream = load_partitioned_shuffles(shuffler.output_dir, partition_files)
            .await
            .unwrap();

        let mut num_batches = 0;
        let mut stream = result_stream.pop().unwrap();

        while let Some(item) = stream.next().await {
            check_batch(item.unwrap(), num_batches, SHUFFLE_BATCH_SIZE);
            num_batches += 1;
        }

        assert_eq!(num_batches, 100);
    }

    #[tokio::test]
    async fn test_shuffler_single_partition_with_empty_batch() {
        let (stream, mut shuffler) = make_stream_and_shuffler(true);

        shuffler.write_unsorted_stream(stream).await.unwrap();
        let partition_files = shuffler.write_partitioned_shuffles(101, 1).await.unwrap();

        assert_eq!(partition_files.len(), 1);

        let mut result_stream = load_partitioned_shuffles(shuffler.output_dir, partition_files)
            .await
            .unwrap();

        let mut num_batches = 0;
        let mut stream = result_stream.pop().unwrap();

        while let Some(item) = stream.next().await {
            check_batch(item.unwrap(), num_batches, SHUFFLE_BATCH_SIZE);
            num_batches += 1;
        }

        assert_eq!(num_batches, 100);
    }

    #[tokio::test]
    async fn test_shuffler_multiple_partition() {
        let (stream, mut shuffler) = make_stream_and_shuffler(false);

        shuffler.write_unsorted_stream(stream).await.unwrap();
        let partition_files = shuffler.write_partitioned_shuffles(1, 100).await.unwrap();

        assert_eq!(partition_files.len(), 100);

        let mut result_stream = load_partitioned_shuffles(shuffler.output_dir, partition_files)
            .await
            .unwrap();

        let mut num_batches = 0;
        result_stream.reverse();

        while let Some(mut stream) = result_stream.pop() {
            while let Some(item) = stream.next().await {
                check_batch(item.unwrap(), num_batches, SHUFFLE_BATCH_SIZE);
                num_batches += 1
            }
        }

        assert_eq!(num_batches, 100);
    }

    #[tokio::test]
    async fn test_shuffler_multi_buffer_single_partition() {
        let (stream, mut shuffler) = make_stream_and_shuffler(false);
        shuffler.write_unsorted_stream(stream).await.unwrap();

        // set the same buffer twice we should get double the data
        unsafe { shuffler.set_unsorted_buffers(&[UNSORTED_BUFFER, UNSORTED_BUFFER]) }

        let partition_files = shuffler.write_partitioned_shuffles(200, 1).await.unwrap();

        assert_eq!(partition_files.len(), 1);

        let mut result_stream = load_partitioned_shuffles(shuffler.output_dir, partition_files)
            .await
            .unwrap();

        let mut num_batches = 0;
        result_stream.reverse();

        while let Some(mut stream) = result_stream.pop() {
            while let Some(item) = stream.next().await {
                check_batch(item.unwrap(), num_batches, 2048);
                num_batches += 1
            }
        }

        assert_eq!(num_batches, 100);
    }

    #[tokio::test]
    async fn test_shuffler_multi_buffer_multi_partition() {
        let (stream, mut shuffler) = make_stream_and_shuffler(false);
        shuffler.write_unsorted_stream(stream).await.unwrap();

        // set the same buffer twice we should get double the data
        unsafe { shuffler.set_unsorted_buffers(&[UNSORTED_BUFFER, UNSORTED_BUFFER]) }

        let partition_files = shuffler.write_partitioned_shuffles(1, 32).await.unwrap();
        assert_eq!(partition_files.len(), 200);

        let mut result_stream = load_partitioned_shuffles(shuffler.output_dir, partition_files)
            .await
            .unwrap();

        let mut num_batches = 0;
        result_stream.reverse();

        while let Some(mut stream) = result_stream.pop() {
            while let Some(item) = stream.next().await {
                check_batch(item.unwrap(), num_batches % 100, SHUFFLE_BATCH_SIZE);
                num_batches += 1
            }
        }

        assert_eq!(num_batches, 200);
    }
}<|MERGE_RESOLUTION|>--- conflicted
+++ resolved
@@ -192,29 +192,20 @@
 }
 
 pub async fn shuffle_vectors(
-<<<<<<< HEAD
     unsorted_filenames: Vec<String>,
-    dir_path: &str,
-=======
-    filenames: Vec<String>,
     dir_path: Path,
->>>>>>> 2480164d
     ivf_centroids: FixedSizeListArray,
     shuffle_output_root_filename: &str,
 ) -> Result<Vec<String>> {
     let num_partitions = ivf_centroids.len() as u32;
     let shuffle_partition_batches = SHUFFLE_BATCH_SIZE * 10;
     let shuffle_partition_concurrency = 2;
-<<<<<<< HEAD
     let mut shuffler = IvfShuffler::try_new(
         num_partitions,
-        Some(dir_path.into()),
+        Some(dir_path),
         false,
         Some(shuffle_output_root_filename.to_string()),
     )?;
-=======
-    let mut shuffler = IvfShuffler::try_new(num_partitions, Some(dir_path), false)?;
->>>>>>> 2480164d
 
     unsafe {
         shuffler.set_unsorted_buffers(&unsorted_filenames);
