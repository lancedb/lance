// SPDX-License-Identifier: Apache-2.0
// SPDX-FileCopyrightText: Copyright The Lance Authors

use arrow::{compute::concat_batches, datatypes::Float16Type};
use arrow_array::{
    cast::AsArray,
    types::{Float32Type, UInt64Type, UInt8Type},
    ArrayRef, RecordBatch, UInt64Array, UInt8Array,
};
use arrow_schema::{DataType, SchemaRef};
use async_trait::async_trait;
use deepsize::DeepSizeOf;
use lance_core::{Error, Result, ROW_ID};
use lance_file::reader::FileReader;
use lance_io::object_store::ObjectStore;
use lance_linalg::distance::{dot_distance, l2_distance_uint_scalar, DistanceType};
use lance_table::format::SelfDescribingFileReader;
use object_store::path::Path;
use serde::{Deserialize, Serialize};
use snafu::location;
use std::ops::Range;
use std::sync::Arc;

<<<<<<< HEAD
=======
use super::{inverse_scalar_dist, scale_to_u8, ScalarQuantizer};
use crate::frag_reuse::FragReuseIndex;
use crate::vector::storage::STORAGE_METADATA_KEY;
>>>>>>> a499cfa0
use crate::{
    vector::{
        quantizer::{QuantizerMetadata, QuantizerStorage},
        storage::{DistCalculator, VectorStore},
        transform::Transformer,
        SQ_CODE_COLUMN,
    },
    IndexMetadata, INDEX_METADATA_SCHEMA_KEY,
};

pub const SQ_METADATA_KEY: &str = "lance:sq";

#[derive(Debug, Clone, Serialize, Deserialize)]
pub struct ScalarQuantizationMetadata {
    pub dim: usize,
    pub num_bits: u16,
    pub bounds: Range<f64>,
}

impl DeepSizeOf for ScalarQuantizationMetadata {
    fn deep_size_of_children(&self, _context: &mut deepsize::Context) -> usize {
        0
    }
}

#[async_trait]
impl QuantizerMetadata for ScalarQuantizationMetadata {
    async fn load(reader: &FileReader) -> Result<Self> {
        let metadata_str = reader
            .schema()
            .metadata
            .get(SQ_METADATA_KEY)
            .ok_or(Error::Index {
                message: format!(
                    "Reading SQ metadata: metadata key {} not found",
                    SQ_METADATA_KEY
                ),
                location: location!(),
            })?;
        serde_json::from_str(metadata_str).map_err(|_| Error::Index {
            message: format!("Failed to parse index metadata: {}", metadata_str),
            location: location!(),
        })
    }
}

/// An immutable chunk of ScalarQuantizationStorage.
#[derive(Debug, Clone)]
struct SQStorageChunk {
    batch: RecordBatch,

    dim: usize,

    // Helper fields, references to the batch
    // These fields share the `Arc` pointer to the columns in batch,
    // so it does not take more memory.
    row_ids: UInt64Array,
    sq_codes: UInt8Array,
}

impl SQStorageChunk {
    // Create a new chunk from a RecordBatch.
    fn new(batch: RecordBatch) -> Result<Self> {
        let row_ids = batch
            .column_by_name(ROW_ID)
            .ok_or(Error::Index {
                message: "Row ID column not found in the batch".to_owned(),
                location: location!(),
            })?
            .as_primitive::<UInt64Type>()
            .clone();
        let fsl = batch
            .column_by_name(SQ_CODE_COLUMN)
            .ok_or(Error::Index {
                message: "SQ code column not found in the batch".to_owned(),
                location: location!(),
            })?
            .as_fixed_size_list();
        let dim = fsl.value_length() as usize;
        let sq_codes = fsl
            .values()
            .as_primitive_opt::<UInt8Type>()
            .ok_or(Error::Index {
                message: "SQ code column is not FixedSizeList<u8>".to_owned(),
                location: location!(),
            })?
            .clone();
        Ok(Self {
            batch,
            dim,
            row_ids,
            sq_codes,
        })
    }

    /// Returns vector dimension
    fn dim(&self) -> usize {
        self.dim
    }

    fn len(&self) -> usize {
        self.row_ids.len()
    }

    fn schema(&self) -> &SchemaRef {
        self.batch.schema_ref()
    }

    #[inline]
    fn row_id(&self, id: u32) -> u64 {
        self.row_ids.value(id as usize)
    }

    /// Get a slice of SQ code for id
    #[inline]
    fn sq_code_slice(&self, id: u32) -> &[u8] {
        // assert!(id < self.len() as u32);
        &self.sq_codes.values()[id as usize * self.dim..(id + 1) as usize * self.dim]
    }
}

impl DeepSizeOf for SQStorageChunk {
    fn deep_size_of_children(&self, _context: &mut deepsize::Context) -> usize {
        self.batch.get_array_memory_size()
    }
}

#[derive(Debug, Clone)]
pub struct ScalarQuantizationStorage {
    quantizer: ScalarQuantizer,

    distance_type: DistanceType,

    /// Chunks of storage
    offsets: Vec<u32>,
    chunks: Vec<SQStorageChunk>,
}

impl DeepSizeOf for ScalarQuantizationStorage {
    fn deep_size_of_children(&self, context: &mut deepsize::Context) -> usize {
        self.chunks
            .iter()
            .map(|c| c.deep_size_of_children(context))
            .sum()
    }
}

const SQ_CHUNK_CAPACITY: usize = 1024;

impl ScalarQuantizationStorage {
    pub fn try_new(
        num_bits: u16,
        distance_type: DistanceType,
        bounds: Range<f64>,
        batches: impl IntoIterator<Item = RecordBatch>,
        fri: Option<Arc<FragReuseIndex>>,
    ) -> Result<Self> {
        let mut chunks = Vec::with_capacity(SQ_CHUNK_CAPACITY);
        let mut offsets = Vec::with_capacity(SQ_CHUNK_CAPACITY + 1);
        offsets.push(0);
        for mut batch in batches.into_iter() {
            if let Some(fri_ref) = fri.as_ref() {
                batch = fri_ref.remap_row_ids_record_batch(batch, 0)?
            }
            offsets.push(offsets.last().unwrap() + batch.num_rows() as u32);
            let chunk = SQStorageChunk::new(batch)?;
            chunks.push(chunk);
        }
        let quantizer = ScalarQuantizer::with_bounds(num_bits, chunks[0].dim(), bounds);

        Ok(Self {
            quantizer,
            distance_type,
            offsets,
            chunks,
        })
    }

    /// Get the chunk that covers the id.
    ///
    /// Returns:
    /// `(offset, chunk)`
    ///
    /// We did not check out of range in this call. But the out of range will
    /// panic once you access the data in the last [SQStorageChunk].
    fn chunk(&self, id: u32) -> (u32, &SQStorageChunk) {
        match self.offsets.binary_search(&id) {
            Ok(o) => (self.offsets[o], &self.chunks[o]),
            Err(o) => (self.offsets[o - 1], &self.chunks[o - 1]),
        }
    }

    pub async fn load(
        object_store: &ObjectStore,
        path: &Path,
        fri: Option<Arc<FragReuseIndex>>,
    ) -> Result<Self> {
        let reader = FileReader::try_new_self_described(object_store, path, None).await?;
        let schema = reader.schema();

        let metadata_str = schema
            .metadata
            .get(INDEX_METADATA_SCHEMA_KEY)
            .ok_or(Error::Index {
                message: format!(
                    "Reading SQ storage: index key {} not found",
                    INDEX_METADATA_SCHEMA_KEY
                ),
                location: location!(),
            })?;
        let index_metadata: IndexMetadata =
            serde_json::from_str(metadata_str).map_err(|_| Error::Index {
                message: format!("Failed to parse index metadata: {}", metadata_str),
                location: location!(),
            })?;
        let distance_type = DistanceType::try_from(index_metadata.distance_type.as_str())?;
        let metadata = ScalarQuantizationMetadata::load(&reader).await?;

        Self::load_partition(&reader, 0..reader.len(), distance_type, &metadata, fri).await
    }

    fn optimize(self) -> Result<Self> {
        if self.len() <= SQ_CHUNK_CAPACITY {
            Ok(self)
        } else {
            let mut new = self.clone();
            let batch = concat_batches(
                self.chunks[0].schema(),
                self.chunks.iter().map(|c| &c.batch),
            )?;
            new.offsets = vec![0, batch.num_rows() as u32];
            new.chunks = vec![SQStorageChunk::new(batch)?];
            Ok(new)
        }
    }
}

#[async_trait]
impl QuantizerStorage for ScalarQuantizationStorage {
    type Metadata = ScalarQuantizationMetadata;

    fn try_from_batch(
        batch: RecordBatch,
        metadata: &Self::Metadata,
        distance_type: DistanceType,
    ) -> Result<Self>
    where
        Self: Sized,
    {
        Self::try_new(
            metadata.num_bits,
            distance_type,
            metadata.bounds.clone(),
            [batch],
        )
    }

    fn metadata(&self) -> &Self::Metadata {
        &self.quantizer.metadata
    }

    /// Load a partition of SQ storage from disk.
    ///
    /// Parameters
    /// ----------
    /// - *reader: file reader
    /// - *range: row range of the partition
    /// - *metric_type: metric type of the vectors
    /// - *metadata: scalar quantization metadata
    async fn load_partition(
        reader: &FileReader,
        range: std::ops::Range<usize>,
        distance_type: DistanceType,
        metadata: &Self::Metadata,
        fri: Option<Arc<FragReuseIndex>>,
    ) -> Result<Self> {
        let schema = reader.schema();
        let batch = reader.read_range(range, schema).await?;

        Self::try_new(
            metadata.num_bits,
            distance_type,
            metadata.bounds.clone(),
            [batch],
            fri,
        )
    }
}

impl VectorStore for ScalarQuantizationStorage {
    type DistanceCalculator<'a> = SQDistCalculator<'a>;

<<<<<<< HEAD
=======
    fn try_from_batch(
        batch: RecordBatch,
        distance_type: DistanceType,
        fri: Option<Arc<FragReuseIndex>>,
    ) -> Result<Self>
    where
        Self: Sized,
    {
        let metadata_json = batch
            .schema_ref()
            .metadata()
            .get(STORAGE_METADATA_KEY)
            .ok_or(Error::Schema {
                message: "metadata not found".to_string(),
                location: location!(),
            })?;
        let metadata: ScalarQuantizationMetadata = serde_json::from_str(metadata_json)?;

        Self::try_new(
            metadata.num_bits,
            distance_type,
            metadata.bounds,
            [batch],
            fri,
        )
    }

>>>>>>> a499cfa0
    fn to_batches(&self) -> Result<impl Iterator<Item = RecordBatch>> {
        Ok(self.chunks.iter().map(|c| c.batch.clone()))
    }

    fn append_batch(&self, batch: RecordBatch, vector_column: &str) -> Result<Self> {
        // TODO: use chunked storage
        let transformer = super::transform::SQTransformer::new(
            self.quantizer.clone(),
            vector_column.to_string(),
            SQ_CODE_COLUMN.to_string(),
        );

        let new_batch = transformer.transform(&batch)?;

        // self.quantizer.transform(data)
        let mut storage = self.clone();
        let offset = self.len() as u32;
        let new_chunk = SQStorageChunk::new(new_batch)?;
        storage.offsets.push(offset + new_chunk.len() as u32);
        storage.chunks.push(new_chunk);

        storage.optimize()
    }

    fn schema(&self) -> &SchemaRef {
        self.chunks[0].schema()
    }

    fn as_any(&self) -> &dyn std::any::Any {
        self
    }

    fn len(&self) -> usize {
        *self.offsets.last().unwrap() as usize
    }

    /// Return the [DistanceType] of the vectors.
    fn distance_type(&self) -> DistanceType {
        self.distance_type
    }

    fn row_id(&self, id: u32) -> u64 {
        let (offset, chunk) = self.chunk(id);
        chunk.row_id(id - offset)
    }

    fn row_ids(&self) -> impl Iterator<Item = &u64> {
        self.chunks.iter().flat_map(|c| c.row_ids.values())
    }

    /// Create a [DistCalculator] to compute the distance between the query.
    ///
    /// Using dist calculator can be more efficient as it can pre-compute some
    /// values.
    fn dist_calculator(&self, query: ArrayRef) -> Self::DistanceCalculator<'_> {
        SQDistCalculator::new(query, self, self.quantizer.bounds())
    }

    fn dist_calculator_from_id(&self, id: u32) -> Self::DistanceCalculator<'_> {
        let (offset, chunk) = self.chunk(id);
        let query_sq_code = chunk.sq_code_slice(id - offset).to_vec();
        SQDistCalculator {
            query_sq_code,
            bounds: self.quantizer.bounds(),
            storage: self,
        }
    }
}

pub struct SQDistCalculator<'a> {
    query_sq_code: Vec<u8>,
    bounds: Range<f64>,
    storage: &'a ScalarQuantizationStorage,
}

impl<'a> SQDistCalculator<'a> {
    fn new(query: ArrayRef, storage: &'a ScalarQuantizationStorage, bounds: Range<f64>) -> Self {
        // This is okay-ish to use hand-rolled dynamic dispatch here
        // since we search 10s-100s of partitions, we can afford the overhead
        // this could be annoying at indexing time for HNSW, which requires constructing the
        // dist calculator frequently. However, HNSW isn't first-class citizen in Lance yet. so be it.
        let query_sq_code = match query.data_type() {
            DataType::Float16 => {
                scale_to_u8::<Float16Type>(query.as_primitive::<Float16Type>().values(), &bounds)
            }
            DataType::Float32 => {
                scale_to_u8::<Float32Type>(query.as_primitive::<Float32Type>().values(), &bounds)
            }
            _ => {
                panic!("Unsupported data type for ScalarQuantizationStorage");
            }
        };
        Self {
            query_sq_code,
            bounds,
            storage,
        }
    }
}

impl DistCalculator for SQDistCalculator<'_> {
    fn distance(&self, id: u32) -> f32 {
        let (offset, chunk) = self.storage.chunk(id);
        let sq_code = chunk.sq_code_slice(id - offset);
        let dist = match self.storage.distance_type {
            DistanceType::L2 | DistanceType::Cosine => {
                l2_distance_uint_scalar(sq_code, &self.query_sq_code)
            }
            DistanceType::Dot => dot_distance(sq_code, &self.query_sq_code),
            _ => panic!("We should not reach here: sq distance can only be L2 or Dot"),
        };
        inverse_scalar_dist(std::iter::once(dist), &self.bounds)[0]
    }

    fn distance_all(&self, _k_hint: usize) -> Vec<f32> {
        match self.storage.distance_type {
            DistanceType::L2 | DistanceType::Cosine => inverse_scalar_dist(
                self.storage.chunks.iter().flat_map(|c| {
                    c.sq_codes
                        .values()
                        .chunks_exact(c.dim())
                        .map(|sq_codes| l2_distance_uint_scalar(sq_codes, &self.query_sq_code))
                }),
                &self.bounds,
            ),
            DistanceType::Dot => inverse_scalar_dist(
                self.storage.chunks.iter().flat_map(|c| {
                    c.sq_codes
                        .values()
                        .chunks_exact(c.dim())
                        .map(|sq_codes| dot_distance(sq_codes, &self.query_sq_code))
                }),
                &self.bounds,
            ),
            _ => panic!("We should not reach here: sq distance can only be L2 or Dot"),
        }
    }

    #[allow(unused_variables)]
    fn prefetch(&self, id: u32) {
        #[cfg(any(target_arch = "x86", target_arch = "x86_64"))]
        {
            const CACHE_LINE_SIZE: usize = 64;

            let (offset, chunk) = self.storage.chunk(id);
            let dim = chunk.dim();
            let base_ptr = chunk.sq_code_slice(id - offset).as_ptr();

            unsafe {
                // Loop over the sq_code to prefetch each cache line
                for offset in (0..dim).step_by(CACHE_LINE_SIZE) {
                    {
                        use core::arch::x86_64::{_mm_prefetch, _MM_HINT_T0};
                        _mm_prefetch(base_ptr.add(offset) as *const i8, _MM_HINT_T0);
                    }
                }
            }
        }
    }
}

#[cfg(test)]
mod tests {
    use super::*;

    use std::iter::repeat_with;
    use std::sync::Arc;

    use arrow_array::FixedSizeListArray;
    use arrow_schema::{DataType, Field, Schema};
    use lance_arrow::FixedSizeListArrayExt;
    use lance_testing::datagen::generate_random_array;
    use rand::prelude::*;

    fn create_record_batch(row_ids: Range<u64>) -> RecordBatch {
        const DIM: usize = 64;

        let mut rng = rand::thread_rng();
        let row_ids = UInt64Array::from_iter_values(row_ids);
        let sq_code =
            UInt8Array::from_iter_values(repeat_with(|| rng.gen::<u8>()).take(row_ids.len() * DIM));
        let code_arr = FixedSizeListArray::try_new_from_values(sq_code, DIM as i32).unwrap();

        let schema = Arc::new(Schema::new(vec![
            Field::new(ROW_ID, DataType::UInt64, false),
            Field::new(
                SQ_CODE_COLUMN,
                DataType::FixedSizeList(
                    Arc::new(Field::new("item", DataType::UInt8, true)),
                    DIM as i32,
                ),
                false,
            ),
        ]));
        RecordBatch::try_new(schema, vec![Arc::new(row_ids), Arc::new(code_arr)]).unwrap()
    }

    #[test]
    fn test_get_chunks() {
        const DIM: usize = 64;

        let storage = ScalarQuantizationStorage::try_new(
            8,
            DistanceType::L2,
            -0.7..0.7,
            (0..4).map(|start| create_record_batch(start * 100..(start + 1) * 100)),
            None,
        )
        .unwrap();

        assert_eq!(storage.len(), 400);

        let (offset, chunk) = storage.chunk(0);
        assert_eq!(offset, 0);
        assert_eq!(chunk.row_id(20), 20);

        let (offset, _) = storage.chunk(50);
        assert_eq!(offset, 0);

        let row_ids = UInt64Array::from_iter_values(100..250);
        let vector_data = generate_random_array(row_ids.len() * DIM);
        let fsl = FixedSizeListArray::try_new_from_values(vector_data, DIM as i32).unwrap();

        let schema = Arc::new(Schema::new(vec![
            Field::new(ROW_ID, DataType::UInt64, false),
            Field::new(
                "vector",
                DataType::FixedSizeList(
                    Arc::new(Field::new("item", DataType::Float32, true)),
                    DIM as i32,
                ),
                false,
            ),
        ]));

        let second_batch =
            RecordBatch::try_new(schema, vec![Arc::new(row_ids), Arc::new(fsl)]).unwrap();
        let storage = storage.append_batch(second_batch, "vector").unwrap();

        assert_eq!(storage.len(), 550);
        let (offset, chunk) = storage.chunk(112);
        assert_eq!(offset, 100);
        assert_eq!(chunk.row_id(10), 110);

        let (offset, chunk) = storage.chunk(432);
        assert_eq!(offset, 400);
        assert_eq!(chunk.row_id(5), 105);
    }
}<|MERGE_RESOLUTION|>--- conflicted
+++ resolved
@@ -21,12 +21,9 @@
 use std::ops::Range;
 use std::sync::Arc;
 
-<<<<<<< HEAD
-=======
 use super::{inverse_scalar_dist, scale_to_u8, ScalarQuantizer};
 use crate::frag_reuse::FragReuseIndex;
 use crate::vector::storage::STORAGE_METADATA_KEY;
->>>>>>> a499cfa0
 use crate::{
     vector::{
         quantizer::{QuantizerMetadata, QuantizerStorage},
@@ -319,36 +316,6 @@
 impl VectorStore for ScalarQuantizationStorage {
     type DistanceCalculator<'a> = SQDistCalculator<'a>;
 
-<<<<<<< HEAD
-=======
-    fn try_from_batch(
-        batch: RecordBatch,
-        distance_type: DistanceType,
-        fri: Option<Arc<FragReuseIndex>>,
-    ) -> Result<Self>
-    where
-        Self: Sized,
-    {
-        let metadata_json = batch
-            .schema_ref()
-            .metadata()
-            .get(STORAGE_METADATA_KEY)
-            .ok_or(Error::Schema {
-                message: "metadata not found".to_string(),
-                location: location!(),
-            })?;
-        let metadata: ScalarQuantizationMetadata = serde_json::from_str(metadata_json)?;
-
-        Self::try_new(
-            metadata.num_bits,
-            distance_type,
-            metadata.bounds,
-            [batch],
-            fri,
-        )
-    }
-
->>>>>>> a499cfa0
     fn to_batches(&self) -> Result<impl Iterator<Item = RecordBatch>> {
         Ok(self.chunks.iter().map(|c| c.batch.clone()))
     }
