// SPDX-License-Identifier: Apache-2.0
// SPDX-FileCopyrightText: Copyright The Lance Authors

//! Flat Vector Index.
//!

<<<<<<< HEAD
use std::collections::{HashMap, HashSet};
=======
>>>>>>> dc8f0f66
use std::sync::Arc;

use arrow::array::AsArray;
use arrow_array::{Array, ArrayRef, Float32Array, RecordBatch, UInt64Array};
use arrow_schema::{DataType, Field, Schema, SchemaRef};
use deepsize::DeepSizeOf;
use itertools::Itertools;
use lance_core::{Error, Result, ROW_ID_FIELD};
use lance_file::reader::FileReader;
use lance_linalg::distance::DistanceType;
use serde::{Deserialize, Serialize};
use snafu::{location, Location};

use crate::{
    prefilter::PreFilter,
    vector::{
        graph::{OrderedFloat, OrderedNode},
        quantizer::{Quantization, QuantizationType, Quantizer, QuantizerMetadata},
        storage::{DistCalculator, VectorStore},
        v3::subindex::IvfSubIndex,
        Query, DIST_COL,
    },
};

use super::storage::{FlatStorage, FLAT_COLUMN};

/// A Flat index is any index that stores no metadata, and
/// during query, it simply scans over the storage and returns the top k results
#[derive(Debug, Clone, Default, DeepSizeOf)]
pub struct FlatIndex {}

lazy_static::lazy_static! {
    static ref ANN_SEARCH_SCHEMA: SchemaRef = Schema::new(vec![
        Field::new(DIST_COL, DataType::Float32, true),
        ROW_ID_FIELD.clone(),
    ]).into();
}

#[derive(Default)]
pub struct FlatQueryParams {}

impl From<&Query> for FlatQueryParams {
    fn from(_: &Query) -> Self {
        Self {}
    }
}

impl IvfSubIndex for FlatIndex {
    type QueryParams = FlatQueryParams;
    type BuildParams = ();

    fn name() -> &'static str {
        "FLAT"
    }

    fn metadata_key() -> &'static str {
        "lance:flat"
    }

    fn schema() -> arrow_schema::SchemaRef {
        Schema::new(vec![Field::new("__flat_marker", DataType::UInt64, false)]).into()
    }

    fn search(
        &self,
        query: ArrayRef,
        k: usize,
        _params: Self::QueryParams,
        storage: &impl VectorStore,
        prefilter: Arc<dyn PreFilter>,
    ) -> Result<RecordBatch> {
        let dist_calc = storage.dist_calculator(query);

        let (row_ids, dists): (Vec<u64>, Vec<f32>) = match prefilter.is_empty() {
            true => dist_calc
                .distance_all()
                .into_iter()
                .zip(0..storage.len() as u32)
                .map(|(dist, id)| OrderedNode {
                    id,
                    dist: OrderedFloat(dist),
                })
                .sorted_unstable()
                .take(k)
                .map(
                    |OrderedNode {
                         id,
                         dist: OrderedFloat(dist),
                     }| (storage.row_id(id), dist),
                )
                .unzip(),
            false => {
                let row_id_mask = prefilter.mask();
                (0..storage.len())
                    .filter(|&id| row_id_mask.selected(storage.row_id(id as u32)))
                    .map(|id| OrderedNode {
                        id: id as u32,
                        dist: OrderedFloat(dist_calc.distance(id as u32)),
                    })
                    .sorted_unstable()
                    .take(k)
                    .map(
                        |OrderedNode {
                             id,
                             dist: OrderedFloat(dist),
                         }| (storage.row_id(id), dist),
                    )
                    .unzip()
            }
        };

        let (row_ids, dists) = (UInt64Array::from(row_ids), Float32Array::from(dists));

        Ok(RecordBatch::try_new(
            ANN_SEARCH_SCHEMA.clone(),
            vec![Arc::new(dists), Arc::new(row_ids)],
        )?)
    }

    fn load(_: RecordBatch) -> Result<Self> {
        Ok(Self {})
    }

    fn index_vectors(_: &impl VectorStore, _: Self::BuildParams) -> Result<Self>
    where
        Self: Sized,
    {
        Ok(Self {})
    }

    fn remap(&self, _: &HashMap<u64, Option<u64>>) -> Result<Self> {
        Ok(self.clone())
    }

    fn to_batch(&self) -> Result<RecordBatch> {
        Ok(RecordBatch::new_empty(Schema::empty().into()))
    }
}

#[derive(Debug, Clone, Serialize, Deserialize, DeepSizeOf)]
pub struct FlatMetadata {
    pub dim: usize,
}

#[async_trait::async_trait]
impl QuantizerMetadata for FlatMetadata {
    async fn load(_: &FileReader) -> Result<Self> {
        unimplemented!("Flat will be used in new index builder which doesn't require this")
    }
}

#[derive(Debug, Clone, DeepSizeOf)]
pub struct FlatQuantizer {
    dim: usize,
    distance_type: DistanceType,
}

impl FlatQuantizer {
    pub fn new(dim: usize, distance_type: DistanceType) -> Self {
        Self { dim, distance_type }
    }
}

impl Quantization for FlatQuantizer {
    type BuildParams = ();
    type Metadata = FlatMetadata;
    type Storage = FlatStorage;

    fn build(data: &dyn Array, distance_type: DistanceType, _: &Self::BuildParams) -> Result<Self> {
        let dim = data.as_fixed_size_list().value_length();
        Ok(Self::new(dim as usize, distance_type))
    }

    fn code_dim(&self) -> usize {
        self.dim
    }

    fn column(&self) -> &'static str {
        FLAT_COLUMN
    }

    fn from_metadata(metadata: &Self::Metadata, distance_type: DistanceType) -> Result<Quantizer> {
        Ok(Quantizer::Flat(Self {
            dim: metadata.dim,
            distance_type,
        }))
    }

    fn metadata(
        &self,
        _: Option<crate::vector::quantizer::QuantizationMetadata>,
    ) -> Result<serde_json::Value> {
        let metadata = FlatMetadata { dim: self.dim };
        Ok(serde_json::to_value(metadata)?)
    }

    fn metadata_key() -> &'static str {
        "flat"
    }

    fn quantization_type() -> QuantizationType {
        QuantizationType::Flat
    }

    fn quantize(&self, vectors: &dyn Array) -> Result<ArrayRef> {
        Ok(vectors.slice(0, vectors.len()))
    }
}

impl From<FlatQuantizer> for Quantizer {
    fn from(value: FlatQuantizer) -> Self {
        Self::Flat(value)
    }
}

impl TryFrom<Quantizer> for FlatQuantizer {
    type Error = Error;

    fn try_from(value: Quantizer) -> Result<Self> {
        match value {
            Quantizer::Flat(quantizer) => Ok(quantizer),
            _ => Err(Error::invalid_input(
                "quantizer is not FlatQuantizer",
                location!(),
            )),
        }
    }
}<|MERGE_RESOLUTION|>--- conflicted
+++ resolved
@@ -4,10 +4,7 @@
 //! Flat Vector Index.
 //!
 
-<<<<<<< HEAD
 use std::collections::{HashMap, HashSet};
-=======
->>>>>>> dc8f0f66
 use std::sync::Arc;
 
 use arrow::array::AsArray;
