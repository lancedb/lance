--- conflicted
+++ resolved
@@ -608,11 +608,7 @@
     /// Load the scalar index from storage
     async fn load(
         store: Arc<dyn IndexStore>,
-<<<<<<< HEAD
-        fri: Option<Arc<FragReuseIndex>>,
-=======
         frag_reuse_index: Option<Arc<FragReuseIndex>>,
->>>>>>> 6ff8533d
         index_cache: LanceCache,
     ) -> Result<Arc<Self>>
     where
