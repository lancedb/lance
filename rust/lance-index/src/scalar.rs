// SPDX-License-Identifier: Apache-2.0
// SPDX-FileCopyrightText: Copyright The Lance Authors

//! Scalar indices for metadata search & filtering

use std::collections::{HashMap, HashSet};
use std::fmt::Debug;
use std::{any::Any, ops::Bound, sync::Arc};

use arrow::buffer::{OffsetBuffer, ScalarBuffer};
use arrow_array::{ListArray, RecordBatch};
use arrow_schema::{Field, Schema};
use async_trait::async_trait;
use datafusion::functions::string::contains::ContainsFunc;
use datafusion::functions_array::array_has;
use datafusion::physical_plan::SendableRecordBatchStream;
use datafusion_common::{scalar::ScalarValue, Column};

use datafusion_expr::expr::ScalarFunction;
use datafusion_expr::Expr;
use deepsize::DeepSizeOf;
use inverted::query::{fill_fts_query_column, FtsQuery, FtsQueryNode, FtsSearchParams, MatchQuery};
use lance_core::utils::mask::RowIdTreeMap;
use lance_core::{Error, Result};
use serde::{Deserialize, Serialize};
use snafu::location;

use crate::metrics::MetricsCollector;
use crate::{Index, IndexParams, IndexType};

pub mod bitmap;
pub mod btree;
pub mod expression;
pub mod flat;
pub mod inverted;
pub mod label_list;
pub mod lance_format;
pub mod ngram;

pub use inverted::tokenizer::InvertedIndexParams;

pub const LANCE_SCALAR_INDEX: &str = "__lance_scalar_index";

#[derive(Debug, Copy, Clone)]
pub enum ScalarIndexType {
    BTree,
    Bitmap,
    LabelList,
    NGram,
    Inverted,
}

impl TryFrom<IndexType> for ScalarIndexType {
    type Error = Error;

    fn try_from(value: IndexType) -> Result<Self> {
        match value {
            IndexType::BTree | IndexType::Scalar => Ok(Self::BTree),
            IndexType::Bitmap => Ok(Self::Bitmap),
            IndexType::LabelList => Ok(Self::LabelList),
            IndexType::NGram => Ok(Self::NGram),
            IndexType::Inverted => Ok(Self::Inverted),
            _ => Err(Error::InvalidInput {
                source: format!("Index type {:?} is not a scalar index", value).into(),
                location: location!(),
            }),
        }
    }
}

#[derive(Default)]
pub struct ScalarIndexParams {
    /// If set then always use the given index type and skip auto-detection
    pub force_index_type: Option<ScalarIndexType>,
}

impl ScalarIndexParams {
    pub fn new(index_type: ScalarIndexType) -> Self {
        Self {
            force_index_type: Some(index_type),
        }
    }
}

impl IndexParams for ScalarIndexParams {
    fn as_any(&self) -> &dyn std::any::Any {
        self
    }

    fn index_type(&self) -> IndexType {
        match self.force_index_type {
            Some(ScalarIndexType::BTree) | None => IndexType::BTree,
            Some(ScalarIndexType::Bitmap) => IndexType::Bitmap,
            Some(ScalarIndexType::LabelList) => IndexType::LabelList,
            Some(ScalarIndexType::Inverted) => IndexType::Inverted,
            Some(ScalarIndexType::NGram) => IndexType::NGram,
        }
    }

    fn index_name(&self) -> &str {
        LANCE_SCALAR_INDEX
    }
}

<<<<<<< HEAD
=======
#[derive(Clone, Serialize, Deserialize)]
pub struct InvertedIndexParams {
    /// If true, store the position of the term in the document
    /// This can significantly increase the size of the index
    /// If false, only store the frequency of the term in the document
    /// Default is true
    pub with_position: bool,

    #[serde(flatten)]
    pub tokenizer_config: TokenizerConfig,
}

impl Debug for InvertedIndexParams {
    fn fmt(&self, f: &mut std::fmt::Formatter<'_>) -> std::fmt::Result {
        f.debug_struct("InvertedIndexParams")
            .field("with_position", &self.with_position)
            .finish()
    }
}

impl DeepSizeOf for InvertedIndexParams {
    fn deep_size_of_children(&self, _: &mut deepsize::Context) -> usize {
        0
    }
}

impl Default for InvertedIndexParams {
    fn default() -> Self {
        Self {
            with_position: true,
            tokenizer_config: TokenizerConfig::default(),
        }
    }
}

impl InvertedIndexParams {
    pub fn with_position(mut self, with_position: bool) -> Self {
        self.with_position = with_position;
        self
    }
}

>>>>>>> 6d9ddbd5
impl IndexParams for InvertedIndexParams {
    fn as_any(&self) -> &dyn std::any::Any {
        self
    }

    fn index_type(&self) -> IndexType {
        IndexType::Inverted
    }

    fn index_name(&self) -> &str {
        "INVERTED"
    }
}

/// Trait for storing an index (or parts of an index) into storage
#[async_trait]
pub trait IndexWriter: Send {
    /// Writes a record batch into the file, returning the 0-based index of the batch in the file
    ///
    /// E.g. if this is the third time this is called this method will return 2
    async fn write_record_batch(&mut self, batch: RecordBatch) -> Result<u64>;
    /// Finishes writing the file and closes the file
    async fn finish(&mut self) -> Result<()>;
    /// Finishes writing the file and closes the file with additional metadata
    async fn finish_with_metadata(&mut self, metadata: HashMap<String, String>) -> Result<()>;
}

/// Trait for reading an index (or parts of an index) from storage
#[async_trait]
pub trait IndexReader: Send + Sync {
    /// Read the n-th record batch from the file
    async fn read_record_batch(&self, n: u64, batch_size: u64) -> Result<RecordBatch>;
    /// Read the range of rows from the file.
    /// If projection is Some, only return the columns in the projection,
    /// nested columns like Some(&["x.y"]) are not supported.
    /// If projection is None, return all columns.
    async fn read_range(
        &self,
        range: std::ops::Range<usize>,
        projection: Option<&[&str]>,
    ) -> Result<RecordBatch>;
    /// Return the number of batches in the file
    async fn num_batches(&self, batch_size: u64) -> u32;
    /// Return the number of rows in the file
    fn num_rows(&self) -> usize;
    /// Return the metadata of the file
    fn schema(&self) -> &lance_core::datatypes::Schema;
}

/// Trait abstracting I/O away from index logic
///
/// Scalar indices are currently serialized as indexable arrow record batches stored in
/// named "files".  The index store is responsible for serializing and deserializing
/// these batches into file data (e.g. as .lance files or .parquet files, etc.)
#[async_trait]
pub trait IndexStore: std::fmt::Debug + Send + Sync + DeepSizeOf {
    fn as_any(&self) -> &dyn Any;

    /// Suggested I/O parallelism for the store
    fn io_parallelism(&self) -> usize;

    /// Create a new file and return a writer to store data in the file
    async fn new_index_file(&self, name: &str, schema: Arc<Schema>)
        -> Result<Box<dyn IndexWriter>>;

    /// Open an existing file for retrieval
    async fn open_index_file(&self, name: &str) -> Result<Arc<dyn IndexReader>>;

    /// Copy a range of batches from an index file from this store to another
    ///
    /// This is often useful when remapping or updating
    async fn copy_index_file(&self, name: &str, dest_store: &dyn IndexStore) -> Result<()>;

    /// Rename an index file
    async fn rename_index_file(&self, name: &str, new_name: &str) -> Result<()>;

    /// Delete an index file (used in the tmp spill store to keep tmp size down)
    async fn delete_index_file(&self, name: &str) -> Result<()>;
}

/// Different scalar indices may support different kinds of queries
///
/// For example, a btree index can support a wide range of queries (e.g. x > 7)
/// while an index based on FTS only supports queries like "x LIKE 'foo'"
///
/// This trait is used when we need an object that can represent any kind of query
///
/// Note: if you are implementing this trait for a query type then you probably also
/// need to implement the [crate::scalar::expression::ScalarQueryParser] trait to
/// create instances of your query at parse time.
pub trait AnyQuery: std::fmt::Debug + Any + Send + Sync {
    /// Cast the query as Any to allow for downcasting
    fn as_any(&self) -> &dyn Any;
    /// Format the query as a string
    fn format(&self, col: &str) -> String;
    /// Convert the query to a datafusion expression
    fn to_expr(&self, col: String) -> Expr;
    /// Compare this query to another query
    fn dyn_eq(&self, other: &dyn AnyQuery) -> bool;
    /// If true, the query results are inexact and will need rechecked
    fn needs_recheck(&self) -> bool {
        false
    }
}

impl PartialEq for dyn AnyQuery {
    fn eq(&self, other: &Self) -> bool {
        self.dyn_eq(other)
    }
}
/// A full text search query
#[derive(Debug, Clone, PartialEq)]
pub struct FullTextSearchQuery {
    pub query: FtsQuery,

    /// The maximum number of results to return
    pub limit: Option<i64>,

    /// The wand factor to use for ranking
    /// if None, use the default value of 1.0
    /// Increasing this value will reduce the recall and improve the performance
    /// 1.0 is the value that would give the best performance without recall loss
    pub wand_factor: Option<f32>,
}

impl FullTextSearchQuery {
    /// Create a new terms query
    pub fn new(query: String) -> Self {
        let query = MatchQuery::new(query).into();
        Self {
            query,
            limit: None,
            wand_factor: None,
        }
    }

    /// Create a new fuzzy query
    pub fn new_fuzzy(term: String, max_distance: Option<u32>) -> Self {
        let query = MatchQuery::new(term).with_fuzziness(max_distance).into();
        Self {
            query,
            limit: None,
            wand_factor: None,
        }
    }

    /// Create a new compound query
    pub fn new_query(query: FtsQuery) -> Self {
        Self {
            query,
            limit: None,
            wand_factor: None,
        }
    }

    /// Set the column to search over
    /// This is available for only MatchQuery and PhraseQuery
    pub fn with_column(mut self, column: String) -> Result<Self> {
        self.query = fill_fts_query_column(&self.query, &[column], true)?;
        Ok(self)
    }

    /// Set the column to search over
    /// This is available for only MatchQuery
    pub fn with_columns(mut self, columns: &[String]) -> Result<Self> {
        self.query = fill_fts_query_column(&self.query, columns, true)?;
        Ok(self)
    }

    /// limit the number of results to return
    /// if None, return all results
    pub fn limit(mut self, limit: Option<i64>) -> Self {
        self.limit = limit;
        self
    }

    pub fn wand_factor(mut self, wand_factor: Option<f32>) -> Self {
        self.wand_factor = wand_factor;
        self
    }

    pub fn columns(&self) -> HashSet<String> {
        self.query.columns()
    }

    pub fn params(&self) -> FtsSearchParams {
        FtsSearchParams::new()
            .with_limit(self.limit.map(|limit| limit as usize))
            .with_wand_factor(self.wand_factor.unwrap_or(1.0))
    }
}

/// A query that a basic scalar index (e.g. btree / bitmap) can satisfy
///
/// This is a subset of expression operators that is often referred to as the
/// "sargable" operators
///
/// Note that negation is not included.  Negation should be applied later.  For
/// example, to invert an equality query (e.g. all rows where the value is not 7)
/// you can grab all rows where the value = 7 and then do an inverted take (or use
/// a block list instead of an allow list for prefiltering)
#[derive(Debug, Clone, PartialEq)]
pub enum SargableQuery {
    /// Retrieve all row ids where the value is in the given [min, max) range
    Range(Bound<ScalarValue>, Bound<ScalarValue>),
    /// Retrieve all row ids where the value is in the given set of values
    IsIn(Vec<ScalarValue>),
    /// Retrieve all row ids where the value is exactly the given value
    Equals(ScalarValue),
    /// Retrieve all row ids where the value matches the given full text search query
    FullTextSearch(FullTextSearchQuery),
    /// Retrieve all row ids where the value is null
    IsNull(),
}

impl AnyQuery for SargableQuery {
    fn as_any(&self) -> &dyn Any {
        self
    }

    fn format(&self, col: &str) -> String {
        match self {
            Self::Range(lower, upper) => match (lower, upper) {
                (Bound::Unbounded, Bound::Unbounded) => "true".to_string(),
                (Bound::Unbounded, Bound::Included(rhs)) => format!("{} <= {}", col, rhs),
                (Bound::Unbounded, Bound::Excluded(rhs)) => format!("{} < {}", col, rhs),
                (Bound::Included(lhs), Bound::Unbounded) => format!("{} >= {}", col, lhs),
                (Bound::Included(lhs), Bound::Included(rhs)) => {
                    format!("{} >= {} && {} <= {}", col, lhs, col, rhs)
                }
                (Bound::Included(lhs), Bound::Excluded(rhs)) => {
                    format!("{} >= {} && {} < {}", col, lhs, col, rhs)
                }
                (Bound::Excluded(lhs), Bound::Unbounded) => format!("{} > {}", col, lhs),
                (Bound::Excluded(lhs), Bound::Included(rhs)) => {
                    format!("{} > {} && {} <= {}", col, lhs, col, rhs)
                }
                (Bound::Excluded(lhs), Bound::Excluded(rhs)) => {
                    format!("{} > {} && {} < {}", col, lhs, col, rhs)
                }
            },
            Self::IsIn(values) => {
                format!(
                    "{} IN [{}]",
                    col,
                    values
                        .iter()
                        .map(|val| val.to_string())
                        .collect::<Vec<_>>()
                        .join(",")
                )
            }
            Self::FullTextSearch(query) => {
                format!("fts({})", query.query)
            }
            Self::IsNull() => {
                format!("{} IS NULL", col)
            }
            Self::Equals(val) => {
                format!("{} = {}", col, val)
            }
        }
    }

    fn to_expr(&self, col: String) -> Expr {
        let col_expr = Expr::Column(Column::new_unqualified(col));
        match self {
            Self::Range(lower, upper) => match (lower, upper) {
                (Bound::Unbounded, Bound::Unbounded) => {
                    Expr::Literal(ScalarValue::Boolean(Some(true)))
                }
                (Bound::Unbounded, Bound::Included(rhs)) => {
                    col_expr.lt_eq(Expr::Literal(rhs.clone()))
                }
                (Bound::Unbounded, Bound::Excluded(rhs)) => col_expr.lt(Expr::Literal(rhs.clone())),
                (Bound::Included(lhs), Bound::Unbounded) => {
                    col_expr.gt_eq(Expr::Literal(lhs.clone()))
                }
                (Bound::Included(lhs), Bound::Included(rhs)) => {
                    col_expr.between(Expr::Literal(lhs.clone()), Expr::Literal(rhs.clone()))
                }
                (Bound::Included(lhs), Bound::Excluded(rhs)) => col_expr
                    .clone()
                    .gt_eq(Expr::Literal(lhs.clone()))
                    .and(col_expr.lt(Expr::Literal(rhs.clone()))),
                (Bound::Excluded(lhs), Bound::Unbounded) => col_expr.gt(Expr::Literal(lhs.clone())),
                (Bound::Excluded(lhs), Bound::Included(rhs)) => col_expr
                    .clone()
                    .gt(Expr::Literal(lhs.clone()))
                    .and(col_expr.lt_eq(Expr::Literal(rhs.clone()))),
                (Bound::Excluded(lhs), Bound::Excluded(rhs)) => col_expr
                    .clone()
                    .gt(Expr::Literal(lhs.clone()))
                    .and(col_expr.lt(Expr::Literal(rhs.clone()))),
            },
            Self::IsIn(values) => col_expr.in_list(
                values
                    .iter()
                    .map(|val| Expr::Literal(val.clone()))
                    .collect::<Vec<_>>(),
                false,
            ),
            Self::FullTextSearch(query) => col_expr.like(Expr::Literal(ScalarValue::Utf8(Some(
                query.query.to_string(),
            )))),
            Self::IsNull() => col_expr.is_null(),
            Self::Equals(value) => col_expr.eq(Expr::Literal(value.clone())),
        }
    }

    fn dyn_eq(&self, other: &dyn AnyQuery) -> bool {
        match other.as_any().downcast_ref::<Self>() {
            Some(o) => self == o,
            None => false,
        }
    }
}

/// A query that a LabelListIndex can satisfy
#[derive(Debug, Clone, PartialEq)]
pub enum LabelListQuery {
    /// Retrieve all row ids where every label is in the list of values for the row
    HasAllLabels(Vec<ScalarValue>),
    /// Retrieve all row ids where at least one of the given labels is in the list of values for the row
    HasAnyLabel(Vec<ScalarValue>),
}

impl AnyQuery for LabelListQuery {
    fn as_any(&self) -> &dyn Any {
        self
    }

    fn format(&self, col: &str) -> String {
        format!("{}", self.to_expr(col.to_string()))
    }

    fn to_expr(&self, col: String) -> Expr {
        match self {
            Self::HasAllLabels(labels) => {
                let labels_arr = ScalarValue::iter_to_array(labels.iter().cloned()).unwrap();
                let offsets_buffer =
                    OffsetBuffer::new(ScalarBuffer::<i32>::from(vec![0, labels_arr.len() as i32]));
                let labels_list = ListArray::try_new(
                    Arc::new(Field::new("item", labels_arr.data_type().clone(), false)),
                    offsets_buffer,
                    labels_arr,
                    None,
                )
                .unwrap();
                let labels_arr = Arc::new(labels_list);
                Expr::ScalarFunction(ScalarFunction {
                    func: Arc::new(array_has::ArrayHasAll::new().into()),
                    args: vec![
                        Expr::Column(Column::new_unqualified(col)),
                        Expr::Literal(ScalarValue::List(labels_arr)),
                    ],
                })
            }
            Self::HasAnyLabel(labels) => {
                let labels_arr = ScalarValue::iter_to_array(labels.iter().cloned()).unwrap();
                let offsets_buffer =
                    OffsetBuffer::new(ScalarBuffer::<i32>::from(vec![0, labels_arr.len() as i32]));
                let labels_list = ListArray::try_new(
                    Arc::new(Field::new("item", labels_arr.data_type().clone(), false)),
                    offsets_buffer,
                    labels_arr,
                    None,
                )
                .unwrap();
                let labels_arr = Arc::new(labels_list);
                Expr::ScalarFunction(ScalarFunction {
                    func: Arc::new(array_has::ArrayHasAny::new().into()),
                    args: vec![
                        Expr::Column(Column::new_unqualified(col)),
                        Expr::Literal(ScalarValue::List(labels_arr)),
                    ],
                })
            }
        }
    }

    fn dyn_eq(&self, other: &dyn AnyQuery) -> bool {
        match other.as_any().downcast_ref::<Self>() {
            Some(o) => self == o,
            None => false,
        }
    }
}

/// A query that a NGramIndex can satisfy
#[derive(Debug, Clone, PartialEq)]
pub enum TextQuery {
    /// Retrieve all row ids where the text contains the given string
    StringContains(String),
    // TODO: In the future we should be able to do string-insensitive contains
    // as well as partial matches (e.g. LIKE 'foo%') and potentially even
    // some regular expressions
}

impl AnyQuery for TextQuery {
    fn as_any(&self) -> &dyn Any {
        self
    }

    fn format(&self, col: &str) -> String {
        format!("{}", self.to_expr(col.to_string()))
    }

    fn to_expr(&self, col: String) -> Expr {
        match self {
            Self::StringContains(substr) => Expr::ScalarFunction(ScalarFunction {
                func: Arc::new(ContainsFunc::new().into()),
                args: vec![
                    Expr::Column(Column::new_unqualified(col)),
                    Expr::Literal(ScalarValue::Utf8(Some(substr.clone()))),
                ],
            }),
        }
    }

    fn dyn_eq(&self, other: &dyn AnyQuery) -> bool {
        match other.as_any().downcast_ref::<Self>() {
            Some(o) => self == o,
            None => false,
        }
    }

    fn needs_recheck(&self) -> bool {
        true
    }
}

/// The result of a search operation against a scalar index
#[derive(Debug, PartialEq)]
pub enum SearchResult {
    /// The exact row ids that satisfy the query
    Exact(RowIdTreeMap),
    /// Any row id satisfying the query will be in this set but not every
    /// row id in this set will satisfy the query, a further recheck step
    /// is needed
    AtMost(RowIdTreeMap),
    /// All of the given row ids satisfy the query but there may be more
    ///
    /// No scalar index actually returns this today but it can arise from
    /// boolean operations (e.g. NOT(AtMost(x)) == AtLeast(NOT(x)))
    AtLeast(RowIdTreeMap),
}

impl SearchResult {
    pub fn row_ids(&self) -> &RowIdTreeMap {
        match self {
            Self::Exact(row_ids) => row_ids,
            Self::AtMost(row_ids) => row_ids,
            Self::AtLeast(row_ids) => row_ids,
        }
    }

    pub fn is_exact(&self) -> bool {
        matches!(self, Self::Exact(_))
    }
}

/// A trait for a scalar index, a structure that can determine row ids that satisfy scalar queries
#[async_trait]
pub trait ScalarIndex: Send + Sync + std::fmt::Debug + Index + DeepSizeOf {
    /// Search the scalar index
    ///
    /// Returns all row ids that satisfy the query, these row ids are not necessarily ordered
    async fn search(
        &self,
        query: &dyn AnyQuery,
        metrics: &dyn MetricsCollector,
    ) -> Result<SearchResult>;

    /// Returns true if the query can be answered exactly
    ///
    /// If false is returned then the query still may be answered exactly but if true is returned
    /// then the query must be answered exactly
    fn can_answer_exact(&self, query: &dyn AnyQuery) -> bool;

    /// Load the scalar index from storage
    async fn load(store: Arc<dyn IndexStore>) -> Result<Arc<Self>>
    where
        Self: Sized;

    /// Remap the row ids, creating a new remapped version of this index in `dest_store`
    async fn remap(
        &self,
        mapping: &HashMap<u64, Option<u64>>,
        dest_store: &dyn IndexStore,
    ) -> Result<()>;

    /// Add the new data into the index, creating an updated version of the index in `dest_store`
    async fn update(
        &self,
        new_data: SendableRecordBatchStream,
        dest_store: &dyn IndexStore,
    ) -> Result<()>;
}<|MERGE_RESOLUTION|>--- conflicted
+++ resolved
@@ -102,51 +102,6 @@
     }
 }
 
-<<<<<<< HEAD
-=======
-#[derive(Clone, Serialize, Deserialize)]
-pub struct InvertedIndexParams {
-    /// If true, store the position of the term in the document
-    /// This can significantly increase the size of the index
-    /// If false, only store the frequency of the term in the document
-    /// Default is true
-    pub with_position: bool,
-
-    #[serde(flatten)]
-    pub tokenizer_config: TokenizerConfig,
-}
-
-impl Debug for InvertedIndexParams {
-    fn fmt(&self, f: &mut std::fmt::Formatter<'_>) -> std::fmt::Result {
-        f.debug_struct("InvertedIndexParams")
-            .field("with_position", &self.with_position)
-            .finish()
-    }
-}
-
-impl DeepSizeOf for InvertedIndexParams {
-    fn deep_size_of_children(&self, _: &mut deepsize::Context) -> usize {
-        0
-    }
-}
-
-impl Default for InvertedIndexParams {
-    fn default() -> Self {
-        Self {
-            with_position: true,
-            tokenizer_config: TokenizerConfig::default(),
-        }
-    }
-}
-
-impl InvertedIndexParams {
-    pub fn with_position(mut self, with_position: bool) -> Self {
-        self.with_position = with_position;
-        self
-    }
-}
-
->>>>>>> 6d9ddbd5
 impl IndexParams for InvertedIndexParams {
     fn as_any(&self) -> &dyn std::any::Any {
         self
