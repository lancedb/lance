// Licensed to the Apache Software Foundation (ASF) under one
// or more contributor license agreements.  See the NOTICE file
// distributed with this work for additional information
// regarding copyright ownership.  The ASF licenses this file
// to you under the Apache License, Version 2.0 (the
// "License"); you may not use this file except in compliance
// with the License.  You may obtain a copy of the License at
//
//   http://www.apache.org/licenses/LICENSE-2.0
//
// Unless required by applicable law or agreed to in writing,
// software distributed under the License is distributed on an
// "AS IS" BASIS, WITHOUT WARRANTIES OR CONDITIONS OF ANY
// KIND, either express or implied.  See the License for the
// specific language governing permissions and limitations
// under the License.

//! Wraps [ObjectStore](object_store::ObjectStore)

use std::sync::Arc;

use ::object_store::{
    aws::AmazonS3Builder, memory::InMemory, path::Path, ObjectStore as OSObjectStore,
};
use object_store::local::LocalFileSystem;
use path_absolutize::*;
use shellexpand::tilde;
use url::{ParseError, Url};

use crate::error::{Error, Result};
use crate::io::object_reader::CloudObjectReader;
use crate::io::object_writer::ObjectWriter;

use super::local::LocalObjectReader;
use super::object_reader::ObjectReader;

/// Wraps [ObjectStore](object_store::ObjectStore)
#[derive(Debug, Clone)]
pub struct ObjectStore {
    // Inner object store
    pub inner: Arc<dyn OSObjectStore>,
    scheme: String,
    base_path: Path,
    prefetch_size: usize,
}

impl std::fmt::Display for ObjectStore {
    fn fmt(&self, f: &mut std::fmt::Formatter<'_>) -> std::fmt::Result {
        write!(f, "ObjectStore({})", self.scheme)
    }
}

/// BUild S3 ObjectStore using default credential chain.
async fn build_s3_object_store(uri: &str) -> Result<Arc<dyn OSObjectStore>> {
    use aws_config::meta::region::RegionProviderChain;
    use aws_credential_types::provider::ProvideCredentials;

    const DEFAULT_REGION: &str = "us-west-2";

    let region_provider = RegionProviderChain::default_provider().or_else(DEFAULT_REGION);
    let provider = aws_config::default_provider::credentials::default_provider().await;
    let credentials = provider.provide_credentials().await.unwrap();
    Ok(Arc::new(
        AmazonS3Builder::new()
            .with_url(uri)
            .with_access_key_id(credentials.access_key_id())
            .with_secret_access_key(credentials.secret_access_key())
            .with_region(
                region_provider
                    .region()
                    .await
                    .map(|r| r.as_ref().to_string())
                    .unwrap_or(DEFAULT_REGION.to_string()),
            )
            .build()?,
    ))
}

impl ObjectStore {
    /// Create a ObjectStore instance from a given URL.
    pub async fn new(uri: &str) -> Result<Self> {
        if uri == ":memory:" {
            return Ok(Self::memory());
        };

        let parsed = match Url::parse(uri) {
            Ok(u) => u,
            Err(ParseError::RelativeUrlWithoutBase) => {
                let str_path = tilde(uri).to_string();
                let path = std::path::Path::new(&str_path);
                return Ok(Self {
                    inner: Arc::new(LocalFileSystem::new()),
                    scheme: String::from("file"),
                    base_path: Path::from(path.absolutize()?.to_str().unwrap()),
                    prefetch_size: 4 * 1024,
                });
            }
            Err(e) => {
                eprintln!("Parse err: {e}");
                return Err(Error::IO(format!("URI parse error: {e}")));
            }
        };

        let scheme: String;
        let object_store: Arc<dyn OSObjectStore> = match parsed.scheme() {
            "s3" => {
                scheme = "s3".to_string();
                build_s3_object_store(uri).await?
            }
            "file" => {
                scheme = "flle".to_string();
                Arc::new(LocalFileSystem::new())
            }
            &_ => todo!(),
        };

        Ok(Self {
            inner: object_store,
            scheme,
            base_path: Path::from(parsed.path()),
            prefetch_size: 64 * 1024,
        })
    }

    /// Create a in-memory object store directly.
    pub(crate) fn memory() -> Self {
        Self {
            inner: Arc::new(InMemory::new()),
            scheme: String::from("memory"),
            base_path: Path::from("/"),
            prefetch_size: 64 * 1024,
        }
    }

    pub fn prefetch_size(&self) -> usize {
        self.prefetch_size
    }

    pub fn set_prefetch_size(&mut self, new_size: usize) {
        self.prefetch_size = new_size;
    }

    pub fn base_path(&self) -> &Path {
        &self.base_path
    }

    /// Open a file for path
    pub async fn open(&self, path: &Path) -> Result<Box<dyn ObjectReader>> {
        match self.scheme.as_str() {
            "file" => LocalObjectReader::open(path),
            _ => Ok(Box::new(CloudObjectReader::new(
                self,
                path.clone(),
                self.prefetch_size,
            )?)),
        }
    }

    /// Create a new file.
    pub async fn create(&self, path: &Path) -> Result<ObjectWriter> {
        ObjectWriter::new(self, path).await
    }

    /// Check a file exists.
    pub async fn exists(&self, path: &Path) -> Result<bool> {
        match self.inner.head(path).await {
            Ok(_) => Ok(true),
            Err(object_store::Error::NotFound { path: _, source: _ }) => Ok(false),
            Err(e) => Err(e.into()),
        }
    }
<<<<<<< HEAD
}

#[cfg(test)]
mod tests {
    use super::*;

    #[tokio::test]
    async fn test_uri_expansion() {
        // test tilde and absolute path expansion
        for uri in &["./bar/foo.lance", "../bar/foo.lance", "~/foo.lance"] {
            let store = ObjectStore::new(uri).await.unwrap();
            // NOTE: this is an optimistic check, since Path.as_ref() doesn't read back the leading slash
            // for an absolute path, we are assuming it takes at least 1 char more than the original uri.
            assert!(store.base_path().as_ref().len() > uri.len());
        }

        // absolute file system uri doesn't need expansion
        let uri = "/bar/foo.lance";
        let store = ObjectStore::new(uri).await.unwrap();
        // +1 for the leading slash Path.as_ref() doesn't read back
        assert!(store.base_path().as_ref().len() + 1 == uri.len());
=======

    /// Get file size.
    pub async fn size(&self, path: &Path) -> Result<usize> {
        Ok(self.inner.head(path).await?.size)
>>>>>>> 577944f9
    }
}<|MERGE_RESOLUTION|>--- conflicted
+++ resolved
@@ -169,7 +169,11 @@
             Err(e) => Err(e.into()),
         }
     }
-<<<<<<< HEAD
+
+    /// Get file size.
+    pub async fn size(&self, path: &Path) -> Result<usize> {
+        Ok(self.inner.head(path).await?.size)
+    }
 }
 
 #[cfg(test)]
@@ -191,11 +195,5 @@
         let store = ObjectStore::new(uri).await.unwrap();
         // +1 for the leading slash Path.as_ref() doesn't read back
         assert!(store.base_path().as_ref().len() + 1 == uri.len());
-=======
-
-    /// Get file size.
-    pub async fn size(&self, path: &Path) -> Result<usize> {
-        Ok(self.inner.head(path).await?.size)
->>>>>>> 577944f9
     }
 }