--- conflicted
+++ resolved
@@ -53,11 +53,7 @@
 tempfile.workspace = true
 test-log.workspace = true
 criterion = { workspace = true }
-<<<<<<< HEAD
-rand_xoshiro = "0.7.0"
-=======
 rand_xoshiro = { workspace = true }
->>>>>>> eac00f69
 
 [build-dependencies]
 prost-build.workspace = true
