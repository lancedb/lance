// SPDX-License-Identifier: Apache-2.0
// SPDX-FileCopyrightText: Copyright The Lance Authors
use std::{collections::HashMap, env, sync::Arc};

use arrow_array::{Array, ArrayRef, RecordBatch};
use arrow_buffer::Buffer;
use arrow_schema::DataType;
use bytes::{Bytes, BytesMut};
use futures::future::BoxFuture;
use lance_core::datatypes::{Field, Schema};
use lance_core::Result;

use crate::encodings::physical::fsst::FsstArrayEncoder;
use crate::encodings::physical::value::{parse_compression_scheme, CompressionScheme};
use crate::{
    decoder::{ColumnInfo, PageInfo},
    encodings::{
        logical::{
            list::ListFieldEncoder, primitive::PrimitiveFieldEncoder, r#struct::StructFieldEncoder,
        },
        physical::{
            basic::BasicEncoder, binary::BinaryEncoder, dictionary::DictionaryEncoder,
            fixed_size_list::FslEncoder, value::ValueEncoder,
        },
    },
    format::pb,
};

use hyperloglogplus::{HyperLogLog, HyperLogLogPlus};
use std::collections::hash_map::RandomState;

/// An encoded buffer
pub struct EncodedBuffer {
    /// Buffers that make up the encoded buffer
    ///
    /// All of these buffers should be written to the file as one contiguous buffer
    ///
    /// This is a Vec to allow for zero-copy
    ///
    /// For example, if we are asked to write 3 primitive arrays of 1000 rows and we can write them all
    /// as one page then this will be the value buffers from the 3 primitive arrays
    pub parts: Vec<Buffer>,
}

// Custom impl because buffers shouldn't be included in debug output
impl std::fmt::Debug for EncodedBuffer {
    fn fmt(&self, f: &mut std::fmt::Formatter<'_>) -> std::fmt::Result {
        f.debug_struct("EncodedBuffer")
            .field("len", &self.parts.iter().map(|p| p.len()).sum::<usize>())
            .finish()
    }
}

pub struct EncodedArrayBuffer {
    /// The data making up the buffer
    pub parts: Vec<Buffer>,
    /// The index of the buffer in the page
    pub index: u32,
}

// Custom impl because buffers shouldn't be included in debug output
impl std::fmt::Debug for EncodedArrayBuffer {
    fn fmt(&self, f: &mut std::fmt::Formatter<'_>) -> std::fmt::Result {
        f.debug_struct("EncodedBuffer")
            .field("len", &self.parts.iter().map(|p| p.len()).sum::<usize>())
            .field("index", &self.index)
            .finish()
    }
}

/// An encoded array
///
/// Maps to a single Arrow array
///
/// This may contain multiple buffers.  For example, a nullable int32 array will contain two buffers,
/// one for the null bitmap and one for the values
#[derive(Debug)]
pub struct EncodedArray {
    /// The encoded buffers
    pub buffers: Vec<EncodedArrayBuffer>,
    /// A description of the encoding used to encode the array
    pub encoding: pb::ArrayEncoding,
}

impl EncodedArray {
    pub fn into_parts(mut self) -> (Vec<EncodedBuffer>, pb::ArrayEncoding) {
        self.buffers.sort_by_key(|b| b.index);
        (
            self.buffers
                .into_iter()
                .map(|b| EncodedBuffer { parts: b.parts })
                .collect(),
            self.encoding,
        )
    }
}

/// An encoded page of data
///
/// Maps to a top-level array
///
/// For example, FixedSizeList<Int32> will have two EncodedArray instances and one EncodedPage
#[derive(Debug)]
pub struct EncodedPage {
    // The encoded array data
    pub array: EncodedArray,
    /// The number of rows in the encoded page
    pub num_rows: u64,
    /// The index of the column
    pub column_idx: u32,
}

/// Encodes data into a single buffer
pub trait BufferEncoder: std::fmt::Debug + Send + Sync {
    /// Encode data
    ///
    /// This method may receive multiple chunks and should encode them all into
    /// a single EncodedBuffer (though that buffer may have multiple parts).  All
    /// parts will be written to the file as one contiguous block.
    fn encode(&self, arrays: &[ArrayRef]) -> Result<EncodedBuffer>;
}

/// Encodes data from Arrow format into some kind of on-disk format
///
/// The encoder is responsible for looking at the incoming data and determining
/// which encoding is most appropriate.  This may involve calculating statistics,
/// etc.  It then needs to actually encode that data according to the chosen encoding.
///
/// The encoder may even encode the statistics as well (typically in the column
/// metadata) so that the statistics can be used for filtering later.
///
/// The array encoder must be Send + Sync.  Encoding is always done on its own
/// thread task in the background and there could potentially be multiple encode
/// tasks running for a column at once.
///
/// Note: not all Arrow arrays can be encoded using an ArrayEncoder.  Some arrays
/// will be econded into several Lance columns.  For example, a list array or a
/// struct array.  See [FieldEncoder] for the top-level encoding entry point
pub trait ArrayEncoder: std::fmt::Debug + Send + Sync {
    /// Encode data
    ///
    /// This method may receive multiple chunks and should encode them into a
    /// single EncodedPage.
    ///
    /// The result should contain a description of the encoding that was chosen.
    /// This can be used to decode the data later.
    fn encode(&self, arrays: &[ArrayRef], buffer_index: &mut u32) -> Result<EncodedArray>;
}

pub fn values_column_encoding() -> pb::ColumnEncoding {
    pb::ColumnEncoding {
        column_encoding: Some(pb::column_encoding::ColumnEncoding::Values(())),
    }
}

pub struct EncodedColumn {
    pub column_buffers: Vec<EncodedBuffer>,
    pub encoding: pb::ColumnEncoding,
    pub final_pages: Vec<EncodedPage>,
}

impl Default for EncodedColumn {
    fn default() -> Self {
        Self {
            column_buffers: Default::default(),
            encoding: pb::ColumnEncoding {
                column_encoding: Some(pb::column_encoding::ColumnEncoding::Values(())),
            },
            final_pages: Default::default(),
        }
    }
}

/// A task to create a page of data
pub type EncodeTask = BoxFuture<'static, Result<EncodedPage>>;

/// Top level encoding trait to code any Arrow array type into one or more pages.
///
/// The field encoder implements buffering and encoding of a single input column
/// but it may map to multiple output columns.  For example, a list array or struct
/// array will be encoded into multiple columns.
///
/// Also, fields may be encoded at different speeds.  For example, given a struct
/// column with three fields (a boolean field, an int32 field, and a 4096-dimension
/// tensor field) the tensor field is likely to emit encoded pages much more frequently
/// than the boolean field.
pub trait FieldEncoder: Send {
    /// Buffer the data and, if there is enough data in the buffer to form a page, return
    /// an encoding task to encode the data.
    ///
    /// This may return more than one task because a single column may be mapped to multiple
    /// output columns.  For example, if encoding a struct column with three children then
    /// up to three tasks may be returned from each call to maybe_encode.
    ///
    /// It may also return multiple tasks for a single column if the input array is larger
    /// than a single disk page.
    ///
    /// It could also return an empty Vec if there is not enough data yet to encode any pages.
    fn maybe_encode(&mut self, array: ArrayRef) -> Result<Vec<EncodeTask>>;
    /// Flush any remaining data from the buffers into encoding tasks
    ///
    /// This may be called intermittently throughout encoding but will always be called
    /// once at the end of encoding just before calling finish
    fn flush(&mut self) -> Result<Vec<EncodeTask>>;
    /// Finish encoding and return column metadata
    ///
    /// This is called only once, after all encode tasks have completed
    ///
    /// This returns a Vec because a single field may have created multiple columns
    fn finish(&mut self) -> BoxFuture<'_, Result<Vec<EncodedColumn>>>;
    /// The number of output columns this encoding will create
    fn num_columns(&self) -> u32;
}

/// A trait to pick which encoding strategy to use for a single page
/// of data
///
/// Presumably, implementations will make encoding decisions based on
/// array statistics.
pub trait ArrayEncodingStrategy: Send + Sync + std::fmt::Debug {
    fn create_array_encoder(&self, arrays: &[ArrayRef]) -> Result<Box<dyn ArrayEncoder>>;
}

/// The core array encoding strategy is a set of basic encodings that
/// are generally applicable in most scenarios.
#[derive(Debug, Default)]
pub struct CoreArrayEncodingStrategy;

fn get_compression_scheme() -> CompressionScheme {
    let compression_scheme = std::env::var("LANCE_PAGE_COMPRESSION").unwrap_or("none".to_string());
    parse_compression_scheme(&compression_scheme).unwrap_or(CompressionScheme::None)
}

impl CoreArrayEncodingStrategy {
    fn array_encoder_from_type(
        data_type: &DataType,
<<<<<<< HEAD
        data_size: u64,
=======
        use_dict_encoding: bool,
>>>>>>> 2502cdb5
    ) -> Result<Box<dyn ArrayEncoder>> {
        match data_type {
            DataType::FixedSizeList(inner, dimension) => {
                Ok(Box::new(BasicEncoder::new(Box::new(FslEncoder::new(
<<<<<<< HEAD
                    Self::array_encoder_from_type(inner.data_type(), data_size)?,
=======
                    Self::array_encoder_from_type(inner.data_type(), use_dict_encoding)?,
>>>>>>> 2502cdb5
                    *dimension as u32,
                )))))
            }
            DataType::Utf8 | DataType::LargeUtf8 | DataType::Binary | DataType::LargeBinary => {
<<<<<<< HEAD
                let bin_indices_encoder =
                    Self::array_encoder_from_type(&DataType::UInt64, data_size)?;
                let bin_bytes_encoder = Self::array_encoder_from_type(&DataType::UInt8, data_size)?;

                let bin_encoder =
                    Box::new(BinaryEncoder::new(bin_indices_encoder, bin_bytes_encoder));

                if matches!(data_type, DataType::Utf8 | DataType::Binary) && data_size > 1024 * 1024
                {
                    Ok(Box::new(FsstArrayEncoder::new(bin_encoder)))
                } else {
                    Ok(bin_encoder)
=======
                if use_dict_encoding {
                    let dict_indices_encoder =
                        Self::array_encoder_from_type(&DataType::UInt8, false)?;
                    let dict_items_encoder = Self::array_encoder_from_type(&DataType::Utf8, false)?;

                    Ok(Box::new(DictionaryEncoder::new(
                        dict_indices_encoder,
                        dict_items_encoder,
                    )))
                } else {
                    let bin_indices_encoder =
                        Self::array_encoder_from_type(&DataType::UInt64, false)?;
                    let bin_bytes_encoder = Self::array_encoder_from_type(&DataType::UInt8, false)?;

                    Ok(Box::new(BinaryEncoder::new(
                        bin_indices_encoder,
                        bin_bytes_encoder,
                    )))
>>>>>>> 2502cdb5
                }
            }
            _ => Ok(Box::new(BasicEncoder::new(Box::new(
                ValueEncoder::try_new(data_type, get_compression_scheme())?,
            )))),
        }
    }
}

fn get_dict_encoding_threshold() -> u64 {
    env::var("LANCE_DICT_ENCODING_THRESHOLD")
        .ok()
        .and_then(|val| val.parse().ok())
        .unwrap_or(100)
}

// check whether we want to use dictionary encoding or not
// by applying a threshold on cardinality
// returns true if cardinality < threshold but false if the total number of rows is less than the threshold
// The choice to use 100 is just a heuristic for now
// hyperloglog is used for cardinality estimation
// error rate = 1.04 / sqrt(2^p), where p is the precision
// and error rate is 1.04 / sqrt(2^12) = 1.56%
fn check_dict_encoding(arrays: &[ArrayRef], threshold: u64) -> bool {
    let num_total_rows = arrays.iter().map(|arr| arr.len()).sum::<usize>();
    if num_total_rows < threshold as usize {
        return false;
    }
    const PRECISION: u8 = 12;

    let mut hll: HyperLogLogPlus<String, RandomState> =
        HyperLogLogPlus::new(PRECISION, RandomState::new()).unwrap();

    for arr in arrays {
        let string_array = arrow_array::cast::as_string_array(arr);
        for value in string_array.iter().flatten() {
            hll.insert(value);
            let estimated_cardinality = hll.count() as u64;
            if estimated_cardinality >= threshold {
                return false;
            }
        }
    }

    true
}

impl ArrayEncodingStrategy for CoreArrayEncodingStrategy {
    fn create_array_encoder(&self, arrays: &[ArrayRef]) -> Result<Box<dyn ArrayEncoder>> {
<<<<<<< HEAD
        let data_size = arrays
            .iter()
            .map(|arr| arr.get_buffer_memory_size() as u64)
            .sum::<u64>();
        Self::array_encoder_from_type(arrays[0].data_type(), data_size)
=======
        let data_type = arrays[0].data_type();
        let use_dict_encoding = data_type == &DataType::Utf8
            && check_dict_encoding(arrays, get_dict_encoding_threshold());
        Self::array_encoder_from_type(data_type, use_dict_encoding)
>>>>>>> 2502cdb5
    }
}

/// Keeps track of the current column index and makes a mapping
/// from field id to column index
#[derive(Default)]
pub struct ColumnIndexSequence {
    current_index: u32,
    mapping: Vec<(i32, i32)>,
}

impl ColumnIndexSequence {
    pub fn next_column_index(&mut self, field_id: i32) -> u32 {
        let idx = self.current_index;
        self.current_index += 1;
        self.mapping.push((field_id, idx as i32));
        idx
    }

    pub fn skip(&mut self) {
        self.current_index += 1;
    }
}

/// A trait to pick which kind of field encoding to use for a field
///
/// Unlike the ArrayEncodingStrategy, the field encoding strategy is
/// chosen before any data is generated and the same field encoder is
/// used for all data in the field.
pub trait FieldEncodingStrategy: Send + Sync + std::fmt::Debug {
    /// Choose and create an appropriate field encoder for the given
    /// field.
    ///
    /// The field encoder can be chosen on the data type as well as
    /// any metadata that is attached to the field.
    ///
    /// The `encoding_strategy_root` is the encoder that should be
    /// used to encode any inner data in struct / list / etc. fields.
    ///
    /// Initially it is the same as `self` and generally should be
    /// forwarded to any inner encoding strategy.
    fn create_field_encoder(
        &self,
        encoding_strategy_root: &dyn FieldEncodingStrategy,
        field: &Field,
        column_index: &mut ColumnIndexSequence,
        cache_bytes_per_column: u64,
        keep_original_array: bool,
        config: &HashMap<String, String>,
    ) -> Result<Box<dyn FieldEncoder>>;
}

/// The core field encoding strategy is a set of basic encodings that
/// are generally applicable in most scenarios.
#[derive(Debug)]
pub struct CoreFieldEncodingStrategy {
    array_encoding_strategy: Arc<dyn ArrayEncodingStrategy>,
}

impl Default for CoreFieldEncodingStrategy {
    fn default() -> Self {
        Self {
            array_encoding_strategy: Arc::new(CoreArrayEncodingStrategy),
        }
    }
}

impl FieldEncodingStrategy for CoreFieldEncodingStrategy {
    fn create_field_encoder(
        &self,
        encoding_strategy_root: &dyn FieldEncodingStrategy,
        field: &Field,
        column_index: &mut ColumnIndexSequence,
        cache_bytes_per_column: u64,
        keep_original_array: bool,
        _config: &HashMap<String, String>,
    ) -> Result<Box<dyn FieldEncoder>> {
        match field.data_type() {
            DataType::Boolean
            | DataType::Date32
            | DataType::Date64
            | DataType::Decimal128(_, _)
            | DataType::Decimal256(_, _)
            | DataType::Duration(_)
            | DataType::Float16
            | DataType::Float32
            | DataType::Float64
            | DataType::Int16
            | DataType::Int32
            | DataType::Int64
            | DataType::Int8
            | DataType::Interval(_)
            | DataType::Null
            | DataType::RunEndEncoded(_, _)
            | DataType::Time32(_)
            | DataType::Time64(_)
            | DataType::Timestamp(_, _)
            | DataType::UInt16
            | DataType::UInt32
            | DataType::UInt64
            | DataType::UInt8
            | DataType::FixedSizeBinary(_)
            | DataType::FixedSizeList(_, _)
            | DataType::Binary
            | DataType::LargeBinary
            | DataType::Utf8
            | DataType::LargeUtf8 => Ok(Box::new(PrimitiveFieldEncoder::try_new(
                cache_bytes_per_column,
                keep_original_array,
                self.array_encoding_strategy.clone(),
                column_index.next_column_index(field.id),
            )?)),
            DataType::List(child) => {
                let list_idx = column_index.next_column_index(field.id);
                let inner_encoding = encoding_strategy_root.create_field_encoder(
                    encoding_strategy_root,
                    &field.children[0],
                    column_index,
                    cache_bytes_per_column,
                    keep_original_array,
                    child.metadata(),
                )?;
                Ok(Box::new(ListFieldEncoder::new(
                    inner_encoding,
                    cache_bytes_per_column,
                    keep_original_array,
                    list_idx,
                )))
            }
            DataType::Struct(_) => {
                let header_idx = column_index.next_column_index(field.id);
                let children_encoders = field
                    .children
                    .iter()
                    .map(|field| {
                        self.create_field_encoder(
                            encoding_strategy_root,
                            field,
                            column_index,
                            cache_bytes_per_column,
                            keep_original_array,
                            &field.metadata,
                        )
                    })
                    .collect::<Result<Vec<_>>>()?;
                Ok(Box::new(StructFieldEncoder::new(
                    children_encoders,
                    header_idx,
                )))
            }
            _ => todo!("Implement encoding for field {}", field),
        }
    }
}

/// A batch encoder that encodes RecordBatch objects by delegating
/// to field encoders for each top-level field in the batch.
pub struct BatchEncoder {
    pub field_encoders: Vec<Box<dyn FieldEncoder>>,
    pub field_id_to_column_index: Vec<(i32, i32)>,
}

impl BatchEncoder {
    pub fn try_new(
        schema: &Schema,
        strategy: &dyn FieldEncodingStrategy,
        cache_bytes_per_column: u64,
        keep_original_array: bool,
    ) -> Result<Self> {
        let mut col_idx = 0;
        let mut col_idx_sequence = ColumnIndexSequence::default();
        let field_encoders = schema
            .fields
            .iter()
            .map(|field| {
                let encoder = strategy.create_field_encoder(
                    strategy,
                    field,
                    &mut col_idx_sequence,
                    cache_bytes_per_column,
                    keep_original_array,
                    &field.metadata,
                )?;
                col_idx += encoder.as_ref().num_columns();
                Ok(encoder)
            })
            .collect::<Result<Vec<_>>>()?;
        Ok(Self {
            field_encoders,
            field_id_to_column_index: col_idx_sequence.mapping,
        })
    }

    pub fn num_columns(&self) -> u32 {
        self.field_encoders
            .iter()
            .map(|field_encoder| field_encoder.num_columns())
            .sum::<u32>()
    }
}

/// An encoded batch of data and a page table describing it
///
/// This is returned by [`crate::encoder::encode_batch`]
pub struct EncodedBatch {
    pub data: Bytes,
    pub page_table: Vec<Arc<ColumnInfo>>,
    pub schema: Arc<Schema>,
    pub num_rows: u64,
}

fn write_page_to_data_buffer(page: EncodedPage, data_buffer: &mut BytesMut) -> PageInfo {
    let mut buffers = page.array.buffers;
    buffers.sort_by_key(|b| b.index);
    let mut buffer_offsets_and_sizes = Vec::new();
    for buffer in buffers {
        let buffer_offset = data_buffer.len() as u64;
        for part in buffer.parts {
            data_buffer.extend_from_slice(&part);
        }
        let size = data_buffer.len() as u64 - buffer_offset;
        buffer_offsets_and_sizes.push((buffer_offset, size));
    }
    PageInfo {
        buffer_offsets_and_sizes: Arc::from(buffer_offsets_and_sizes),
        encoding: page.array.encoding,
        num_rows: page.num_rows,
    }
}

/// Helper method to encode a batch of data into memory
///
/// This is primarily for testing and benchmarking but could be useful in other
/// niche situations like IPC.
pub async fn encode_batch(
    batch: &RecordBatch,
    schema: Arc<Schema>,
    encoding_strategy: &dyn FieldEncodingStrategy,
    cache_bytes_per_column: u64,
) -> Result<EncodedBatch> {
    let mut data_buffer = BytesMut::new();
    let lance_schema = Schema::try_from(batch.schema().as_ref())?;
    let batch_encoder = BatchEncoder::try_new(
        &lance_schema,
        encoding_strategy,
        cache_bytes_per_column,
        true,
    )?;
    let mut page_table = Vec::new();
    let mut col_idx_offset = 0;
    for (arr, mut encoder) in batch.columns().iter().zip(batch_encoder.field_encoders) {
        let mut tasks = encoder.maybe_encode(arr.clone())?;
        tasks.extend(encoder.flush()?);
        let mut pages = HashMap::<u32, Vec<PageInfo>>::new();
        for task in tasks {
            let encoded_page = task.await?;
            pages
                .entry(encoded_page.column_idx)
                .or_default()
                .push(write_page_to_data_buffer(encoded_page, &mut data_buffer));
        }
        let encoded_columns = encoder.finish().await?;
        let num_columns = encoded_columns.len();
        for (col_idx, encoded_column) in encoded_columns.into_iter().enumerate() {
            let col_idx = col_idx + col_idx_offset;
            let mut col_buffer_offsets_and_sizes = Vec::new();
            for buffer in encoded_column.column_buffers {
                let buffer_offset = data_buffer.len() as u64;
                for part in buffer.parts {
                    data_buffer.extend_from_slice(&part);
                }
                let size = data_buffer.len() as u64 - buffer_offset;
                col_buffer_offsets_and_sizes.push((buffer_offset, size));
            }
            for page in encoded_column.final_pages {
                pages
                    .entry(page.column_idx)
                    .or_default()
                    .push(write_page_to_data_buffer(page, &mut data_buffer));
            }
            let col_pages = std::mem::take(pages.entry(col_idx as u32).or_default());
            page_table.push(Arc::new(ColumnInfo {
                index: col_idx as u32,
                buffer_offsets_and_sizes: Arc::from(
                    col_buffer_offsets_and_sizes.into_boxed_slice(),
                ),
                page_infos: Arc::from(col_pages.into_boxed_slice()),
                encoding: encoded_column.encoding,
            }))
        }
        col_idx_offset += num_columns;
    }
    Ok(EncodedBatch {
        data: data_buffer.freeze(),
        page_table,
        schema,
        num_rows: batch.num_rows() as u64,
    })
}

#[cfg(test)]
pub mod tests {
    use arrow_array::{ArrayRef, StringArray};
    use std::sync::Arc;

    use super::check_dict_encoding;

    fn is_dict_encoding_applicable(arr: Vec<Option<&str>>, threshold: u64) -> bool {
        let arr = StringArray::from(arr);
        let arr = Arc::new(arr) as ArrayRef;
        check_dict_encoding(&[arr], threshold)
    }

    #[test]
    fn test_dict_encoding_should_be_applied_if_cardinality_less_than_threshold() {
        assert!(is_dict_encoding_applicable(
            vec![Some("a"), Some("b"), Some("a"), Some("b")],
            3,
        ));
    }

    #[test]
    fn test_dict_encoding_should_not_be_applied_if_cardinality_larger_than_threshold() {
        assert!(!is_dict_encoding_applicable(
            vec![Some("a"), Some("b"), Some("c"), Some("d")],
            3,
        ));
    }

    #[test]
    fn test_dict_encoding_should_not_be_applied_if_cardinality_equal_to_threshold() {
        assert!(!is_dict_encoding_applicable(
            vec![Some("a"), Some("b"), Some("c"), Some("a")],
            3,
        ));
    }

    #[test]
    fn test_dict_encoding_should_not_be_applied_for_empty_arrays() {
        assert!(!is_dict_encoding_applicable(vec![], 3));
    }

    #[test]
    fn test_dict_encoding_should_not_be_applied_for_smaller_than_threshold_arrays() {
        assert!(!is_dict_encoding_applicable(vec![Some("a"), Some("a")], 3));
    }
}<|MERGE_RESOLUTION|>--- conflicted
+++ resolved
@@ -234,42 +234,21 @@
 impl CoreArrayEncodingStrategy {
     fn array_encoder_from_type(
         data_type: &DataType,
-<<<<<<< HEAD
         data_size: u64,
-=======
         use_dict_encoding: bool,
->>>>>>> 2502cdb5
     ) -> Result<Box<dyn ArrayEncoder>> {
         match data_type {
             DataType::FixedSizeList(inner, dimension) => {
                 Ok(Box::new(BasicEncoder::new(Box::new(FslEncoder::new(
-<<<<<<< HEAD
-                    Self::array_encoder_from_type(inner.data_type(), data_size)?,
-=======
-                    Self::array_encoder_from_type(inner.data_type(), use_dict_encoding)?,
->>>>>>> 2502cdb5
+                    Self::array_encoder_from_type(inner.data_type(), data_size, use_dict_encoding)?,
                     *dimension as u32,
                 )))))
             }
             DataType::Utf8 | DataType::LargeUtf8 | DataType::Binary | DataType::LargeBinary => {
-<<<<<<< HEAD
-                let bin_indices_encoder =
-                    Self::array_encoder_from_type(&DataType::UInt64, data_size)?;
-                let bin_bytes_encoder = Self::array_encoder_from_type(&DataType::UInt8, data_size)?;
-
-                let bin_encoder =
-                    Box::new(BinaryEncoder::new(bin_indices_encoder, bin_bytes_encoder));
-
-                if matches!(data_type, DataType::Utf8 | DataType::Binary) && data_size > 1024 * 1024
-                {
-                    Ok(Box::new(FsstArrayEncoder::new(bin_encoder)))
-                } else {
-                    Ok(bin_encoder)
-=======
                 if use_dict_encoding {
                     let dict_indices_encoder =
                         Self::array_encoder_from_type(&DataType::UInt8, false)?;
-                    let dict_items_encoder = Self::array_encoder_from_type(&DataType::Utf8, false)?;
+                    let dict_items_encoder = Self::array_encoder_from_type(&DataType::Utf8, data_size, false)?;
 
                     Ok(Box::new(DictionaryEncoder::new(
                         dict_indices_encoder,
@@ -277,14 +256,13 @@
                     )))
                 } else {
                     let bin_indices_encoder =
-                        Self::array_encoder_from_type(&DataType::UInt64, false)?;
-                    let bin_bytes_encoder = Self::array_encoder_from_type(&DataType::UInt8, false)?;
+                        Self::array_encoder_from_type(&DataType::UInt64, data_size, false)?;
+                    let bin_bytes_encoder = Self::array_encoder_from_type(&DataType::UInt8, data_size, false)?;
 
                     Ok(Box::new(BinaryEncoder::new(
                         bin_indices_encoder,
                         bin_bytes_encoder,
                     )))
->>>>>>> 2502cdb5
                 }
             }
             _ => Ok(Box::new(BasicEncoder::new(Box::new(
@@ -334,18 +312,14 @@
 
 impl ArrayEncodingStrategy for CoreArrayEncodingStrategy {
     fn create_array_encoder(&self, arrays: &[ArrayRef]) -> Result<Box<dyn ArrayEncoder>> {
-<<<<<<< HEAD
         let data_size = arrays
             .iter()
             .map(|arr| arr.get_buffer_memory_size() as u64)
             .sum::<u64>();
-        Self::array_encoder_from_type(arrays[0].data_type(), data_size)
-=======
         let data_type = arrays[0].data_type();
         let use_dict_encoding = data_type == &DataType::Utf8
             && check_dict_encoding(arrays, get_dict_encoding_threshold());
-        Self::array_encoder_from_type(data_type, use_dict_encoding)
->>>>>>> 2502cdb5
+        Self::array_encoder_from_type(data_type, data_size, use_dict_encoding)
     }
 }
 
