--- conflicted
+++ resolved
@@ -2,11 +2,8 @@
 // SPDX-FileCopyrightText: Copyright The Lance Authors
 
 use arrow_schema::DataType;
-<<<<<<< HEAD
 use packed_struct::PackedStructPageScheduler;
-=======
 use fsst::FsstPageScheduler;
->>>>>>> c59996dc
 
 use crate::encodings::physical::value::CompressionScheme;
 use crate::{decoder::PageScheduler, format::pb};
@@ -24,11 +21,8 @@
 pub mod buffers;
 pub mod dictionary;
 pub mod fixed_size_list;
-<<<<<<< HEAD
+pub mod fsst;
 pub mod packed_struct;
-=======
-pub mod fsst;
->>>>>>> c59996dc
 pub mod value;
 
 /// These contain the file buffers shared across the entire file
