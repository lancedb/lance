--- conflicted
+++ resolved
@@ -249,15 +249,9 @@
     }
 }
 
-<<<<<<< HEAD
-pub struct PrimitiveFieldDecodeTask {
-    rows_to_skip: u32,
-    rows_to_take: u32,
-=======
 struct PrimitiveFieldDecodeTask {
     rows_to_skip: u64,
     rows_to_take: u64,
->>>>>>> 4a114b2e
     physical_decoder: Arc<dyn PrimitivePageDecoder>,
     data_type: DataType,
 }
@@ -527,7 +521,18 @@
                     fsl_nulls,
                 )))
             }
-<<<<<<< HEAD
+            DataType::Utf8 => Ok(Self::new_generic_byte_array::<GenericStringType<i32>>(
+                buffers, num_rows,
+            )),
+            DataType::LargeUtf8 => Ok(Self::new_generic_byte_array::<GenericStringType<i64>>(
+                buffers, num_rows,
+            )),
+            DataType::Binary => Ok(Self::new_generic_byte_array::<GenericBinaryType<i32>>(
+                buffers, num_rows,
+            )),
+            DataType::LargeBinary => Ok(Self::new_generic_byte_array::<GenericBinaryType<i64>>(
+                buffers, num_rows,
+            )),
             DataType::Utf8 => {
                 let num_buffers = buffers.len();
 
@@ -591,20 +596,6 @@
                     )))
                 }
             }
-=======
-            DataType::Utf8 => Ok(Self::new_generic_byte_array::<GenericStringType<i32>>(
-                buffers, num_rows,
-            )),
-            DataType::LargeUtf8 => Ok(Self::new_generic_byte_array::<GenericStringType<i64>>(
-                buffers, num_rows,
-            )),
-            DataType::Binary => Ok(Self::new_generic_byte_array::<GenericBinaryType<i32>>(
-                buffers, num_rows,
-            )),
-            DataType::LargeBinary => Ok(Self::new_generic_byte_array::<GenericBinaryType<i64>>(
-                buffers, num_rows,
-            )),
->>>>>>> 4a114b2e
             _ => Err(Error::io(
                 format!(
                     "The data type {} cannot be decoded from a primitive encoding",
