// SPDX-License-Identifier: Apache-2.0
// SPDX-FileCopyrightText: Copyright The Lance Authors

//! Bitpacking encodings
//!
//! These encodings look for unused higher order bits and discard them.  For example, if we
//! have a u32 array and all values are between 0 and 5000 then we only need 12 bits to store
//! each value.  The encoding will discard the upper 20 bits and only store 12 bits.
//!
//! This is a simple encoding that works well for data that has a small range.
//!
//! In order to decode the values we need to know the bit width of the values.  This can be stored
//! inline with the data (miniblock) or in the encoding description, out of line (full zip).
//!
//! The encoding is transparent because the output has a fixed width (just like the input) and
//! we can easily jump to the correct value.

use arrow_array::types::UInt64Type;
use arrow_array::{Array, PrimitiveArray};
use arrow_buffer::ArrowNativeType;
use byteorder::{ByteOrder, LittleEndian};
use lance_bitpacking::BitPacking;
use snafu::location;

use lance_core::{Error, Result};

use crate::buffer::LanceBuffer;
use crate::compression::{BlockCompressor, BlockDecompressor, MiniBlockDecompressor};
use crate::data::BlockInfo;
use crate::data::{DataBlock, FixedWidthDataBlock};
use crate::encodings::logical::primitive::miniblock::{
    MiniBlockChunk, MiniBlockCompressed, MiniBlockCompressor,
};
use crate::format::pb21::CompressiveEncoding;
use crate::format::{pb21, ProtobufUtils21};
use crate::statistics::{GetStat, Stat};
use bytemuck::{cast_slice, AnyBitPattern};

const LOG_ELEMS_PER_CHUNK: u8 = 10;
const ELEMS_PER_CHUNK: u64 = 1 << LOG_ELEMS_PER_CHUNK;

#[derive(Debug, Default)]
pub struct InlineBitpacking {
    uncompressed_bit_width: u64,
}

impl InlineBitpacking {
    pub fn new(uncompressed_bit_width: u64) -> Self {
        Self {
            uncompressed_bit_width,
        }
    }

    pub fn from_description(description: &pb21::InlineBitpacking) -> Self {
        Self {
            uncompressed_bit_width: description.uncompressed_bits_per_value,
        }
    }

    /// The minimum number of bytes required to actually get compression
    ///
    /// We have to compress in blocks of 1024 values.  For example, we can compress 500 2-byte (1000 bytes)
    /// values into 1024 2-bit values (256 bytes) for a win but we don't want to compress 10 2-byte values
    /// into 1024 2-bit values because that's not a win.
    pub fn min_size_bytes(compressed_bit_width: u64) -> u64 {
        (ELEMS_PER_CHUNK * compressed_bit_width).div_ceil(8)
    }

    /// Bitpacks a FixedWidthDataBlock into compressed chunks of 1024 values
    ///
    /// Each chunk can have a different bit width
    ///
    /// Each chunk has the compressed bit width stored inline in the chunk itself.
    fn bitpack_chunked<T: ArrowNativeType + BitPacking>(
        data: FixedWidthDataBlock,
    ) -> MiniBlockCompressed {
        let data_buffer = data.data.borrow_to_typed_slice::<T>();
        let data_buffer = data_buffer.as_ref();

        let bit_widths = data.expect_stat(Stat::BitWidth);
        let bit_widths_array = bit_widths
            .as_any()
            .downcast_ref::<PrimitiveArray<UInt64Type>>()
            .unwrap();

        let (packed_chunk_sizes, total_size) = bit_widths_array
            .values()
            .iter()
            .map(|&bit_width| {
                let chunk_size = ((1024 * bit_width) / data.bits_per_value) as usize;
                (chunk_size, chunk_size + 1)
            })
            .fold(
                (Vec::with_capacity(bit_widths_array.len()), 0),
                |(mut sizes, total), (size, inc)| {
                    sizes.push(size);
                    (sizes, total + inc)
                },
            );

        let mut output: Vec<T> = Vec::with_capacity(total_size);
        let mut chunks = Vec::with_capacity(bit_widths_array.len());

        for (i, packed_chunk_size) in packed_chunk_sizes
            .iter()
            .enumerate()
            .take(bit_widths_array.len() - 1)
        {
            let start_elem = i * ELEMS_PER_CHUNK as usize;
            let bit_width = bit_widths_array.value(i) as usize;
            output.push(T::from_usize(bit_width).unwrap());
            let output_len = output.len();
            unsafe {
                output.set_len(output_len + *packed_chunk_size);
                BitPacking::unchecked_pack(
                    bit_width,
                    &data_buffer[start_elem..][..ELEMS_PER_CHUNK as usize],
                    &mut output[output_len..][..*packed_chunk_size],
                );
            }
            chunks.push(MiniBlockChunk {
                buffer_sizes: vec![((1 + *packed_chunk_size) * std::mem::size_of::<T>()) as u16],
                log_num_values: LOG_ELEMS_PER_CHUNK,
            });
        }

        // Handle the last chunk
        let last_chunk_elem_num = if data.num_values % ELEMS_PER_CHUNK == 0 {
            1024
        } else {
            data.num_values % ELEMS_PER_CHUNK
        };
        let mut last_chunk: Vec<T> = vec![T::from_usize(0).unwrap(); ELEMS_PER_CHUNK as usize];
        last_chunk[..last_chunk_elem_num as usize].clone_from_slice(
            &data_buffer[data.num_values as usize - last_chunk_elem_num as usize..],
        );
        let bit_width = bit_widths_array.value(bit_widths_array.len() - 1) as usize;
        output.push(T::from_usize(bit_width).unwrap());
        let output_len = output.len();
        unsafe {
            output.set_len(output_len + packed_chunk_sizes[bit_widths_array.len() - 1]);
            BitPacking::unchecked_pack(
                bit_width,
                &last_chunk,
                &mut output[output_len..][..packed_chunk_sizes[bit_widths_array.len() - 1]],
            );
        }
        chunks.push(MiniBlockChunk {
            buffer_sizes: vec![
                ((1 + packed_chunk_sizes[bit_widths_array.len() - 1]) * std::mem::size_of::<T>())
                    as u16,
            ],
            log_num_values: 0,
        });

        MiniBlockCompressed {
            data: vec![LanceBuffer::reinterpret_vec(output)],
            chunks,
            num_values: data.num_values,
        }
    }

    fn chunk_data(&self, data: FixedWidthDataBlock) -> (MiniBlockCompressed, CompressiveEncoding) {
        assert!(data.bits_per_value % 8 == 0);
        assert_eq!(data.bits_per_value, self.uncompressed_bit_width);
        let bits_per_value = data.bits_per_value;
        let compressed = match bits_per_value {
            8 => Self::bitpack_chunked::<u8>(data),
            16 => Self::bitpack_chunked::<u16>(data),
            32 => Self::bitpack_chunked::<u32>(data),
            64 => Self::bitpack_chunked::<u64>(data),
            _ => unreachable!(),
        };
        (
            compressed,
            ProtobufUtils21::inline_bitpacking(
                bits_per_value,
                // TODO: Could potentially compress the data here
                None,
            ),
        )
    }

    fn unchunk<T: ArrowNativeType + BitPacking + AnyBitPattern>(
        data: LanceBuffer,
        num_values: u64,
    ) -> Result<DataBlock> {
        // Ensure at least the header is present
        assert!(data.len() >= std::mem::size_of::<T>());
        assert!(num_values <= ELEMS_PER_CHUNK);

        // This macro decompresses a chunk(1024 values) of bitpacked values.
        let uncompressed_bit_width = std::mem::size_of::<T>() * 8;
        let mut decompressed = vec![T::from_usize(0).unwrap(); ELEMS_PER_CHUNK as usize];

        // Copy for memory alignment
        let chunk_in_u8: Vec<u8> = data.to_vec();
        let bit_width_bytes = &chunk_in_u8[..std::mem::size_of::<T>()];
        let bit_width_value = LittleEndian::read_uint(bit_width_bytes, std::mem::size_of::<T>());
        let chunk = cast_slice(&chunk_in_u8[std::mem::size_of::<T>()..]);
        // The bit-packed chunk should have number of bytes (bit_width_value * ELEMS_PER_CHUNK / 8)
        assert!(std::mem::size_of_val(chunk) == (bit_width_value * ELEMS_PER_CHUNK) as usize / 8);
        unsafe {
            BitPacking::unchecked_unpack(bit_width_value as usize, chunk, &mut decompressed);
        }

        decompressed.truncate(num_values as usize);
        Ok(DataBlock::FixedWidth(FixedWidthDataBlock {
            data: LanceBuffer::reinterpret_vec(decompressed),
            bits_per_value: uncompressed_bit_width as u64,
            num_values,
            block_info: BlockInfo::new(),
        }))
    }
}

impl MiniBlockCompressor for InlineBitpacking {
    fn compress(&self, chunk: DataBlock) -> Result<(MiniBlockCompressed, CompressiveEncoding)> {
        match chunk {
            DataBlock::FixedWidth(fixed_width) => Ok(self.chunk_data(fixed_width)),
            _ => Err(Error::InvalidInput {
                source: format!(
                    "Cannot compress a data block of type {} with BitpackMiniBlockEncoder",
                    chunk.name()
                )
                .into(),
                location: location!(),
            }),
        }
    }
}

impl BlockCompressor for InlineBitpacking {
    fn compress(&self, data: DataBlock) -> Result<LanceBuffer> {
        let fixed_width = data.as_fixed_width().unwrap();
        let (chunked, _) = self.chunk_data(fixed_width);
        Ok(chunked.data.into_iter().next().unwrap())
    }
}

impl MiniBlockDecompressor for InlineBitpacking {
    fn decompress(&self, data: Vec<LanceBuffer>, num_values: u64) -> Result<DataBlock> {
        assert_eq!(data.len(), 1);
        let data = data.into_iter().next().unwrap();
        match self.uncompressed_bit_width {
            8 => Self::unchunk::<u8>(data, num_values),
            16 => Self::unchunk::<u16>(data, num_values),
            32 => Self::unchunk::<u32>(data, num_values),
            64 => Self::unchunk::<u64>(data, num_values),
            _ => unimplemented!("Bitpacking word size must be 8, 16, 32, or 64"),
        }
    }
}

impl BlockDecompressor for InlineBitpacking {
    fn decompress(&self, data: LanceBuffer, num_values: u64) -> Result<DataBlock> {
        match self.uncompressed_bit_width {
            8 => Self::unchunk::<u8>(data, num_values),
            16 => Self::unchunk::<u16>(data, num_values),
            32 => Self::unchunk::<u32>(data, num_values),
            64 => Self::unchunk::<u64>(data, num_values),
            _ => unimplemented!("Bitpacking word size must be 8, 16, 32, or 64"),
        }
    }
}

/// Bitpacks a FixedWidthDataBlock with a given bit width
///
/// This function is simpler as it does not do any chunking, but slightly less efficient.
/// The compressed bits per value is constant across the entire buffer.
///
/// The uncompressed bits per value is based on T's size
/// The compressed bits per value is provided
///
/// Note: even though we are not strictly "chunking" we are still operating on chunks of
/// 1024 values because that's what the bitpacking primitives expect.  They just don't
/// have a unique bit width for each chunk.
fn bitpack_out_of_line<T: ArrowNativeType + BitPacking>(
    data: FixedWidthDataBlock,
    compressed_bits_per_value: usize,
) -> LanceBuffer {
    let data_buffer = data.data.borrow_to_typed_slice::<T>();
    let data_buffer = data_buffer.as_ref();

    let num_chunks = data_buffer.len().div_ceil(ELEMS_PER_CHUNK as usize);
    let last_chunk_is_runt = data_buffer.len() % ELEMS_PER_CHUNK as usize != 0;
    let words_per_chunk = (ELEMS_PER_CHUNK as usize * compressed_bits_per_value)
        .div_ceil(data.bits_per_value as usize);
    #[allow(clippy::uninit_vec)]
    let mut output: Vec<T> = Vec::with_capacity(num_chunks * words_per_chunk);
    #[allow(clippy::uninit_vec)]
    unsafe {
        output.set_len(num_chunks * words_per_chunk);
    }

    let num_whole_chunks = if last_chunk_is_runt {
        num_chunks - 1
    } else {
        num_chunks
    };

    // Simple case for complete chunks
    for i in 0..num_whole_chunks {
        let input_start = i * ELEMS_PER_CHUNK as usize;
        let input_end = input_start + ELEMS_PER_CHUNK as usize;
        let output_start = i * words_per_chunk;
        let output_end = output_start + words_per_chunk;
        unsafe {
            BitPacking::unchecked_pack(
                compressed_bits_per_value,
                &data_buffer[input_start..input_end],
                &mut output[output_start..output_end],
            );
        }
    }

    if !last_chunk_is_runt {
        return LanceBuffer::reinterpret_vec(output);
    }

    let last_chunk_start = num_whole_chunks * ELEMS_PER_CHUNK as usize;
<<<<<<< HEAD
    output.truncate(num_whole_chunks * words_per_chunk);
    output.extend_from_slice(&data_buffer[last_chunk_start..]);
=======

    let mut last_chunk: Vec<T> = vec![T::from_usize(0).unwrap(); ELEMS_PER_CHUNK as usize];
    last_chunk[..remaining_items].clone_from_slice(&data_buffer[last_chunk_start..]);
    let output_start = num_whole_chunks * words_per_chunk;
    unsafe {
        BitPacking::unchecked_pack(
            compressed_bits_per_value,
            &last_chunk,
            &mut output[output_start..],
        );
    }
>>>>>>> 8b9ad8c1

    LanceBuffer::reinterpret_vec(output)
}

/// Unpacks a FixedWidthDataBlock that has been bitpacked with a constant bit width
///
/// The compressed_bits_per_value is provided
/// The uncompressed_bits_per_value is based on T's size
fn unpack_out_of_line<T: ArrowNativeType + BitPacking>(
    data: FixedWidthDataBlock,
    num_values: usize,
    compressed_bits_per_value: usize,
) -> FixedWidthDataBlock {
    let words_per_chunk = (ELEMS_PER_CHUNK as usize * compressed_bits_per_value)
        .div_ceil(data.bits_per_value as usize);
    let compressed_words = data.data.borrow_to_typed_slice::<T>();

    let num_chunks = compressed_words.len() / words_per_chunk;
    let tail_words = compressed_words.len() % words_per_chunk;

    #[allow(clippy::uninit_vec)]
    let mut decompressed = Vec::with_capacity((num_chunks + 1) * ELEMS_PER_CHUNK as usize);
    #[allow(clippy::uninit_vec)]
    unsafe {
        decompressed.set_len(num_chunks * ELEMS_PER_CHUNK as usize);
    }

    for chunk_idx in 0..num_chunks {
        let input_start = chunk_idx * words_per_chunk;
        let input_end = input_start + words_per_chunk;
        let output_start = chunk_idx * ELEMS_PER_CHUNK as usize;
        let output_end = output_start + ELEMS_PER_CHUNK as usize;
        unsafe {
            BitPacking::unchecked_unpack(
                compressed_bits_per_value,
                &compressed_words[input_start..input_end],
                &mut decompressed[output_start..output_end],
            );
        }
    }

    if tail_words != 0 {
        let tail_start = num_chunks * words_per_chunk;
        decompressed.truncate(num_chunks * ELEMS_PER_CHUNK as usize);
        decompressed.extend_from_slice(&compressed_words[tail_start..]);
    }

    decompressed.truncate(num_values);

    FixedWidthDataBlock {
        data: LanceBuffer::reinterpret_vec(decompressed),
        bits_per_value: data.bits_per_value,
        num_values: num_values as u64,
        block_info: BlockInfo::new(),
    }
}

/// A transparent compressor that bit packs data
///
/// In order for the encoding to be transparent we must have a fixed bit width
/// across the entire array.  Chunking within the buffer is not supported.  This
/// means that we will be slightly less efficient than something like the mini-block
/// approach.
///
/// This was an interesting experiment but it can't be used as a per-value compressor
/// at the moment.  The resulting data IS transparent but it's not quite so simple.  We
/// compress in blocks of 1024 and each block has a fixed size but also has some padding.
///
/// We do use this as a block compressor currently.
///
/// In other words, if we try the simple math to access the item at index `i` we will be
/// out of luck because `bits_per_value * i` is not the location.  What we need is something
/// like:
///
/// ```ignore
/// let chunk_idx = i / 1024;
/// let chunk_offset = i % 1024;
/// bits_per_chunk * chunk_idx + bits_per_value * chunk_offset
/// ```
///
/// However, this logic isn't expressible with the per-value traits we have today.  We can
/// enhance these traits should we need to support it at some point in the future.
#[derive(Debug)]
pub struct OutOfLineBitpacking {
    compressed_bit_width: u64,
    uncompressed_bit_width: u64,
}

impl OutOfLineBitpacking {
    pub fn new(compressed_bit_width: u64, uncompressed_bit_width: u64) -> Self {
        Self {
            compressed_bit_width,
            uncompressed_bit_width,
        }
    }
}

impl BlockCompressor for OutOfLineBitpacking {
    fn compress(&self, data: DataBlock) -> Result<LanceBuffer> {
        let fixed_width = data.as_fixed_width().unwrap();
        let compressed = match fixed_width.bits_per_value {
            8 => bitpack_out_of_line::<u8>(fixed_width, self.compressed_bit_width as usize),
            16 => bitpack_out_of_line::<u16>(fixed_width, self.compressed_bit_width as usize),
            32 => bitpack_out_of_line::<u32>(fixed_width, self.compressed_bit_width as usize),
            64 => bitpack_out_of_line::<u64>(fixed_width, self.compressed_bit_width as usize),
            _ => panic!("Bitpacking word size must be 8,16,32,64"),
        };
        Ok(compressed)
    }
}

impl BlockDecompressor for OutOfLineBitpacking {
    fn decompress(&self, data: LanceBuffer, num_values: u64) -> Result<DataBlock> {
        let num_chunks = num_values.div_ceil(ELEMS_PER_CHUNK);
        let words_per_chunk =
            (ELEMS_PER_CHUNK * self.compressed_bit_width).div_ceil(self.uncompressed_bit_width);
        let num_compressed_words = num_chunks * words_per_chunk;

        debug_assert_eq!(
            data.len() as u64,
            (num_compressed_words * self.uncompressed_bit_width) / 8
        );

        let data = FixedWidthDataBlock {
            data,
            bits_per_value: self.uncompressed_bit_width,
            num_values: num_compressed_words,
            block_info: BlockInfo::new(),
        };

        let unpacked = match self.uncompressed_bit_width {
            8 => unpack_out_of_line::<u8>(
                data,
                num_values as usize,
                self.compressed_bit_width as usize,
            ),
            16 => unpack_out_of_line::<u16>(
                data,
                num_values as usize,
                self.compressed_bit_width as usize,
            ),
            32 => unpack_out_of_line::<u32>(
                data,
                num_values as usize,
                self.compressed_bit_width as usize,
            ),
            64 => unpack_out_of_line::<u64>(
                data,
                num_values as usize,
                self.compressed_bit_width as usize,
            ),
            _ => panic!("Bitpacking word size must be 8,16,32,64"),
        };
        Ok(DataBlock::FixedWidth(unpacked))
    }
}

#[cfg(test)]
mod test {
    use std::{collections::HashMap, sync::Arc};

    use arrow_array::{Int64Array, Int8Array};

    use arrow_schema::DataType;

    use arrow_array::Array;

    use crate::{
        buffer::LanceBuffer,
        data::{BlockInfo, FixedWidthDataBlock},
        testing::{check_round_trip_encoding_of_data, TestCases},
        version::LanceFileVersion,
    };

    #[test_log::test(tokio::test)]
    async fn test_miniblock_bitpack() {
        let test_cases = TestCases::default().with_file_version(LanceFileVersion::V2_1);

        let arrays = vec![
            Arc::new(Int8Array::from(vec![100; 1024])) as Arc<dyn Array>,
            Arc::new(Int8Array::from(vec![1; 1024])) as Arc<dyn Array>,
            Arc::new(Int8Array::from(vec![16; 1024])) as Arc<dyn Array>,
            Arc::new(Int8Array::from(vec![-1; 1024])) as Arc<dyn Array>,
            Arc::new(Int8Array::from(vec![5; 1])) as Arc<dyn Array>,
        ];
        check_round_trip_encoding_of_data(arrays, &test_cases, HashMap::new()).await;

        for data_type in [DataType::Int16, DataType::Int32, DataType::Int64] {
            let int64_arrays = vec![
                Int64Array::from(vec![3; 1024]),
                Int64Array::from(vec![8; 1024]),
                Int64Array::from(vec![16; 1024]),
                Int64Array::from(vec![100; 1024]),
                Int64Array::from(vec![512; 1024]),
                Int64Array::from(vec![1000; 1024]),
                Int64Array::from(vec![2000; 1024]),
                Int64Array::from(vec![-1; 10]),
            ];

            let mut arrays = vec![];
            for int64_array in int64_arrays {
                arrays.push(arrow_cast::cast(&int64_array, &data_type).unwrap());
            }

            check_round_trip_encoding_of_data(arrays, &test_cases, HashMap::new()).await;
        }
    }

    #[test_log::test(tokio::test)]
    async fn test_bitpack_encoding_verification() {
        use arrow_array::Int32Array;

        // Test bitpacking encoding verification with varied small values that should trigger bitpacking
        let test_cases = TestCases::default()
            .with_expected_encoding("inline_bitpacking")
            .with_file_version(LanceFileVersion::V2_1);

        // Generate data with varied small values to avoid RLE
        // Mix different values but keep them small to trigger bitpacking
        let mut values = Vec::new();
        for i in 0..2048 {
            values.push(i % 16); // Values 0-15, varied enough to avoid RLE
        }

        let arrays = vec![Arc::new(Int32Array::from(values)) as Arc<dyn Array>];

        // Explicitly disable BSS to ensure bitpacking is tested
        let mut metadata = HashMap::new();
        metadata.insert("lance-encoding:bss".to_string(), "off".to_string());

        check_round_trip_encoding_of_data(arrays, &test_cases, metadata.clone()).await;
    }

    #[test_log::test(tokio::test)]
    async fn test_miniblock_bitpack_zero_chunk_selection() {
        use arrow_array::Int32Array;

        let test_cases = TestCases::default()
            .with_expected_encoding("inline_bitpacking")
            .with_file_version(LanceFileVersion::V2_1);

        // Build 2048 values: first 1024 all zeros (bit_width=0),
        // next 1024 small varied values to avoid RLE and trigger bitpacking.
        let mut vals = vec![0i32; 1024];
        for i in 0..1024 {
            vals.push(i % 16);
        }

        let arrays = vec![Arc::new(Int32Array::from(vals)) as Arc<dyn Array>];

        // Disable BSS and RLE to prefer bitpacking in selection
        let mut metadata = HashMap::new();
        metadata.insert("lance-encoding:bss".to_string(), "off".to_string());
        metadata.insert("lance-encoding:rle-threshold".to_string(), "0".to_string());

        check_round_trip_encoding_of_data(arrays, &test_cases, metadata).await;
    }

    #[test]
    fn test_out_of_line_bitpack_raw_tail_roundtrip() {
        let bit_width = 8usize;
        let word_bits = std::mem::size_of::<u32>() as u64 * 8;
        let values: Vec<u32> = (0..1025).map(|i| (i % 200) as u32).collect();
        let input = FixedWidthDataBlock {
            data: LanceBuffer::reinterpret_vec(values.clone()),
            bits_per_value: word_bits,
            num_values: values.len() as u64,
            block_info: BlockInfo::new(),
        };

        let compressed = super::bitpack_out_of_line::<u32>(input, bit_width);
        let compressed_block = FixedWidthDataBlock {
            data: compressed,
            bits_per_value: word_bits,
            num_values: values.len() as u64,
            block_info: BlockInfo::new(),
        };

        let decoded = super::unpack_out_of_line::<u32>(compressed_block, values.len(), bit_width);
        let decoded_values = decoded.data.borrow_to_typed_slice::<u32>();
        assert_eq!(decoded_values.as_ref(), values.as_slice());
    }
}<|MERGE_RESOLUTION|>--- conflicted
+++ resolved
@@ -319,22 +319,8 @@
     }
 
     let last_chunk_start = num_whole_chunks * ELEMS_PER_CHUNK as usize;
-<<<<<<< HEAD
     output.truncate(num_whole_chunks * words_per_chunk);
     output.extend_from_slice(&data_buffer[last_chunk_start..]);
-=======
-
-    let mut last_chunk: Vec<T> = vec![T::from_usize(0).unwrap(); ELEMS_PER_CHUNK as usize];
-    last_chunk[..remaining_items].clone_from_slice(&data_buffer[last_chunk_start..]);
-    let output_start = num_whole_chunks * words_per_chunk;
-    unsafe {
-        BitPacking::unchecked_pack(
-            compressed_bits_per_value,
-            &last_chunk,
-            &mut output[output_start..],
-        );
-    }
->>>>>>> 8b9ad8c1
 
     LanceBuffer::reinterpret_vec(output)
 }
