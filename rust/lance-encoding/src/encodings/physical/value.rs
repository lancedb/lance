--- conflicted
+++ resolved
@@ -299,10 +299,8 @@
 // public tests module because we share the PRIMITIVE_TYPES constant with fixed_size_list
 #[cfg(test)]
 pub(crate) mod tests {
-<<<<<<< HEAD
     use std::collections::HashMap;
 
-=======
     use super::*;
 
     use std::marker::PhantomData;
@@ -313,7 +311,6 @@
         ArrayRef, ArrowPrimitiveType, Float32Array, PrimitiveArray, UInt16Array, UInt32Array,
         UInt64Array, UInt8Array,
     };
->>>>>>> 501a642e
     use arrow_schema::{DataType, Field, TimeUnit};
     use rand::distributions::Uniform;
 
@@ -359,7 +356,7 @@
     async fn test_value_primitive() {
         for data_type in PRIMITIVE_TYPES {
             let field = Field::new("", data_type.clone(), false);
-            check_round_trip_encoding_random(field, HashMap::new()).await;
+            check_round_trip_encoding_random(field).await;
         }
     }
 
