--- conflicted
+++ resolved
@@ -32,10 +32,6 @@
                 BinaryBlockDecompressor, BinaryMiniBlockDecompressor, BinaryMiniBlockEncoder,
                 VariableDecoder, VariableEncoder,
             },
-<<<<<<< HEAD
-            bitpacking::{InlineBitpacking, OutOfLineBitpacking},
-=======
->>>>>>> 4b08c061
             block::{CompressedBufferEncoder, CompressionConfig, CompressionScheme},
             byte_stream_split::{
                 should_use_bss, ByteStreamSplitDecompressor, ByteStreamSplitEncoder,
@@ -739,13 +735,8 @@
 mod tests {
     use super::*;
     use crate::buffer::LanceBuffer;
-<<<<<<< HEAD
-    use crate::data::{BlockInfo, DataBlock, FixedWidthDataBlock};
-    use arrow::datatypes::{DataType, Field as ArrowField};
-=======
     use crate::data::{BlockInfo, DataBlock};
     use arrow_schema::{DataType, Field as ArrowField};
->>>>>>> 4b08c061
     use std::collections::HashMap;
 
     fn create_test_field(name: &str, data_type: DataType) -> Field {
