// SPDX-License-Identifier: Apache-2.0
// SPDX-FileCopyrightText: Copyright The Lance Authors

/// Protobuf definitions for encodings
pub mod pb {
    #![allow(clippy::all)]
    #![allow(non_upper_case_globals)]
    #![allow(non_camel_case_types)]
    #![allow(non_snake_case)]
    #![allow(unused)]
    #![allow(improper_ctypes)]
    #![allow(clippy::upper_case_acronyms)]
    #![allow(clippy::use_self)]
    include!(concat!(env!("OUT_DIR"), "/lance.encodings.rs"));
}

use pb::{
    array_encoding::ArrayEncoding as ArrayEncodingEnum,
    buffer::BufferType,
    nullable::{AllNull, NoNull, Nullability, SomeNull},
    page_layout::Layout,
    AllNullLayout, ArrayEncoding, Binary, BinaryBlock, BinaryMiniBlock, Bitpack2, Bitpacked,
    BitpackedForNonNeg, Dictionary, FixedSizeBinary, FixedSizeList, Flat, Fsst, FsstMiniBlock,
<<<<<<< HEAD
    MiniBlockLayout, Nullable, PackedStruct, PackedStructFixedWidthMiniBlock, PageLayout,
=======
    MiniBlockLayout, Nullable, PackedStruct, PageLayout, RepDefLayer,
>>>>>>> f21397d4
};

use crate::{
    encodings::physical::block_compress::CompressionConfig, repdef::DefinitionInterpretation,
};

use self::pb::Constant;

// Utility functions for creating complex protobuf objects
pub struct ProtobufUtils {}

impl ProtobufUtils {
    pub fn constant(value: Vec<u8>, num_values: u64) -> ArrayEncoding {
        ArrayEncoding {
            array_encoding: Some(ArrayEncodingEnum::Constant(Constant { value, num_values })),
        }
    }

    pub fn basic_all_null_encoding() -> ArrayEncoding {
        ArrayEncoding {
            array_encoding: Some(ArrayEncodingEnum::Nullable(Box::new(Nullable {
                nullability: Some(Nullability::AllNulls(AllNull {})),
            }))),
        }
    }

    pub fn basic_some_null_encoding(
        validity: ArrayEncoding,
        values: ArrayEncoding,
    ) -> ArrayEncoding {
        ArrayEncoding {
            array_encoding: Some(ArrayEncodingEnum::Nullable(Box::new(Nullable {
                nullability: Some(Nullability::SomeNulls(Box::new(SomeNull {
                    validity: Some(Box::new(validity)),
                    values: Some(Box::new(values)),
                }))),
            }))),
        }
    }

    pub fn basic_no_null_encoding(values: ArrayEncoding) -> ArrayEncoding {
        ArrayEncoding {
            array_encoding: Some(ArrayEncodingEnum::Nullable(Box::new(Nullable {
                nullability: Some(Nullability::NoNulls(Box::new(NoNull {
                    values: Some(Box::new(values)),
                }))),
            }))),
        }
    }

    pub fn flat_encoding(
        bits_per_value: u64,
        buffer_index: u32,
        compression: Option<CompressionConfig>,
    ) -> ArrayEncoding {
        ArrayEncoding {
            array_encoding: Some(ArrayEncodingEnum::Flat(Flat {
                bits_per_value,
                buffer: Some(pb::Buffer {
                    buffer_index,
                    buffer_type: BufferType::Page as i32,
                }),
                compression: compression.map(|compression_config| pb::Compression {
                    scheme: compression_config.scheme.to_string(),
                    level: compression_config.level,
                }),
            })),
        }
    }

    pub fn bitpacked_encoding(
        compressed_bits_per_value: u64,
        uncompressed_bits_per_value: u64,
        buffer_index: u32,
        signed: bool,
    ) -> ArrayEncoding {
        ArrayEncoding {
            array_encoding: Some(ArrayEncodingEnum::Bitpacked(Bitpacked {
                compressed_bits_per_value,
                buffer: Some(pb::Buffer {
                    buffer_index,
                    buffer_type: BufferType::Page as i32,
                }),
                uncompressed_bits_per_value,
                signed,
            })),
        }
    }

    pub fn bitpacked_for_non_neg_encoding(
        compressed_bits_per_value: u64,
        uncompressed_bits_per_value: u64,
        buffer_index: u32,
    ) -> ArrayEncoding {
        ArrayEncoding {
            array_encoding: Some(ArrayEncodingEnum::BitpackedForNonNeg(BitpackedForNonNeg {
                compressed_bits_per_value,
                buffer: Some(pb::Buffer {
                    buffer_index,
                    buffer_type: BufferType::Page as i32,
                }),
                uncompressed_bits_per_value,
            })),
        }
    }
    pub fn bitpack2(uncompressed_bits_per_value: u64) -> ArrayEncoding {
        ArrayEncoding {
            array_encoding: Some(ArrayEncodingEnum::Bitpack2(Bitpack2 {
                uncompressed_bits_per_value,
            })),
        }
    }

    pub fn binary_miniblock() -> ArrayEncoding {
        ArrayEncoding {
            array_encoding: Some(ArrayEncodingEnum::BinaryMiniBlock(BinaryMiniBlock {})),
        }
    }

    pub fn binary_block() -> ArrayEncoding {
        ArrayEncoding {
            array_encoding: Some(ArrayEncodingEnum::BinaryBlock(BinaryBlock {})),
        }
    }

    // Construct a `FsstMiniBlock` ArrayEncoding, the inner `binary_mini_block` encoding is actually
    // not used and `FsstMiniBlockDecompressor` constructs a `binary_mini_block` in a `hard-coded` fashion.
    // This can be an optimization later.
    pub fn fsst_mini_block(data: ArrayEncoding, symbol_table: Vec<u8>) -> ArrayEncoding {
        ArrayEncoding {
            array_encoding: Some(ArrayEncodingEnum::FsstMiniBlock(Box::new(FsstMiniBlock {
                binary_mini_block: Some(Box::new(data)),
                symbol_table,
            }))),
        }
    }

    pub fn packed_struct(
        child_encodings: Vec<ArrayEncoding>,
        packed_buffer_index: u32,
    ) -> ArrayEncoding {
        ArrayEncoding {
            array_encoding: Some(ArrayEncodingEnum::PackedStruct(PackedStruct {
                inner: child_encodings,
                buffer: Some(pb::Buffer {
                    buffer_index: packed_buffer_index,
                    buffer_type: BufferType::Page as i32,
                }),
            })),
        }
    }

    pub fn packed_struct_fixed_width_mini_block(
        data: ArrayEncoding,
        bits_per_values: Vec<u32>,
    ) -> ArrayEncoding {
        ArrayEncoding {
            array_encoding: Some(ArrayEncodingEnum::PackedStructFixedWidthMiniBlock(
                Box::new(PackedStructFixedWidthMiniBlock {
                    flat: Some(Box::new(data)),
                    bits_per_values,
                }),
            )),
        }
    }

    pub fn binary(
        indices_encoding: ArrayEncoding,
        bytes_encoding: ArrayEncoding,
        null_adjustment: u64,
    ) -> ArrayEncoding {
        ArrayEncoding {
            array_encoding: Some(ArrayEncodingEnum::Binary(Box::new(Binary {
                bytes: Some(Box::new(bytes_encoding)),
                indices: Some(Box::new(indices_encoding)),
                null_adjustment,
            }))),
        }
    }

    pub fn dict_encoding(
        indices: ArrayEncoding,
        items: ArrayEncoding,
        num_items: u32,
    ) -> ArrayEncoding {
        ArrayEncoding {
            array_encoding: Some(ArrayEncodingEnum::Dictionary(Box::new(Dictionary {
                indices: Some(Box::new(indices)),
                items: Some(Box::new(items)),
                num_dictionary_items: num_items,
            }))),
        }
    }

    pub fn fixed_size_binary(data: ArrayEncoding, byte_width: u32) -> ArrayEncoding {
        ArrayEncoding {
            array_encoding: Some(ArrayEncodingEnum::FixedSizeBinary(Box::new(
                FixedSizeBinary {
                    bytes: Some(Box::new(data)),
                    byte_width,
                },
            ))),
        }
    }

    pub fn fixed_size_list(data: ArrayEncoding, dimension: u64) -> ArrayEncoding {
        ArrayEncoding {
            array_encoding: Some(ArrayEncodingEnum::FixedSizeList(Box::new(FixedSizeList {
                dimension: dimension.try_into().unwrap(),
                items: Some(Box::new(data)),
            }))),
        }
    }

    pub fn fsst(data: ArrayEncoding, symbol_table: Vec<u8>) -> ArrayEncoding {
        ArrayEncoding {
            array_encoding: Some(ArrayEncodingEnum::Fsst(Box::new(Fsst {
                binary: Some(Box::new(data)),
                symbol_table,
            }))),
        }
    }

    fn def_inter_to_repdef_layer(def: DefinitionInterpretation) -> i32 {
        match def {
            DefinitionInterpretation::AllValidItem => RepDefLayer::RepdefAllValidItem as i32,
            DefinitionInterpretation::AllValidList => RepDefLayer::RepdefAllValidList as i32,
            DefinitionInterpretation::NullableItem => RepDefLayer::RepdefNullableItem as i32,
            DefinitionInterpretation::NullableList => RepDefLayer::RepdefNullableList as i32,
            DefinitionInterpretation::EmptyableList => RepDefLayer::RepdefEmptyableList as i32,
            DefinitionInterpretation::NullableAndEmptyableList => {
                RepDefLayer::RepdefNullAndEmptyList as i32
            }
        }
    }

    pub fn repdef_layer_to_def_interp(layer: i32) -> DefinitionInterpretation {
        let layer = RepDefLayer::try_from(layer).unwrap();
        match layer {
            RepDefLayer::RepdefAllValidItem => DefinitionInterpretation::AllValidItem,
            RepDefLayer::RepdefAllValidList => DefinitionInterpretation::AllValidList,
            RepDefLayer::RepdefNullableItem => DefinitionInterpretation::NullableItem,
            RepDefLayer::RepdefNullableList => DefinitionInterpretation::NullableList,
            RepDefLayer::RepdefEmptyableList => DefinitionInterpretation::EmptyableList,
            RepDefLayer::RepdefNullAndEmptyList => {
                DefinitionInterpretation::NullableAndEmptyableList
            }
            RepDefLayer::RepdefUnspecified => panic!("Unspecified repdef layer"),
        }
    }

    pub fn miniblock_layout(
        rep_encoding: ArrayEncoding,
        def_encoding: ArrayEncoding,
        value_encoding: ArrayEncoding,
        dictionary_encoding: Option<ArrayEncoding>,
        def_meaning: &[DefinitionInterpretation],
    ) -> PageLayout {
        assert!(!def_meaning.is_empty());
        PageLayout {
            layout: Some(Layout::MiniBlockLayout(MiniBlockLayout {
                def_compression: Some(def_encoding),
                rep_compression: Some(rep_encoding),
                value_compression: Some(value_encoding),
                dictionary: dictionary_encoding,
                layers: def_meaning
                    .iter()
                    .map(|&def| Self::def_inter_to_repdef_layer(def))
                    .collect(),
            })),
        }
    }

    pub fn full_zip_layout(
        bits_rep: u8,
        bits_def: u8,
        value_encoding: ArrayEncoding,
        def_meaning: &[DefinitionInterpretation],
    ) -> PageLayout {
        PageLayout {
            layout: Some(Layout::FullZipLayout(pb::FullZipLayout {
                bits_rep: bits_rep as u32,
                bits_def: bits_def as u32,
                value_compression: Some(value_encoding),
                layers: def_meaning
                    .iter()
                    .map(|&def| Self::def_inter_to_repdef_layer(def))
                    .collect(),
            })),
        }
    }

    pub fn simple_all_null_layout() -> PageLayout {
        PageLayout {
            layout: Some(Layout::AllNullLayout(AllNullLayout {})),
        }
    }
}<|MERGE_RESOLUTION|>--- conflicted
+++ resolved
@@ -21,11 +21,7 @@
     page_layout::Layout,
     AllNullLayout, ArrayEncoding, Binary, BinaryBlock, BinaryMiniBlock, Bitpack2, Bitpacked,
     BitpackedForNonNeg, Dictionary, FixedSizeBinary, FixedSizeList, Flat, Fsst, FsstMiniBlock,
-<<<<<<< HEAD
-    MiniBlockLayout, Nullable, PackedStruct, PackedStructFixedWidthMiniBlock, PageLayout,
-=======
-    MiniBlockLayout, Nullable, PackedStruct, PageLayout, RepDefLayer,
->>>>>>> f21397d4
+    MiniBlockLayout, Nullable, PackedStruct, PackedStructFixedWidthMiniBlock, PageLayout, RepDefLayer,
 };
 
 use crate::{
