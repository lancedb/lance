--- conflicted
+++ resolved
@@ -266,13 +266,8 @@
 }
 
 impl DataBlockBuilderImpl for VariableWidthDataBlockBuilder {
-<<<<<<< HEAD
-    fn append(&mut self, data_block: &mut DataBlock, selection: Range<u64>) {
-        let block = data_block.as_variable_width_ref_mut().unwrap();
-=======
     fn append(&mut self, data_block: &DataBlock, selection: Range<u64>) {
         let block = data_block.as_variable_width_ref().unwrap();
->>>>>>> e6c23436
         assert!(block.bits_per_offset == 32);
 
         let offsets: &[u32] = try_cast_slice(&block.offsets)
@@ -468,13 +463,8 @@
 impl DataBlockBuilderImpl for FixedSizeListBlockBuilder {
     fn append(&mut self, data_block: &DataBlock, selection: Range<u64>) {
         let selection = selection.start * self.dimension..selection.end * self.dimension;
-<<<<<<< HEAD
-        let fsl = data_block.as_fixed_size_list_ref_mut().unwrap();
-        self.inner.append(fsl.child.as_mut(), selection);
-=======
         let fsl = data_block.as_fixed_size_list_ref().unwrap();
         self.inner.append(fsl.child.as_ref(), selection);
->>>>>>> e6c23436
     }
 
     fn finish(self: Box<Self>) -> DataBlock {
