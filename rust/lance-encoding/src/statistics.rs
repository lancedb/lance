--- conflicted
+++ resolved
@@ -1018,112 +1018,6 @@
     }
 
     #[test]
-<<<<<<< HEAD
-    fn test_cardinality_fixed_width_datablock() {
-        let int8_array = Int8Array::from(vec![1, 2, 3]);
-        let array_ref: ArrayRef = Arc::new(int8_array.clone());
-        let mut block = DataBlock::from_array(array_ref);
-
-        let expected_bit_width = Arc::new(UInt64Array::from(vec![3])) as ArrayRef;
-        let actual_bit_width = block.get_stat(Stat::Cardinality);
-
-        assert_eq!(
-            actual_bit_width,
-            Some(expected_bit_width.clone()),
-            "Expected Stat::Cardinality to be {:?} for data block generated from array: {:?}",
-            expected_bit_width,
-            int8_array
-        );
-
-        let int8_array = Int8Array::from(vec![1, 1, 1]);
-        let array_ref: ArrayRef = Arc::new(int8_array.clone());
-        let mut block = DataBlock::from_array(array_ref);
-
-        let expected_bit_width = Arc::new(UInt64Array::from(vec![1])) as ArrayRef;
-        let actual_bit_width = block.get_stat(Stat::Cardinality);
-
-        assert_eq!(
-            actual_bit_width,
-            Some(expected_bit_width.clone()),
-            "Expected Stat::Cardinality to be {:?} for data block generated from array: {:?}",
-            expected_bit_width,
-            int8_array
-        );
-
-        let int8_array = Int8Array::from_iter(0..10);
-        let array_ref: ArrayRef = Arc::new(int8_array.clone());
-        let mut block = DataBlock::from_array(array_ref);
-
-        let expected_bit_width = Arc::new(UInt64Array::from(vec![10])) as ArrayRef;
-        let actual_bit_width = block.get_stat(Stat::Cardinality);
-
-        assert_eq!(
-            actual_bit_width,
-            Some(expected_bit_width.clone()),
-            "Expected Stat::Cardinality to be {:?} for data block generated from array: {:?}",
-            expected_bit_width,
-            int8_array
-        );
-
-        let int8_array = Int8Array::from_iter(-10..10);
-        let array_ref: ArrayRef = Arc::new(int8_array.clone());
-        let mut block = DataBlock::from_array(array_ref);
-
-        let expected_bit_width = Arc::new(UInt64Array::from(vec![20])) as ArrayRef;
-        let actual_bit_width = block.get_stat(Stat::Cardinality);
-
-        assert_eq!(
-            actual_bit_width,
-            Some(expected_bit_width.clone()),
-            "Expected Stat::Cardinality to be {:?} for data block generated from array: {:?}",
-            expected_bit_width,
-            int8_array
-        );
-
-        let int8_array = Int8Array::from_iter(-100..100);
-        let int8_array2 = Int8Array::from_iter(-10..10);
-        let array_ref1: ArrayRef = Arc::new(int8_array.clone());
-        let array_ref2: ArrayRef = Arc::new(int8_array2.clone());
-        let mut block = DataBlock::from_arrays(
-            &[array_ref1, array_ref2],
-            (int8_array.len() + int8_array2.len()) as u64,
-        );
-
-        let expected_bit_width = Arc::new(UInt64Array::from(vec![200])) as ArrayRef;
-        let actual_bit_width = block.get_stat(Stat::Cardinality);
-
-        assert_eq!(
-            actual_bit_width,
-            Some(expected_bit_width.clone()),
-            "Expected Stat::Cardinality to be {:?} for data block generated from array: {:?}",
-            expected_bit_width,
-            int8_array
-        );
-
-        let int16_array = Int16Array::from_iter(-100..100);
-        let int16_array2 = Int16Array::from_iter(-10..10);
-        let array_ref1: ArrayRef = Arc::new(int16_array.clone());
-        let array_ref2: ArrayRef = Arc::new(int16_array2.clone());
-        let mut block = DataBlock::from_arrays(
-            &[array_ref1, array_ref2],
-            (int16_array.len() + int8_array2.len()) as u64,
-        );
-
-        let expected_bit_width = Arc::new(UInt64Array::from(vec![200])) as ArrayRef;
-        let actual_bit_width = block.get_stat(Stat::Cardinality);
-
-        assert_eq!(
-            actual_bit_width,
-            Some(expected_bit_width.clone()),
-            "Expected Stat::Cardinality to be {:?} for data block generated from array: {:?}",
-            expected_bit_width,
-            int16_array
-        );
-    }
-
-    #[test]
-=======
->>>>>>> ceaf49c9
     fn test_cardinality_variable_width_datablock() {
         let string_array = StringArray::from(vec![Some("hello"), Some("world")]);
         let mut block = DataBlock::from_array(string_array.clone());
