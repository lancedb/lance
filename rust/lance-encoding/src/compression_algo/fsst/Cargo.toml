[package]
name = "fsst"
version.workspace = true
edition.workspace = true
authors.workspace = true
license.workspace = true
repository.workspace = true
readme = "README.md"
description = "FSST string compression"
keywords.workspace = true
categories.workspace = true
rust-version.workspace = true

[dependencies]
arrow-array.workspace = true
rand.workspace = true

# this should be put in dev-dependencies, TODO: remove it from here
[dev-dependencies]
arrow-array.workspace = true
test-log.workspace = true
tokio.workspace = true
<<<<<<< HEAD
rand_xoshiro = "0.7.0"
=======
rand_xoshiro = { workspace = true }
>>>>>>> eac00f69
lance-datagen = { workspace = true }

[[example]]
name = "benchmark"
path = "examples/benchmark.rs"

[lints]
workspace = true<|MERGE_RESOLUTION|>--- conflicted
+++ resolved
@@ -20,11 +20,7 @@
 arrow-array.workspace = true
 test-log.workspace = true
 tokio.workspace = true
-<<<<<<< HEAD
-rand_xoshiro = "0.7.0"
-=======
 rand_xoshiro = { workspace = true }
->>>>>>> eac00f69
 lance-datagen = { workspace = true }
 
 [[example]]
