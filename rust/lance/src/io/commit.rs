// SPDX-License-Identifier: Apache-2.0
// SPDX-FileCopyrightText: Copyright The Lance Authors

//! Trait for commit implementations.
//!
//! In Lance, a transaction is committed by writing the next manifest file.
//! However, care should be taken to ensure that the manifest file is written
//! only once, even if there are concurrent writers. Different stores have
//! different abilities to handle concurrent writes, so a trait is provided
//! to allow for different implementations.
//!
//! The trait [CommitHandler] can be implemented to provide different commit
//! strategies. The default implementation for most object stores is
//! [ConditionalPutCommitHandler], which writes the manifest to a temporary path, then
//! renames the temporary path to the final path if no object already exists
//! at the final path.
//!
//! When providing your own commit handler, most often you are implementing in
//! terms of a lock. The trait [CommitLock] can be implemented as a simpler
//! alternative to [CommitHandler].

use std::collections::{HashMap, HashSet};
use std::num::NonZero;
use std::sync::Arc;
use std::time::Instant;

use conflict_resolver::TransactionRebase;
use lance_core::utils::backoff::{Backoff, SlotBackoff};
use lance_core::utils::mask::RowIdTreeMap;
use lance_file::version::LanceFileVersion;
use lance_index::metrics::NoOpMetricsCollector;
use lance_io::utils::CachedFileSize;
use lance_table::format::{
    is_detached_version, pb, DataStorageFormat, DeletionFile, Fragment, Index, Manifest,
    WriterVersion, DETACHED_VERSION_MASK,
};
use lance_table::io::commit::{
    CommitConfig, CommitError, CommitHandler, ManifestLocation, ManifestNamingScheme,
};
use rand::{rng, Rng};
use snafu::location;

use futures::future::Either;
use futures::{StreamExt, TryFutureExt, TryStreamExt};
use lance_core::{Error, Result};
use lance_index::{is_system_index, DatasetIndexExt};
use log;
use object_store::path::Path;
use prost::Message;

use super::ObjectStore;
use crate::dataset::cleanup::auto_cleanup_hook;
use crate::dataset::fragment::FileFragment;
use crate::dataset::transaction::{Operation, Transaction};
use crate::dataset::{
    load_new_transactions, write_manifest_file, ManifestWriteConfig, NewTransactionResult, BLOB_DIR,
};
use crate::index::DatasetIndexInternalExt;
use crate::io::deletion::read_dataset_deletion_file;
use crate::session::caches::DSMetadataCache;
use crate::session::index_caches::IndexMetadataKey;
use crate::Dataset;

mod conflict_resolver;
#[cfg(all(feature = "dynamodb_tests", test))]
mod dynamodb;
#[cfg(test)]
mod external_manifest;
#[cfg(all(feature = "dynamodb_tests", test))]
mod s3_test;

/// Read the transaction data from a transaction file.
pub(crate) async fn read_transaction_file(
    object_store: &ObjectStore,
    base_path: &Path,
    transaction_file: &str,
) -> Result<Transaction> {
    let path = base_path.child("_transactions").child(transaction_file);
    let result = object_store.inner.get(&path).await?;
    let data = result.bytes().await?;
    let transaction = pb::Transaction::decode(data)?;
    transaction.try_into()
}

/// Write a transaction to a file and return the relative path.
async fn write_transaction_file(
    object_store: &ObjectStore,
    base_path: &Path,
    transaction: &Transaction,
) -> Result<String> {
    let file_name = format!("{}-{}.txn", transaction.read_version, transaction.uuid);
    let path = base_path.child("_transactions").child(file_name.as_str());

    let message = pb::Transaction::from(transaction);
    let buf = message.encode_to_vec();
    object_store.inner.put(&path, buf.into()).await?;

    Ok(file_name)
}

#[allow(clippy::too_many_arguments)]
async fn do_commit_new_dataset(
    object_store: &ObjectStore,
    commit_handler: &dyn CommitHandler,
    base_path: &Path,
    transaction: &Transaction,
    write_config: &ManifestWriteConfig,
    manifest_naming_scheme: ManifestNamingScheme,
    blob_version: Option<u64>,
    metadata_cache: &DSMetadataCache,
) -> Result<(Manifest, ManifestLocation)> {
    let transaction_file = write_transaction_file(object_store, base_path, transaction).await?;

    let (mut manifest, indices) =
        transaction.build_manifest(None, vec![], &transaction_file, write_config, blob_version)?;

    manifest.blob_dataset_version = blob_version;

    let result = write_manifest_file(
        object_store,
        commit_handler,
        base_path,
        &mut manifest,
        if indices.is_empty() {
            None
        } else {
            Some(indices.clone())
        },
        write_config,
        manifest_naming_scheme,
    )
    .await;

    // TODO: Allow Append or Overwrite mode to retry using `commit_transaction`
    // if there is a conflict.
    match result {
        Ok(manifest_location) => {
            let tx_key = crate::session::caches::TransactionKey {
                version: manifest.version,
            };
            metadata_cache
                .insert_with_key(&tx_key, Arc::new(transaction.clone()))
                .await;

            let manifest_key = crate::session::caches::ManifestKey {
                version: manifest_location.version,
                e_tag: manifest_location.e_tag.as_deref(),
            };
            metadata_cache
                .insert_with_key(&manifest_key, Arc::new(manifest.clone()))
                .await;
            Ok((manifest, manifest_location))
        }
        Err(CommitError::CommitConflict) => Err(crate::Error::DatasetAlreadyExists {
            uri: base_path.to_string(),
            location: location!(),
        }),
        Err(CommitError::OtherError(err)) => Err(err),
    }
}

pub(crate) async fn commit_new_dataset(
    object_store: &ObjectStore,
    commit_handler: &dyn CommitHandler,
    base_path: &Path,
    transaction: &Transaction,
    write_config: &ManifestWriteConfig,
    manifest_naming_scheme: ManifestNamingScheme,
    metadata_cache: &crate::session::caches::DSMetadataCache,
) -> Result<(Manifest, ManifestLocation)> {
    let blob_version = if let Some(blob_op) = transaction.blobs_op.as_ref() {
        let blob_path = base_path.child(BLOB_DIR);
        let blob_tx = Transaction::new(0, blob_op.clone(), None, None);
        let (blob_manifest, _) = do_commit_new_dataset(
            object_store,
            commit_handler,
            &blob_path,
            &blob_tx,
            write_config,
            manifest_naming_scheme,
            None,
            metadata_cache,
        )
        .await?;
        Some(blob_manifest.version)
    } else {
        None
    };

    do_commit_new_dataset(
        object_store,
        commit_handler,
        base_path,
        transaction,
        write_config,
        manifest_naming_scheme,
        blob_version,
        metadata_cache,
    )
    .await
}

/// Internal function to check if a manifest could use some migration.
///
/// Manifest migrations happen on each write, but sometimes we need to run them
/// before certain new operations. An easy way to force a migration is to run
/// `dataset.delete(false)`, which won't modify data but will cause a migration.
/// However, you don't want to always have to do this, so we provide this method
/// to check if a migration is needed.
pub fn manifest_needs_migration(manifest: &Manifest, indices: &[Index]) -> bool {
    manifest.writer_version.is_none()
        || manifest.fragments.iter().any(|f| {
            f.physical_rows.is_none()
                || (f
                    .deletion_file
                    .as_ref()
                    .map(|d| d.num_deleted_rows.is_none())
                    .unwrap_or(false))
        })
        || indices
            .iter()
            .any(|i| must_recalculate_fragment_bitmap(i, manifest.writer_version.as_ref()))
}

/// Update manifest with new metadata fields.
///
/// Fields such as `physical_rows` and `num_deleted_rows` may not have been
/// in older datasets. To bring these old manifests up-to-date, we add them here.
async fn migrate_manifest(
    dataset: &Dataset,
    manifest: &mut Manifest,
    recompute_stats: bool,
) -> Result<()> {
    if !recompute_stats
        && manifest.fragments.iter().all(|f| {
            f.num_rows().map(|n| n > 0).unwrap_or(false)
                && f.files.iter().all(|f| f.file_size_bytes.get().is_some())
        })
    {
        return Ok(());
    }

    manifest.fragments =
        Arc::new(migrate_fragments(dataset, &manifest.fragments, recompute_stats).await?);

    Ok(())
}

fn check_storage_version(manifest: &mut Manifest) -> Result<()> {
    let data_storage_version = manifest.data_storage_format.lance_file_version()?;
    if manifest.data_storage_format.lance_file_version()? == LanceFileVersion::Legacy {
        // Due to bugs in 0.16 it is possible the dataset's data storage version does not
        // match the file version.  As a result, we need to check and see if they are out
        // of sync.
        if let Some(actual_file_version) =
            Fragment::try_infer_version(&manifest.fragments).map_err(|e| Error::Internal {
                message: format!(
                    "The dataset contains a mixture of file versions.  You will need to rollback to an earlier version: {}",
                    e
                ),
                location: location!(),
            })? {
                if actual_file_version > data_storage_version {
                    log::warn!(
                        "Data storage version {} is less than the actual file version {}.  This has been automatically updated.",
                        data_storage_version,
                        actual_file_version
                    );
                    manifest.data_storage_format = DataStorageFormat::new(actual_file_version);
                }
            }
    } else {
        // Otherwise, if we are on 2.0 or greater, we should ensure that the file versions
        // match the data storage version.  This is a sanity assertion to prevent data corruption.
        if let Some(actual_file_version) = Fragment::try_infer_version(&manifest.fragments)? {
            if actual_file_version != data_storage_version {
                return Err(Error::Internal {
                    message: format!(
                        "The operation added files with version {}.  However, the data storage version is {}.",
                        actual_file_version,
                        data_storage_version
                    ),
                    location: location!(),
                });
            }
        }
    }
    Ok(())
}

/// Fix schema in case of duplicate field ids.
///
/// See test dataset v0.10.5/corrupt_schema
fn fix_schema(manifest: &mut Manifest) -> Result<()> {
    // We can short-circuit if there is only one file per fragment or no fragments.
    if manifest.fragments.iter().all(|f| f.files.len() <= 1) {
        return Ok(());
    }

    // First, see which, if any fields have duplicate ids, within any fragment.
    let mut fields_with_duplicate_ids = HashSet::new();
    let mut seen_fields = HashSet::new();
    for fragment in manifest.fragments.iter() {
        for file in fragment.files.iter() {
            for field_id in file.fields.iter() {
                if *field_id >= 0 && !seen_fields.insert(*field_id) {
                    fields_with_duplicate_ids.insert(*field_id);
                }
            }
        }
        seen_fields.clear();
    }
    if fields_with_duplicate_ids.is_empty() {
        return Ok(());
    }

    // Now, we need to remap the field ids to be unique.
    let mut field_id_seed = manifest.max_field_id() + 1;
    let mut old_field_id_mapping: HashMap<i32, i32> = HashMap::new();
    let mut fields_with_duplicate_ids = fields_with_duplicate_ids.into_iter().collect::<Vec<_>>();
    fields_with_duplicate_ids.sort_unstable();
    for field_id in fields_with_duplicate_ids {
        old_field_id_mapping.insert(field_id, field_id_seed);
        field_id_seed += 1;
    }

    let mut fragments = manifest.fragments.as_ref().clone();

    // Apply mapping to fragment files list
    // We iterate over files in reverse order so that we only map the last field id
    seen_fields.clear();
    for fragment in fragments.iter_mut() {
        for field_id in fragment
            .files
            .iter_mut()
            .rev()
            .flat_map(|file| file.fields.iter_mut())
        {
            if let Some(new_field_id) = old_field_id_mapping.get(field_id) {
                if seen_fields.insert(*field_id) {
                    *field_id = *new_field_id;
                }
            }
        }
        seen_fields.clear();
    }

    // Apply mapping to the schema
    for (old_field_id, new_field_id) in &old_field_id_mapping {
        let field = manifest.schema.mut_field_by_id(*old_field_id).unwrap();
        field.id = *new_field_id;

        if let Some(local_field) = manifest.local_schema.mut_field_by_id(*old_field_id) {
            local_field.id = *new_field_id;
        }
    }

    // Drop data files that are no longer in use.
    let remaining_field_ids = manifest
        .schema
        .fields_pre_order()
        .map(|f| f.id)
        .collect::<HashSet<_>>();
    for fragment in fragments.iter_mut() {
        fragment.files.retain(|file| {
            file.fields
                .iter()
                .any(|field_id| remaining_field_ids.contains(field_id))
        });
    }

    manifest.fragments = Arc::new(fragments);

    Ok(())
}

/// Get updated vector of fragments that has `physical_rows` and `num_deleted_rows`
/// filled in. This is no-op for newer tables, but may do IO for tables written
/// with older versions of Lance.
pub(crate) async fn migrate_fragments(
    dataset: &Dataset,
    fragments: &[Fragment],
    recompute_stats: bool,
) -> Result<Vec<Fragment>> {
    let dataset = Arc::new(dataset.clone());
    let new_fragments = futures::stream::iter(fragments)
        .map(|fragment| async {
            let physical_rows = if recompute_stats {
                None
            } else {
                fragment.physical_rows
            };
            let physical_rows = if let Some(physical_rows) = physical_rows {
                Either::Right(futures::future::ready(Ok(physical_rows)))
            } else {
                let file_fragment = FileFragment::new(dataset.clone(), fragment.clone());
                Either::Left(async move { file_fragment.physical_rows().await })
            };
            let num_deleted_rows = match &fragment.deletion_file {
                None => Either::Left(futures::future::ready(Ok(None))),
                Some(DeletionFile {
                    num_deleted_rows: Some(deleted_rows),
                    ..
                }) if !recompute_stats => {
                    Either::Left(futures::future::ready(Ok(Some(*deleted_rows))))
                }
                Some(deletion_file) => Either::Right(async {
                    let deletion_vector =
                        read_dataset_deletion_file(dataset.as_ref(), fragment.id, deletion_file)
                            .await?;
                    Ok(Some(deletion_vector.len()))
                }),
            };

            let (physical_rows, num_deleted_rows) =
                futures::future::try_join(physical_rows, num_deleted_rows).await?;

            let mut data_files = fragment.files.clone();

            // For each of the data files in the fragment, we need to get the file size
            let object_store = dataset.object_store();
            let get_sizes = data_files
                .iter()
                .map(|file| {
                    if let Some(size) = file.file_size_bytes.get() {
                        Either::Left(futures::future::ready(Ok(size)))
                    } else {
                        Either::Right(async {
                            object_store
                                .size(&dataset.base.child("data").child(file.path.clone()))
                                .map_ok(|size| {
                                    NonZero::new(size).ok_or_else(|| Error::Internal {
                                        message: format!("File {} has size 0", file.path),
                                        location: location!(),
                                    })
                                })
                                .await?
                        })
                    }
                })
                .collect::<Vec<_>>();
            let sizes = futures::future::try_join_all(get_sizes).await?;
            data_files.iter_mut().zip(sizes).for_each(|(file, size)| {
                file.file_size_bytes = CachedFileSize::new(size.into());
            });

            let deletion_file = fragment
                .deletion_file
                .as_ref()
                .map(|deletion_file| DeletionFile {
                    num_deleted_rows,
                    ..deletion_file.clone()
                });

            Ok::<_, Error>(Fragment {
                physical_rows: Some(physical_rows),
                deletion_file,
                files: data_files,
                ..fragment.clone()
            })
        })
        .buffered(dataset.object_store.io_parallelism())
        // Filter out empty fragments
        .try_filter(|frag| futures::future::ready(frag.num_rows().map(|n| n > 0).unwrap_or(false)))
        .boxed();

    new_fragments.try_collect().await
}

fn must_recalculate_fragment_bitmap(index: &Index, version: Option<&WriterVersion>) -> bool {
    // If the fragment bitmap was written by an old version of lance then we need to recalculate
    // it because it could be corrupt due to a bug in versions < 0.8.15
    index.fragment_bitmap.is_none() || version.map(|v| v.older_than(0, 8, 15)).unwrap_or(true)
}

/// Update indices with new fields.
///
/// Indices might be missing `fragment_bitmap`, so this function will add it.
async fn migrate_indices(dataset: &Dataset, indices: &mut [Index]) -> Result<()> {
    let needs_recalculating = match detect_overlapping_fragments(indices) {
        Ok(()) => vec![],
        Err(BadFragmentBitmapError { bad_indices }) => {
            bad_indices.into_iter().map(|(name, _)| name).collect()
        }
    };
    for index in indices {
        if needs_recalculating.contains(&index.name)
            || must_recalculate_fragment_bitmap(index, dataset.manifest.writer_version.as_ref())
                && !is_system_index(index)
        {
            debug_assert_eq!(index.fields.len(), 1);
            let idx_field = dataset.schema().field_by_id(index.fields[0]).ok_or_else(|| Error::Internal { message: format!("Index with uuid {} referred to field with id {} which did not exist in dataset", index.uuid, index.fields[0]), location: location!() })?;
            // We need to calculate the fragments covered by the index
            let idx = dataset
                .open_generic_index(
                    &idx_field.name,
                    &index.uuid.to_string(),
                    &NoOpMetricsCollector,
                )
                .await?;
            index.fragment_bitmap = Some(idx.calculate_included_frags().await?);
        }
        // We can't reliably recalculate the index type for label_list and bitmap indices and so we can't migrate this field.
        // However, we still log for visibility and to help potentially diagnose issues in the future if we grow to rely on the field.
        if index.index_details.is_none() {
            log::debug!("the index with uuid {} is missing index metadata.  This probably means it was written with Lance version <= 0.19.2.  This is not a problem.", index.uuid);
        }
    }

    Ok(())
}

pub(crate) struct BadFragmentBitmapError {
    pub bad_indices: Vec<(String, Vec<u32>)>,
}

/// Detect whether a given index has overlapping fragment bitmaps in its index
/// segments.
pub(crate) fn detect_overlapping_fragments(
    indices: &[Index],
) -> std::result::Result<(), BadFragmentBitmapError> {
    let index_names: HashSet<&str> = indices.iter().map(|i| i.name.as_str()).collect();
    let mut bad_indices = Vec::new(); // (index_name, overlapping_fragments)
    for name in index_names {
        let mut seen_fragment_ids = HashSet::new();
        let mut overlap = Vec::new();
        for index in indices.iter().filter(|i| i.name == name) {
            if let Some(fragment_bitmap) = index.fragment_bitmap.as_ref() {
                for fragment in fragment_bitmap {
                    if !seen_fragment_ids.insert(fragment) {
                        overlap.push(fragment);
                    }
                }
            }
        }
        if !overlap.is_empty() {
            bad_indices.push((name.to_string(), overlap));
        }
    }
    if bad_indices.is_empty() {
        Ok(())
    } else {
        Err(BadFragmentBitmapError { bad_indices })
    }
}

pub(crate) async fn do_commit_detached_transaction(
    dataset: &Dataset,
    object_store: &ObjectStore,
    commit_handler: &dyn CommitHandler,
    transaction: &Transaction,
    write_config: &ManifestWriteConfig,
    commit_config: &CommitConfig,
    new_blob_version: Option<u64>,
) -> Result<(Manifest, ManifestLocation)> {
    // We don't strictly need a transaction file but we go ahead and create one for
    // record-keeping if nothing else.
    let transaction_file = write_transaction_file(object_store, &dataset.base, transaction).await?;

    // We still do a loop since we may have conflicts in the random version we pick
    let mut backoff = Backoff::default();
    while backoff.attempt() < commit_config.num_retries {
        // Pick a random u64 with the highest bit set to indicate it is detached
        let random_version = rng().random::<u64>() | DETACHED_VERSION_MASK;

        let (mut manifest, mut indices) = match transaction.operation {
            Operation::Restore { version } => {
                Transaction::restore_old_manifest(
                    object_store,
                    commit_handler,
                    &dataset.base,
                    version,
                    write_config,
                    &transaction_file,
                )
                .await?
            }
            _ => transaction.build_manifest(
                Some(dataset.manifest.as_ref()),
                dataset.load_indices().await?.as_ref().clone(),
                &transaction_file,
                write_config,
                new_blob_version,
            )?,
        };

        manifest.version = random_version;

        // recompute_stats is always false so far because detached manifests are newer than
        // the old stats bug.
        migrate_manifest(dataset, &mut manifest, /*recompute_stats=*/ false).await?;
        // fix_schema and check_storage_version are just for sanity-checking and consistency
        fix_schema(&mut manifest)?;
        check_storage_version(&mut manifest)?;
        migrate_indices(dataset, &mut indices).await?;

        // Try to commit the manifest
        let result = write_manifest_file(
            object_store,
            commit_handler,
            &dataset.base,
            &mut manifest,
            if indices.is_empty() {
                None
            } else {
                Some(indices.clone())
            },
            write_config,
            ManifestNamingScheme::V2,
        )
        .await;

        match result {
            Ok(location) => {
                return Ok((manifest, location));
            }
            Err(CommitError::CommitConflict) => {
                // We pick a random u64 for the version, so it's possible (though extremely unlikely)
                // that we have a conflict. In that case, we just try again.
                tokio::time::sleep(backoff.next_backoff()).await;
            }
            Err(CommitError::OtherError(err)) => {
                // If other error, return
                return Err(err);
            }
        }
    }

    // This should be extremely unlikely.  There should not be *that* many detached commits.  If
    // this happens then it seems more likely there is a bug in our random u64 generation.
    Err(crate::Error::CommitConflict {
        version: 0,
        source: format!(
            "Failed find unused random u64 after {} retries.",
            commit_config.num_retries
        )
        .into(),
        location: location!(),
    })
}

pub(crate) async fn commit_detached_transaction(
    dataset: &Dataset,
    object_store: &ObjectStore,
    commit_handler: &dyn CommitHandler,
    transaction: &Transaction,
    write_config: &ManifestWriteConfig,
    commit_config: &CommitConfig,
) -> Result<(Manifest, ManifestLocation)> {
    let new_blob_version = if let Some(blob_op) = transaction.blobs_op.as_ref() {
        let blobs_dataset = dataset.blobs_dataset().await?.unwrap();
        let blobs_tx =
            Transaction::new(blobs_dataset.version().version, blob_op.clone(), None, None);
        let (blobs_manifest, _) = do_commit_detached_transaction(
            blobs_dataset.as_ref(),
            object_store,
            commit_handler,
            &blobs_tx,
            write_config,
            commit_config,
            None,
        )
        .await?;
        Some(blobs_manifest.version)
    } else {
        None
    };

    do_commit_detached_transaction(
        dataset,
        object_store,
        commit_handler,
        transaction,
        write_config,
        commit_config,
        new_blob_version,
    )
    .await
}

/// Load new transactions and sort them by version in ascending order (oldest to newest)
async fn load_and_sort_new_transactions(
    dataset: &Dataset,
) -> Result<(Dataset, Vec<(u64, Arc<Transaction>)>)> {
    let NewTransactionResult {
        dataset: new_ds,
        new_transactions,
    } = load_new_transactions(dataset);
    let new_transactions = new_transactions.try_collect::<Vec<_>>();
    let (new_ds, mut txns) = futures::future::try_join(new_ds, new_transactions).await?;
    txns.sort_by_key(|(version, _)| *version);
    Ok((new_ds, txns))
}

/// Attempt to commit a transaction, with retries and conflict resolution.
#[allow(clippy::too_many_arguments)]
pub(crate) async fn commit_transaction(
    dataset: &Dataset,
    object_store: &ObjectStore,
    commit_handler: &dyn CommitHandler,
    transaction: &Transaction,
    write_config: &ManifestWriteConfig,
    commit_config: &CommitConfig,
    manifest_naming_scheme: ManifestNamingScheme,
    affected_rows: Option<&RowIdTreeMap>,
) -> Result<(Manifest, ManifestLocation)> {
    let new_blob_version = if let Some(blob_op) = transaction.blobs_op.as_ref() {
        let blobs_dataset = dataset.blobs_dataset().await?.unwrap();
        let blobs_tx =
            Transaction::new(blobs_dataset.version().version, blob_op.clone(), None, None);
        let (blobs_manifest, _) = do_commit_detached_transaction(
            blobs_dataset.as_ref(),
            object_store,
            commit_handler,
            &blobs_tx,
            write_config,
            commit_config,
            None,
        )
        .await?;
        Some(blobs_manifest.version)
    } else {
        None
    };

    // Note: object_store has been configured with WriteParams, but dataset.object_store()
    // has not necessarily. So for anything involving writing, use `object_store`.
    let read_version = transaction.read_version;
    let mut target_version = read_version + 1;
    let original_dataset = dataset.clone();

    // read_version sometimes defaults to zero for overwrite.
    // If num_retries is zero, we are in "strict overwrite" mode.
    // Strict overwrites are not subject to any sort of automatic conflict resolution.
    let strict_overwrite = matches!(transaction.operation, Operation::Overwrite { .. })
        && commit_config.num_retries == 0;
    let mut dataset =
        if dataset.manifest.version != read_version && (read_version != 0 || strict_overwrite) {
            // If the dataset version is not the same as the read version, we need to
            // checkout the read version.
            dataset.checkout_version(read_version).await?
        } else {
            // If the dataset version is the same as the read version, we can use it directly.
            dataset.clone()
        };

    let mut transaction = transaction.clone();

    let num_attempts = std::cmp::max(commit_config.num_retries, 1);
    let mut backoff = SlotBackoff::default();
    let start = Instant::now();

    // Other transactions that may have been committed since the read_version.
    // We keep pair of (version, transaction). No other transactions to check initially
    let mut other_transactions: Vec<(u64, Arc<Transaction>)>;

    while backoff.attempt() < num_attempts {
        // We are pessimistic here and assume there may be other transactions
        // we need to check for. We could be optimistic here and blindly
        // attempt to commit, giving faster performance for sequence writes and
        // slower performance for concurrent writes. But that makes the fast path
        // faster and the slow path slower, which makes performance less predictable
        // for users. So we always check for other transactions.
<<<<<<< HEAD
        // We skip this for strict overwrites, because strict overwrites can't be rebased.
        if !strict_overwrite {
            (dataset, other_transactions) = {
                // Load new dataset and other transactions concurrently
                let NewTransactionResult {
                    dataset: new_ds,
                    new_transactions,
                } = load_new_transactions(&dataset);
                let new_transactions = new_transactions.try_collect::<Vec<_>>();
                futures::future::try_join(new_ds, new_transactions).await?
            };
=======
        (dataset, other_transactions) = load_and_sort_new_transactions(&dataset).await?;
>>>>>>> c4e5bca5

            // See if we can retry the commit. Try to account for all
            // transactions that have been committed since the read_version.
            // Use small amount of backoff to handle transactions that all
            // started at exact same time better.

            let mut rebase =
                TransactionRebase::try_new(&original_dataset, transaction, affected_rows).await?;

<<<<<<< HEAD
            // Check against committed transactions from oldest to latest
            for (other_version, other_transaction) in other_transactions.iter().rev() {
                rebase.check_txn(other_transaction, *other_version)?;
            }
=======
        for (other_version, other_transaction) in other_transactions.iter() {
            rebase.check_txn(other_transaction, *other_version)?;
        }
>>>>>>> c4e5bca5

            transaction = rebase.finish(&dataset).await?;
        }

        let transaction_file =
            write_transaction_file(object_store, &dataset.base, &transaction).await?;

        target_version = dataset.manifest.version + 1;
        if is_detached_version(target_version) {
            return Err(Error::Internal { message: "more than 2^65 versions have been created and so regular version numbers are appearing as 'detached' versions.".into(), location: location!() });
        }
        // Build an up-to-date manifest from the transaction and current manifest
        let (mut manifest, mut indices) = match transaction.operation {
            Operation::Restore { version } => {
                Transaction::restore_old_manifest(
                    object_store,
                    commit_handler,
                    &dataset.base,
                    version,
                    write_config,
                    &transaction_file,
                )
                .await?
            }
            _ => transaction.build_manifest(
                Some(dataset.manifest.as_ref()),
                dataset.load_indices().await?.as_ref().clone(),
                &transaction_file,
                write_config,
                new_blob_version,
            )?,
        };

        manifest.version = target_version;

        let previous_writer_version = &dataset.manifest.writer_version;
        // The versions of Lance prior to when we started writing the writer version
        // sometimes wrote incorrect `Fragment.physical_rows` values, so we should
        // make sure to recompute them.
        // See: https://github.com/lancedb/lance/issues/1531
        let recompute_stats = previous_writer_version.is_none();

        migrate_manifest(&dataset, &mut manifest, recompute_stats).await?;

        fix_schema(&mut manifest)?;

        check_storage_version(&mut manifest)?;

        migrate_indices(&dataset, &mut indices).await?;

        // Try to commit the manifest
        let result = write_manifest_file(
            object_store,
            commit_handler,
            &dataset.base,
            &mut manifest,
            if indices.is_empty() {
                None
            } else {
                Some(indices.clone())
            },
            write_config,
            manifest_naming_scheme,
        )
        .await;

        match result {
            Ok(manifest_location) => {
                // Cache both the transaction file and manifest
                let tx_key = crate::session::caches::TransactionKey {
                    version: target_version,
                };
                dataset
                    .metadata_cache
                    .insert_with_key(&tx_key, Arc::new(transaction.clone()))
                    .await;

                let manifest_key = crate::session::caches::ManifestKey {
                    version: manifest_location.version,
                    e_tag: manifest_location.e_tag.as_deref(),
                };
                dataset
                    .metadata_cache
                    .insert_with_key(&manifest_key, Arc::new(manifest.clone()))
                    .await;
                if !indices.is_empty() {
                    let key = IndexMetadataKey {
                        version: target_version,
                    };
                    dataset
                        .index_cache
                        .insert_with_key(&key, Arc::new(indices))
                        .await;
                }

                if !commit_config.skip_auto_cleanup {
                    // Note: We're using the old dataset here (before the new manifest is committed).
                    // This means cleanup runs based on the previous version's state, which may affect
                    // which versions are available for cleanup.
                    match auto_cleanup_hook(&dataset, &manifest).await {
                        Ok(Some(stats)) => log::info!("Auto cleanup triggered: {:?}", stats),
                        Err(e) => log::error!("Error encountered during auto_cleanup_hook: {}", e),
                        _ => {}
                    };
                }
                return Ok((manifest, manifest_location));
            }
            Err(CommitError::CommitConflict) => {
                let next_attempt_i = backoff.attempt() + 1;

                if backoff.attempt() == 0 {
                    // We add 10% buffer here, to allow concurrent writes to complete.
                    // We pass the first attempt's time to the backoff so it's used
                    // as the unit for backoff time slots.
                    // See SlotBackoff implementation for more details on how this works.
                    backoff = backoff.with_unit((start.elapsed().as_millis() * 11 / 10) as u32);
                }

                if next_attempt_i < num_attempts {
                    tokio::time::sleep(backoff.next_backoff()).await;
                    continue;
                } else {
                    break;
                }
            }
            Err(CommitError::OtherError(err)) => {
                // If other error, return
                return Err(err);
            }
        }
    }

    Err(crate::Error::CommitConflict {
        version: target_version,
        source: format!(
            "Failed to commit the transaction after {} retries.",
            commit_config.num_retries
        )
        .into(),
        location: location!(),
    })
}

#[cfg(test)]
mod tests {
    use std::sync::Mutex;

    use arrow_array::types::Int32Type;
    use arrow_array::{Int32Array, Int64Array, RecordBatch, RecordBatchIterator};
    use arrow_schema::{DataType, Field as ArrowField, Schema as ArrowSchema};
    use futures::future::join_all;
    use lance_arrow::FixedSizeListArrayExt;
    use lance_core::datatypes::{Field, Schema};
    use lance_index::IndexType;
    use lance_linalg::distance::MetricType;
    use lance_table::format::{DataFile, DataStorageFormat};
    use lance_table::io::commit::{
        CommitLease, CommitLock, RenameCommitHandler, UnsafeCommitHandler,
    };
    use lance_testing::datagen::generate_random_array;

    use super::*;

    use crate::dataset::{WriteMode, WriteParams};
    use crate::index::vector::VectorIndexParams;
    use crate::utils::test::{DatagenExt, FragmentCount, FragmentRowCount};
    use crate::Dataset;

    async fn test_commit_handler(handler: Arc<dyn CommitHandler>, should_succeed: bool) {
        // Create a dataset, passing handler as commit handler
        let schema = Arc::new(ArrowSchema::new(vec![ArrowField::new(
            "x",
            DataType::Int64,
            false,
        )]));
        let data = RecordBatch::try_new(
            schema.clone(),
            vec![Arc::new(Int64Array::from(vec![1, 2, 3]))],
        )
        .unwrap();
        let reader = RecordBatchIterator::new(vec![Ok(data)], schema);

        let options = WriteParams {
            commit_handler: Some(handler),
            ..Default::default()
        };
        let dataset = Dataset::write(reader, "memory://test", Some(options))
            .await
            .unwrap();

        // Create 10 concurrent tasks to write into the table
        // Record how many succeed and how many fail
        let tasks = (0..10).map(|_| {
            let mut dataset = dataset.clone();
            tokio::task::spawn(async move {
                dataset
                    .delete("x = 2")
                    .await
                    .map(|_| dataset.manifest.version)
            })
        });

        let task_results: Vec<Option<u64>> = join_all(tasks)
            .await
            .iter()
            .map(|res| match res {
                Ok(Ok(version)) => Some(*version),
                _ => None,
            })
            .collect();

        let num_successes = task_results.iter().filter(|x| x.is_some()).count();
        let distinct_results: HashSet<_> = task_results.iter().filter_map(|x| x.as_ref()).collect();

        if should_succeed {
            assert_eq!(
                num_successes,
                distinct_results.len(),
                "Expected no two tasks to succeed for the same version. Got {:?}",
                task_results
            );
        } else {
            // All we can promise here is at least one tasks succeeds, but multiple
            // could in theory.
            assert!(num_successes >= distinct_results.len(),);
        }
    }

    #[tokio::test]
    async fn test_rename_commit_handler() {
        // Rename is default for memory
        let handler = Arc::new(RenameCommitHandler);
        test_commit_handler(handler, true).await;
    }

    #[tokio::test]
    async fn test_custom_commit() {
        #[derive(Debug)]
        struct CustomCommitHandler {
            locked_version: Arc<Mutex<Option<u64>>>,
        }

        struct CustomCommitLease {
            version: u64,
            locked_version: Arc<Mutex<Option<u64>>>,
        }

        #[async_trait::async_trait]
        impl CommitLock for CustomCommitHandler {
            type Lease = CustomCommitLease;

            async fn lock(&self, version: u64) -> std::result::Result<Self::Lease, CommitError> {
                let mut locked_version = self.locked_version.lock().unwrap();
                if locked_version.is_some() {
                    // Already locked
                    return Err(CommitError::CommitConflict);
                }

                // Lock the version
                *locked_version = Some(version);

                Ok(CustomCommitLease {
                    version,
                    locked_version: self.locked_version.clone(),
                })
            }
        }

        #[async_trait::async_trait]
        impl CommitLease for CustomCommitLease {
            async fn release(&self, _success: bool) -> std::result::Result<(), CommitError> {
                let mut locked_version = self.locked_version.lock().unwrap();
                if *locked_version != Some(self.version) {
                    // Already released
                    return Err(CommitError::CommitConflict);
                }

                // Release the version
                *locked_version = None;

                Ok(())
            }
        }

        let locked_version = Arc::new(Mutex::new(None));
        let handler = Arc::new(CustomCommitHandler { locked_version });
        test_commit_handler(handler, true).await;
    }

    #[tokio::test]
    async fn test_unsafe_commit_handler() {
        let handler = Arc::new(UnsafeCommitHandler);
        test_commit_handler(handler, false).await;
    }

    #[tokio::test]
    async fn test_roundtrip_transaction_file() {
        let object_store = ObjectStore::memory();
        let base_path = Path::from("test");
        let transaction = Transaction::new(
            42,
            Operation::Append { fragments: vec![] },
            /*blobs_op= */ None,
            Some("hello world".to_string()),
        );

        let file_name = write_transaction_file(&object_store, &base_path, &transaction)
            .await
            .unwrap();
        let read_transaction = read_transaction_file(&object_store, &base_path, &file_name)
            .await
            .unwrap();

        assert_eq!(transaction.read_version, read_transaction.read_version);
        assert_eq!(transaction.uuid, read_transaction.uuid);
        assert!(matches!(
            read_transaction.operation,
            Operation::Append { .. }
        ));
        assert_eq!(transaction.tag, read_transaction.tag);
    }

    #[tokio::test]
    async fn test_concurrent_create_index() {
        // Create a table with two vector columns
        let test_dir = tempfile::tempdir().unwrap();
        let test_uri = test_dir.path().to_str().unwrap();

        let dimension = 16;
        let schema = Arc::new(ArrowSchema::new(vec![
            ArrowField::new(
                "vector1",
                DataType::FixedSizeList(
                    Arc::new(ArrowField::new("item", DataType::Float32, true)),
                    dimension,
                ),
                false,
            ),
            ArrowField::new(
                "vector2",
                DataType::FixedSizeList(
                    Arc::new(ArrowField::new("item", DataType::Float32, true)),
                    dimension,
                ),
                false,
            ),
        ]));
        let float_arr = generate_random_array(512 * dimension as usize);
        let vectors = Arc::new(
            <arrow_array::FixedSizeListArray as FixedSizeListArrayExt>::try_new_from_values(
                float_arr, dimension,
            )
            .unwrap(),
        );
        let batches =
            vec![
                RecordBatch::try_new(schema.clone(), vec![vectors.clone(), vectors.clone()])
                    .unwrap(),
            ];

        let reader = RecordBatchIterator::new(batches.into_iter().map(Ok), schema.clone());
        let dataset = Dataset::write(reader, test_uri, None).await.unwrap();
        dataset.validate().await.unwrap();

        // From initial version, concurrently call create index 3 times,
        // two of which will be for the same column.
        let params = VectorIndexParams::ivf_pq(10, 8, 2, MetricType::L2, 50);
        let futures: Vec<_> = ["vector1", "vector1", "vector2"]
            .iter()
            .map(|col_name| {
                let mut dataset = dataset.clone();
                let params = params.clone();
                tokio::spawn(async move {
                    dataset
                        .create_index(&[col_name], IndexType::Vector, None, &params, true)
                        .await
                })
            })
            .collect();

        let results = join_all(futures).await;
        for result in results {
            assert!(matches!(result, Ok(Ok(_))), "{:?}", result);
        }

        // Validate that each version has the anticipated number of indexes
        let dataset = dataset.checkout_version(1).await.unwrap();
        assert!(dataset.load_indices().await.unwrap().is_empty());

        let dataset = dataset.checkout_version(2).await.unwrap();
        assert_eq!(dataset.load_indices().await.unwrap().len(), 1);

        let dataset = dataset.checkout_version(3).await.unwrap();
        let indices = dataset.load_indices().await.unwrap();
        assert!(!indices.is_empty() && indices.len() <= 2);

        // At this point, we have created two indices. If they are both for the same column,
        // it must be vector1 and not vector2.
        if indices.len() == 2 {
            let mut fields: Vec<i32> = indices.iter().flat_map(|i| i.fields.clone()).collect();
            fields.sort();
            assert_eq!(fields, vec![0, 1]);
        } else {
            assert_eq!(indices[0].fields, vec![0]);
        }

        let dataset = dataset.checkout_version(4).await.unwrap();
        let indices = dataset.load_indices().await.unwrap();
        assert_eq!(indices.len(), 2);
        let mut fields: Vec<i32> = indices.iter().flat_map(|i| i.fields.clone()).collect();
        fields.sort();
        assert_eq!(fields, vec![0, 1]);
    }

    #[tokio::test]
    async fn test_load_and_sort_new_transactions() {
        // Create a dataset
        let mut dataset = lance_datagen::gen_batch()
            .col("i", lance_datagen::array::step::<Int32Type>())
            .into_ram_dataset(FragmentCount::from(1), FragmentRowCount::from(10))
            .await
            .unwrap();

        // Create 100 small UpdateConfig transactions
        for i in 0..100 {
            dataset
                .update_config(vec![(format!("key_{}", i), format!("value_{}", i))])
                .await
                .unwrap();
        }

        // Now load the dataset at version 1 and check that load_and_sort_new_transactions
        // returns transactions in order
        let dataset_v1 = dataset.checkout_version(1).await.unwrap();
        let (_, transactions) = load_and_sort_new_transactions(&dataset_v1).await.unwrap();

        // Verify transactions are sorted by version
        let versions: Vec<u64> = transactions.iter().map(|(v, _)| *v).collect();
        for i in 1..versions.len() {
            assert!(
                versions[i] > versions[i - 1],
                "Transactions not in order: version {} came after version {}",
                versions[i],
                versions[i - 1]
            );
        }

        // Also verify we have exactly 100 transactions (versions 2-101)
        assert_eq!(transactions.len(), 100);
        assert_eq!(versions.first(), Some(&2));
        assert_eq!(versions.last(), Some(&101));
    }

    #[tokio::test]
    async fn test_concurrent_writes() {
        for write_mode in [WriteMode::Append, WriteMode::Overwrite] {
            // Create an empty table
            let test_dir = tempfile::tempdir().unwrap();
            let test_uri = test_dir.path().to_str().unwrap();

            let schema = Arc::new(ArrowSchema::new(vec![ArrowField::new(
                "i",
                DataType::Int32,
                false,
            )]));

            let dataset = Dataset::write(
                RecordBatchIterator::new(vec![].into_iter().map(Ok), schema.clone()),
                test_uri,
                None,
            )
            .await
            .unwrap();

            // Make some sample data
            let batch = RecordBatch::try_new(
                schema.clone(),
                vec![Arc::new(Int32Array::from(vec![1, 2, 3]))],
            )
            .unwrap();

            // Write data concurrently in 5 tasks
            let futures: Vec<_> = (0..5)
                .map(|_| {
                    let batch = batch.clone();
                    let schema = schema.clone();
                    let uri = test_uri.to_string();
                    tokio::spawn(async move {
                        let reader = RecordBatchIterator::new(vec![Ok(batch)], schema);
                        Dataset::write(
                            reader,
                            &uri,
                            Some(WriteParams {
                                mode: write_mode,
                                ..Default::default()
                            }),
                        )
                        .await
                    })
                })
                .collect();
            let results = join_all(futures).await;

            // Assert all succeeded
            for result in results {
                assert!(matches!(result, Ok(Ok(_))), "{:?}", result);
            }

            // Assert final fragments and versions expected
            let dataset = dataset.checkout_version(6).await.unwrap();

            match write_mode {
                WriteMode::Append => {
                    assert_eq!(dataset.get_fragments().len(), 5);
                }
                WriteMode::Overwrite => {
                    assert_eq!(dataset.get_fragments().len(), 1);
                }
                _ => unreachable!(),
            }

            dataset.validate().await.unwrap()
        }
    }

    async fn get_empty_dataset() -> (tempfile::TempDir, Dataset) {
        let test_dir = tempfile::tempdir().unwrap();
        let test_uri = test_dir.path().to_str().unwrap();

        let schema = Arc::new(ArrowSchema::new(vec![ArrowField::new(
            "i",
            DataType::Int32,
            false,
        )]));

        let ds = Dataset::write(
            RecordBatchIterator::new(vec![].into_iter().map(Ok), schema.clone()),
            test_uri,
            None,
        )
        .await
        .unwrap();
        (test_dir, ds)
    }

    #[tokio::test]
    async fn test_good_concurrent_config_writes() {
        let (_tmpdir, dataset) = get_empty_dataset().await;
        let original_num_config_keys = dataset.manifest.config.len();

        // Test successful concurrent insert config operations
        let futures: Vec<_> = ["key1", "key2", "key3", "key4", "key5"]
            .iter()
            .map(|key| {
                let mut dataset = dataset.clone();
                tokio::spawn(async move {
                    dataset
                        .update_config(vec![(key.to_string(), "value".to_string())])
                        .await
                })
            })
            .collect();
        let results = join_all(futures).await;

        // Assert all succeeded
        for result in results {
            assert!(matches!(result, Ok(Ok(_))), "{:?}", result);
        }

        let dataset = dataset.checkout_version(6).await.unwrap();
        assert_eq!(dataset.manifest.config.len(), 5 + original_num_config_keys);

        dataset.validate().await.unwrap();

        // Test successful concurrent delete operations. If multiple delete
        // operations attempt to delete the same key, they are all successful.
        let futures: Vec<_> = ["key1", "key1", "key1", "key2", "key2"]
            .iter()
            .map(|key| {
                let mut dataset = dataset.clone();
                tokio::spawn(async move { dataset.delete_config_keys(&[key]).await })
            })
            .collect();
        let results = join_all(futures).await;

        // Assert all succeeded
        for result in results {
            assert!(matches!(result, Ok(Ok(_))), "{:?}", result);
        }

        let dataset = dataset.checkout_version(11).await.unwrap();

        // There are now two fewer keys
        assert_eq!(dataset.manifest.config.len(), 3 + original_num_config_keys);

        dataset.validate().await.unwrap()
    }

    #[tokio::test]
    async fn test_bad_concurrent_config_writes() {
        // If two concurrent insert config operations occur for the same key, a
        // `CommitConflict` should be returned
        let (_tmpdir, dataset) = get_empty_dataset().await;

        let futures: Vec<_> = ["key1", "key1", "key2", "key3", "key4"]
            .iter()
            .map(|key| {
                let mut dataset = dataset.clone();
                tokio::spawn(async move {
                    dataset
                        .update_config(vec![(key.to_string(), "value".to_string())])
                        .await
                })
            })
            .collect();

        let results = join_all(futures).await;

        // Assert that either the first or the second operation fails
        let mut first_operation_failed = false;
        for (i, result) in results.into_iter().enumerate() {
            let result = result.unwrap();
            match i {
                0 => {
                    if result.is_err() {
                        first_operation_failed = true;
                        assert!(
                            matches!(&result, &Err(Error::CommitConflict { .. })),
                            "{:?}",
                            result,
                        );
                    }
                }
                1 => match first_operation_failed {
                    true => assert!(result.is_ok(), "{:?}", result),
                    false => {
                        assert!(
                            matches!(&result, &Err(Error::CommitConflict { .. })),
                            "{:?}",
                            result,
                        );
                    }
                },
                _ => assert!(result.is_ok(), "{:?}", result),
            }
        }
    }

    #[test]
    fn test_fix_schema() {
        // Manifest has a fragment with no fields in use
        // Manifest has a duplicate field id in one fragment but not others.
        let mut field0 =
            Field::try_from(ArrowField::new("a", arrow_schema::DataType::Int64, false)).unwrap();
        field0.set_id(-1, &mut 0);
        let mut field2 =
            Field::try_from(ArrowField::new("b", arrow_schema::DataType::Int64, false)).unwrap();
        field2.set_id(-1, &mut 2);

        let schema = Schema {
            fields: vec![field0.clone(), field2.clone()],
            metadata: Default::default(),
        };
        let fragments = vec![
            Fragment {
                id: 0,
                files: vec![
                    DataFile::new_legacy_from_fields("path1", vec![0, 1, 2]),
                    DataFile::new_legacy_from_fields("unused", vec![9]),
                ],
                deletion_file: None,
                row_id_meta: None,
                physical_rows: None,
            },
            Fragment {
                id: 1,
                files: vec![
                    DataFile::new_legacy_from_fields("path2", vec![0, 1, 2]),
                    DataFile::new_legacy_from_fields("path3", vec![2]),
                ],
                deletion_file: None,
                row_id_meta: None,
                physical_rows: None,
            },
        ];

        let mut manifest = Manifest::new(
            schema,
            Arc::new(fragments),
            DataStorageFormat::default(),
            /*blob_dataset_version=*/ None,
        );

        fix_schema(&mut manifest).unwrap();

        // Because of the duplicate field id, the field id of field2 should have been changed to 10
        field2.id = 10;
        let expected_schema = Schema {
            fields: vec![field0, field2],
            metadata: Default::default(),
        };
        assert_eq!(manifest.schema, expected_schema);

        // The fragment with just field 9 should have been removed, since it's
        // not used in the current schema.
        // The field 2 should have been changed to 10, except in the first
        // file of the second fragment.
        let expected_fragments = vec![
            Fragment {
                id: 0,
                files: vec![DataFile::new_legacy_from_fields("path1", vec![0, 1, 10])],
                deletion_file: None,
                row_id_meta: None,
                physical_rows: None,
            },
            Fragment {
                id: 1,
                files: vec![
                    DataFile::new_legacy_from_fields("path2", vec![0, 1, 2]),
                    DataFile::new_legacy_from_fields("path3", vec![10]),
                ],
                deletion_file: None,
                row_id_meta: None,
                physical_rows: None,
            },
        ];
        assert_eq!(manifest.fragments.as_ref(), &expected_fragments);
    }
}<|MERGE_RESOLUTION|>--- conflicted
+++ resolved
@@ -761,21 +761,9 @@
         // slower performance for concurrent writes. But that makes the fast path
         // faster and the slow path slower, which makes performance less predictable
         // for users. So we always check for other transactions.
-<<<<<<< HEAD
         // We skip this for strict overwrites, because strict overwrites can't be rebased.
         if !strict_overwrite {
-            (dataset, other_transactions) = {
-                // Load new dataset and other transactions concurrently
-                let NewTransactionResult {
-                    dataset: new_ds,
-                    new_transactions,
-                } = load_new_transactions(&dataset);
-                let new_transactions = new_transactions.try_collect::<Vec<_>>();
-                futures::future::try_join(new_ds, new_transactions).await?
-            };
-=======
-        (dataset, other_transactions) = load_and_sort_new_transactions(&dataset).await?;
->>>>>>> c4e5bca5
+            (dataset, other_transactions) = load_and_sort_new_transactions(&dataset).await?;
 
             // See if we can retry the commit. Try to account for all
             // transactions that have been committed since the read_version.
@@ -785,16 +773,9 @@
             let mut rebase =
                 TransactionRebase::try_new(&original_dataset, transaction, affected_rows).await?;
 
-<<<<<<< HEAD
-            // Check against committed transactions from oldest to latest
-            for (other_version, other_transaction) in other_transactions.iter().rev() {
+            for (other_version, other_transaction) in other_transactions.iter() {
                 rebase.check_txn(other_transaction, *other_version)?;
             }
-=======
-        for (other_version, other_transaction) in other_transactions.iter() {
-            rebase.check_txn(other_transaction, *other_version)?;
-        }
->>>>>>> c4e5bca5
 
             transaction = rebase.finish(&dataset).await?;
         }
