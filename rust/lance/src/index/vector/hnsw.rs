// Copyright 2023 Lance Developers.
//
// Licensed under the Apache License, Version 2.0 (the "License");
// you may not use this file except in compliance with the License.
// You may obtain a copy of the License at
//
//     http://www.apache.org/licenses/LICENSE-2.0
//
// Unless required by applicable law or agreed to in writing, software
// distributed under the License is distributed on an "AS IS" BASIS,
// WITHOUT WARRANTIES OR CONDITIONS OF ANY KIND, either express or implied.
// See the License for the specific language governing permissions and
// limitations under the License.

use std::{
    any::Any,
    collections::HashMap,
    fmt::{Debug, Formatter},
    sync::Arc,
    time::Instant,
};

use arrow_array::{cast::AsArray, types::Float32Type, Float32Array, RecordBatch, UInt64Array};

use arrow_schema::DataType;
use async_trait::async_trait;
use lance_arrow::*;
use lance_core::{datatypes::Schema, Error, Result, ROW_ID};
use lance_file::reader::FileReader;
use lance_index::{
    vector::{
        graph::NEIGHBORS_FIELD,
        hnsw::{HnswMetadata, HNSW, VECTOR_ID_FIELD},
        ivf::storage::IVF_PARTITION_KEY,
        pq::storage::IvfProductQuantizationStorage,
        Query, DIST_COL,
    },
    Index, IndexType,
};
use lance_io::traits::Reader;
use lance_linalg::distance::DistanceType;
use lance_table::format::SelfDescribingFileReader;
use roaring::RoaringBitmap;
use serde_json::json;
use snafu::{location, Location};
use tracing::instrument;

#[cfg(feature = "opq")]
use super::opq::train_opq;
use super::VectorIndex;
use crate::index::prefilter::PreFilter;

#[derive(Clone)]
pub struct HNSWIndex {
    hnsw: HNSW,

    // TODO: move these into IVFIndex after the refactor is complete
    partition_storage: IvfProductQuantizationStorage,
    partition_metadata: Option<Vec<HnswMetadata>>,
}

impl Debug for HNSWIndex {
    fn fmt(&self, f: &mut Formatter<'_>) -> std::fmt::Result {
        self.hnsw.fmt(f)
    }
}

impl HNSWIndex {
<<<<<<< HEAD
    pub async fn try_new(
        hnsw: HNSW,
        reader: Arc<dyn Reader>,
        aux_reader: Arc<dyn Reader>,
    ) -> Result<Self> {
        let reader = FileReader::try_new_self_described_from_reader(reader.clone(), None).await?;
=======
    pub async fn try_new(hnsw: HNSW, reader: Arc<dyn Reader>) -> Result<Self> {
        let schema = Schema::try_from(&arrow_schema::Schema::new(vec![
            NEIGHBORS_FIELD.clone(),
            VECTOR_ID_FIELD.clone(),
        ]))?;

        let reader = FileReader::try_new_from_reader(
            reader.path(),
            reader.clone(),
            None,
            schema,
            0,
            0,
            2,
            None,
        )
        .await?;
>>>>>>> f21675b1

        let partition_metadata = match reader.schema().metadata.get(IVF_PARTITION_KEY) {
            Some(json) => {
                let metadata: Vec<HnswMetadata> = serde_json::from_str(json)?;
                Some(metadata)
            }
            None => None,
        };

        let ivf_pq_store = IvfProductQuantizationStorage::open(aux_reader).await?;
        Ok(Self {
            hnsw,
            partition_storage: ivf_pq_store,
            partition_metadata,
        })
    }

    fn get_partition_metadata(&self, partition_id: usize) -> Result<HnswMetadata> {
        match self.partition_metadata {
            Some(ref metadata) => Ok(metadata[partition_id].clone()),
            None => Err(Error::Index {
                message: "No partition metadata found".to_string(),
                location: location!(),
            }),
        }
    }
}

#[async_trait]
impl Index for HNSWIndex {
    /// Cast to [Any].
    fn as_any(&self) -> &dyn Any {
        self
    }

    /// Cast to [Index]
    fn as_index(self: Arc<Self>) -> Arc<dyn Index> {
        self
    }

    /// Retrieve index statistics as a JSON Value
    fn statistics(&self) -> Result<serde_json::Value> {
        Ok(json!({
            "index_type": "HNSW",
            "distance_type": self.metric_type().to_string(),
        }))
    }

    /// Get the type of the index
    fn index_type(&self) -> IndexType {
        IndexType::Vector
    }

    /// Read through the index and determine which fragment ids are covered by the index
    ///
    /// This is a kind of slow operation.  It's better to use the fragment_bitmap.  This
    /// only exists for cases where the fragment_bitmap has become corrupted or missing.
    async fn calculate_included_frags(&self) -> Result<RoaringBitmap> {
        unimplemented!()
    }
}

#[async_trait]
impl VectorIndex for HNSWIndex {
    #[instrument(level = "debug", skip_all, name = "HNSWIndex::search")]
    async fn search(&self, query: &Query, pre_filter: Arc<PreFilter>) -> Result<RecordBatch> {
        let now = Instant::now();
        let row_ids = self.hnsw.storage().row_ids();
        let bitmap = if pre_filter.is_empty() {
            None
        } else {
            pre_filter.wait_for_ready().await?;

            let indices = pre_filter.filter_row_ids(row_ids);
            Some(
                RoaringBitmap::from_sorted_iter(indices.into_iter().map(|i| i as u32)).map_err(
                    |e| Error::Index {
                        message: format!("Error creating RoaringBitmap: {}", e),
                        location: location!(),
                    },
                )?,
            )
        };

        let results = self.hnsw.search(
            query.key.as_primitive::<Float32Type>().as_slice(),
            query.k,
            30,
            bitmap,
        )?;
        println!(
            "debug: search hnsw-inner elapsed {}",
            now.elapsed().as_micros()
        );

        let row_ids = UInt64Array::from_iter_values(results.iter().map(|x| row_ids[x.0 as usize]));
        let distances = Arc::new(Float32Array::from_iter_values(results.iter().map(|x| x.1)));

        let schema = Arc::new(arrow_schema::Schema::new(vec![
            arrow_schema::Field::new(DIST_COL, DataType::Float32, true),
            arrow_schema::Field::new(ROW_ID, DataType::UInt64, true),
        ]));

        println!("debug: search hnsw elapsed {}", now.elapsed().as_micros());
        Ok(RecordBatch::try_new(
            schema,
            vec![distances, Arc::new(row_ids)],
        )?)
    }

    fn is_loadable(&self) -> bool {
        true
    }

    fn use_residual(&self) -> bool {
        false
    }

    fn check_can_remap(&self) -> Result<()> {
        Ok(())
    }

    async fn load(
        &self,
        reader: Arc<dyn Reader>,
        _offset: usize,
        _length: usize,
    ) -> Result<Box<dyn VectorIndex>> {
        let schema = Schema::try_from(&arrow_schema::Schema::new(vec![
            NEIGHBORS_FIELD.clone(),
            VECTOR_ID_FIELD.clone(),
        ]))?;

        let reader = FileReader::try_new_from_reader(
            reader.path(),
            reader.clone(),
            None,
            schema,
            0,
            0,
            2,
            None,
        )
        .await?;

        let hnsw = HNSW::load(
            &reader,
            Arc::new(self.partition_storage.load_partition(0).await?),
        )
        .await?;

        Ok(Box::new(Self {
            hnsw,
            partition_storage: self.partition_storage.clone(),
            partition_metadata: self.partition_metadata.clone(),
        }))
    }

    async fn load_partition(
        &self,
        reader: Arc<dyn Reader>,
        offset: usize,
        length: usize,
        partition_id: usize,
    ) -> Result<Box<dyn VectorIndex>> {
<<<<<<< HEAD
        let reader = FileReader::try_new_self_described_from_reader(reader, None).await?;
=======
        let schema = Schema::try_from(&arrow_schema::Schema::new(vec![
            NEIGHBORS_FIELD.clone(),
            VECTOR_ID_FIELD.clone(),
        ]))?;

        let reader = FileReader::try_new_from_reader(
            reader.path(),
            reader.clone(),
            None,
            schema,
            0,
            0,
            2,
            None,
        )
        .await?;
>>>>>>> f21675b1

        let metadata = self.get_partition_metadata(partition_id)?;
        let hnsw = HNSW::load_partition(
            &reader,
            offset..offset + length,
            self.metric_type(),
            Arc::new(self.partition_storage.load_partition(partition_id).await?),
            metadata,
        )
        .await?;

        Ok(Box::new(Self {
            hnsw,
            partition_storage: self.partition_storage.clone(),
            partition_metadata: self.partition_metadata.clone(),
        }))
    }

    fn remap(&mut self, _mapping: &HashMap<u64, Option<u64>>) -> Result<()> {
        Err(Error::Index {
            message: "Remapping HNSW in this way not supported".to_string(),
            location: location!(),
        })
    }

    fn metric_type(&self) -> DistanceType {
        self.hnsw.distance_type()
    }
}<|MERGE_RESOLUTION|>--- conflicted
+++ resolved
@@ -66,15 +66,140 @@
 }
 
 impl HNSWIndex {
-<<<<<<< HEAD
     pub async fn try_new(
         hnsw: HNSW,
         reader: Arc<dyn Reader>,
         aux_reader: Arc<dyn Reader>,
     ) -> Result<Self> {
         let reader = FileReader::try_new_self_described_from_reader(reader.clone(), None).await?;
-=======
-    pub async fn try_new(hnsw: HNSW, reader: Arc<dyn Reader>) -> Result<Self> {
+
+        let partition_metadata = match reader.schema().metadata.get(IVF_PARTITION_KEY) {
+            Some(json) => {
+                let metadata: Vec<HnswMetadata> = serde_json::from_str(json)?;
+                Some(metadata)
+            }
+            None => None,
+        };
+
+        let ivf_pq_store = IvfProductQuantizationStorage::open(aux_reader).await?;
+        Ok(Self {
+            hnsw,
+            partition_storage: ivf_pq_store,
+            partition_metadata,
+        })
+    }
+
+    fn get_partition_metadata(&self, partition_id: usize) -> Result<HnswMetadata> {
+        match self.partition_metadata {
+            Some(ref metadata) => Ok(metadata[partition_id].clone()),
+            None => Err(Error::Index {
+                message: "No partition metadata found".to_string(),
+                location: location!(),
+            }),
+        }
+    }
+}
+
+#[async_trait]
+impl Index for HNSWIndex {
+    /// Cast to [Any].
+    fn as_any(&self) -> &dyn Any {
+        self
+    }
+
+    /// Cast to [Index]
+    fn as_index(self: Arc<Self>) -> Arc<dyn Index> {
+        self
+    }
+
+    /// Retrieve index statistics as a JSON Value
+    fn statistics(&self) -> Result<serde_json::Value> {
+        Ok(json!({
+            "index_type": "HNSW",
+            "distance_type": self.metric_type().to_string(),
+        }))
+    }
+
+    /// Get the type of the index
+    fn index_type(&self) -> IndexType {
+        IndexType::Vector
+    }
+
+    /// Read through the index and determine which fragment ids are covered by the index
+    ///
+    /// This is a kind of slow operation.  It's better to use the fragment_bitmap.  This
+    /// only exists for cases where the fragment_bitmap has become corrupted or missing.
+    async fn calculate_included_frags(&self) -> Result<RoaringBitmap> {
+        unimplemented!()
+    }
+}
+
+#[async_trait]
+impl VectorIndex for HNSWIndex {
+    #[instrument(level = "debug", skip_all, name = "HNSWIndex::search")]
+    async fn search(&self, query: &Query, pre_filter: Arc<PreFilter>) -> Result<RecordBatch> {
+        let now = Instant::now();
+        let row_ids = self.hnsw.storage().row_ids();
+        let bitmap = if pre_filter.is_empty() {
+            None
+        } else {
+            pre_filter.wait_for_ready().await?;
+
+            let indices = pre_filter.filter_row_ids(row_ids);
+            Some(
+                RoaringBitmap::from_sorted_iter(indices.into_iter().map(|i| i as u32)).map_err(
+                    |e| Error::Index {
+                        message: format!("Error creating RoaringBitmap: {}", e),
+                        location: location!(),
+                    },
+                )?,
+            )
+        };
+
+        let results = self.hnsw.search(
+            query.key.as_primitive::<Float32Type>().as_slice(),
+            query.k,
+            30,
+            bitmap,
+        )?;
+        println!(
+            "debug: search hnsw-inner elapsed {}",
+            now.elapsed().as_micros()
+        );
+
+        let row_ids = UInt64Array::from_iter_values(results.iter().map(|x| row_ids[x.0 as usize]));
+        let distances = Arc::new(Float32Array::from_iter_values(results.iter().map(|x| x.1)));
+
+        let schema = Arc::new(arrow_schema::Schema::new(vec![
+            arrow_schema::Field::new(DIST_COL, DataType::Float32, true),
+            arrow_schema::Field::new(ROW_ID, DataType::UInt64, true),
+        ]));
+
+        println!("debug: search hnsw elapsed {}", now.elapsed().as_micros());
+        Ok(RecordBatch::try_new(
+            schema,
+            vec![distances, Arc::new(row_ids)],
+        )?)
+    }
+
+    fn is_loadable(&self) -> bool {
+        true
+    }
+
+    fn use_residual(&self) -> bool {
+        false
+    }
+
+    fn check_can_remap(&self) -> Result<()> {
+        Ok(())
+    }
+
+    async fn load(
+        &self,
+        reader: Arc<dyn Reader>,
+        _offset: usize,
+        _length: usize,
+    ) -> Result<Box<dyn VectorIndex>> {
         let schema = Schema::try_from(&arrow_schema::Schema::new(vec![
             NEIGHBORS_FIELD.clone(),
             VECTOR_ID_FIELD.clone(),
@@ -91,151 +216,6 @@
             None,
         )
         .await?;
->>>>>>> f21675b1
-
-        let partition_metadata = match reader.schema().metadata.get(IVF_PARTITION_KEY) {
-            Some(json) => {
-                let metadata: Vec<HnswMetadata> = serde_json::from_str(json)?;
-                Some(metadata)
-            }
-            None => None,
-        };
-
-        let ivf_pq_store = IvfProductQuantizationStorage::open(aux_reader).await?;
-        Ok(Self {
-            hnsw,
-            partition_storage: ivf_pq_store,
-            partition_metadata,
-        })
-    }
-
-    fn get_partition_metadata(&self, partition_id: usize) -> Result<HnswMetadata> {
-        match self.partition_metadata {
-            Some(ref metadata) => Ok(metadata[partition_id].clone()),
-            None => Err(Error::Index {
-                message: "No partition metadata found".to_string(),
-                location: location!(),
-            }),
-        }
-    }
-}
-
-#[async_trait]
-impl Index for HNSWIndex {
-    /// Cast to [Any].
-    fn as_any(&self) -> &dyn Any {
-        self
-    }
-
-    /// Cast to [Index]
-    fn as_index(self: Arc<Self>) -> Arc<dyn Index> {
-        self
-    }
-
-    /// Retrieve index statistics as a JSON Value
-    fn statistics(&self) -> Result<serde_json::Value> {
-        Ok(json!({
-            "index_type": "HNSW",
-            "distance_type": self.metric_type().to_string(),
-        }))
-    }
-
-    /// Get the type of the index
-    fn index_type(&self) -> IndexType {
-        IndexType::Vector
-    }
-
-    /// Read through the index and determine which fragment ids are covered by the index
-    ///
-    /// This is a kind of slow operation.  It's better to use the fragment_bitmap.  This
-    /// only exists for cases where the fragment_bitmap has become corrupted or missing.
-    async fn calculate_included_frags(&self) -> Result<RoaringBitmap> {
-        unimplemented!()
-    }
-}
-
-#[async_trait]
-impl VectorIndex for HNSWIndex {
-    #[instrument(level = "debug", skip_all, name = "HNSWIndex::search")]
-    async fn search(&self, query: &Query, pre_filter: Arc<PreFilter>) -> Result<RecordBatch> {
-        let now = Instant::now();
-        let row_ids = self.hnsw.storage().row_ids();
-        let bitmap = if pre_filter.is_empty() {
-            None
-        } else {
-            pre_filter.wait_for_ready().await?;
-
-            let indices = pre_filter.filter_row_ids(row_ids);
-            Some(
-                RoaringBitmap::from_sorted_iter(indices.into_iter().map(|i| i as u32)).map_err(
-                    |e| Error::Index {
-                        message: format!("Error creating RoaringBitmap: {}", e),
-                        location: location!(),
-                    },
-                )?,
-            )
-        };
-
-        let results = self.hnsw.search(
-            query.key.as_primitive::<Float32Type>().as_slice(),
-            query.k,
-            30,
-            bitmap,
-        )?;
-        println!(
-            "debug: search hnsw-inner elapsed {}",
-            now.elapsed().as_micros()
-        );
-
-        let row_ids = UInt64Array::from_iter_values(results.iter().map(|x| row_ids[x.0 as usize]));
-        let distances = Arc::new(Float32Array::from_iter_values(results.iter().map(|x| x.1)));
-
-        let schema = Arc::new(arrow_schema::Schema::new(vec![
-            arrow_schema::Field::new(DIST_COL, DataType::Float32, true),
-            arrow_schema::Field::new(ROW_ID, DataType::UInt64, true),
-        ]));
-
-        println!("debug: search hnsw elapsed {}", now.elapsed().as_micros());
-        Ok(RecordBatch::try_new(
-            schema,
-            vec![distances, Arc::new(row_ids)],
-        )?)
-    }
-
-    fn is_loadable(&self) -> bool {
-        true
-    }
-
-    fn use_residual(&self) -> bool {
-        false
-    }
-
-    fn check_can_remap(&self) -> Result<()> {
-        Ok(())
-    }
-
-    async fn load(
-        &self,
-        reader: Arc<dyn Reader>,
-        _offset: usize,
-        _length: usize,
-    ) -> Result<Box<dyn VectorIndex>> {
-        let schema = Schema::try_from(&arrow_schema::Schema::new(vec![
-            NEIGHBORS_FIELD.clone(),
-            VECTOR_ID_FIELD.clone(),
-        ]))?;
-
-        let reader = FileReader::try_new_from_reader(
-            reader.path(),
-            reader.clone(),
-            None,
-            schema,
-            0,
-            0,
-            2,
-            None,
-        )
-        .await?;
 
         let hnsw = HNSW::load(
             &reader,
@@ -257,26 +237,7 @@
         length: usize,
         partition_id: usize,
     ) -> Result<Box<dyn VectorIndex>> {
-<<<<<<< HEAD
         let reader = FileReader::try_new_self_described_from_reader(reader, None).await?;
-=======
-        let schema = Schema::try_from(&arrow_schema::Schema::new(vec![
-            NEIGHBORS_FIELD.clone(),
-            VECTOR_ID_FIELD.clone(),
-        ]))?;
-
-        let reader = FileReader::try_new_from_reader(
-            reader.path(),
-            reader.clone(),
-            None,
-            schema,
-            0,
-            0,
-            2,
-            None,
-        )
-        .await?;
->>>>>>> f21675b1
 
         let metadata = self.get_partition_metadata(partition_id)?;
         let hnsw = HNSW::load_partition(
