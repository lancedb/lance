// SPDX-License-Identifier: Apache-2.0
// SPDX-FileCopyrightText: Copyright The Lance Authors

use std::collections::HashMap;
use std::sync::Arc;

use arrow::array::AsArray;
use arrow_array::{RecordBatch, UInt64Array};
use futures::prelude::stream::{StreamExt, TryStreamExt};
use futures::stream;
use itertools::Itertools;
use lance_arrow::RecordBatchExt;
use lance_core::cache::FileMetadataCache;
use lance_core::utils::tokio::get_num_compute_intensive_cpus;
use lance_core::{Error, Result, ROW_ID_FIELD};
use lance_encoding::decoder::{DecoderPlugins, FilterExpression};
use lance_file::v2::reader::FileReaderOptions;
use lance_file::v2::{reader::FileReader, writer::FileWriter};
use lance_index::vector::flat::storage::FlatFloatStorage;
use lance_index::vector::ivf::storage::IvfModel;
use lance_index::vector::quantizer::{
    QuantizationMetadata, QuantizationType, QuantizerBuildParams,
};
use lance_index::vector::storage::STORAGE_METADATA_KEY;
use lance_index::vector::v3::shuffler::IvfShufflerReader;
use lance_index::vector::v3::subindex::SubIndexType;
use lance_index::vector::VectorIndex;
use lance_index::{
    pb,
    vector::{
        ivf::{storage::IVF_METADATA_KEY, IvfBuildParams},
        quantizer::Quantization,
        storage::{StorageBuilder, VectorStore},
        transform::Transformer,
        v3::{
            shuffler::{ShuffleReader, Shuffler},
            subindex::IvfSubIndex,
        },
        DISTANCE_TYPE_KEY,
    },
    INDEX_AUXILIARY_FILE_NAME, INDEX_FILE_NAME,
};
use lance_index::{IndexMetadata, INDEX_METADATA_SCHEMA_KEY};
use lance_io::scheduler::SchedulerConfig;
use lance_io::stream::RecordBatchStream;
use lance_io::{
    object_store::ObjectStore, scheduler::ScanScheduler, stream::RecordBatchStreamAdapter,
    ReadBatchParams,
};
use lance_linalg::distance::DistanceType;
use log::info;
use object_store::path::Path;
use prost::Message;
use snafu::{location, Location};
use tempfile::{tempdir, TempDir};
use tracing::{span, Level};

use crate::dataset::ProjectionRequest;
use crate::Dataset;

use super::utils;
use super::v2::IVFIndex;

// Builder for IVF index
// The builder will train the IVF model and quantizer, shuffle the dataset, and build the sub index
// for each partition.
// To build the index for the whole dataset, call `build` method.
// To build the index for given IVF, quantizer, data stream,
// call `with_ivf`, `with_quantizer`, `shuffle_data`, and `build` in order.
pub struct IvfIndexBuilder<S: IvfSubIndex, Q: Quantization> {
    store: ObjectStore,
    column: String,
    index_dir: Path,
    distance_type: DistanceType,
    // build params, only needed for building new IVF, quantizer
    dataset: Option<Dataset>,
    shuffler: Option<Arc<dyn Shuffler>>,
    ivf_params: Option<IvfBuildParams>,
    quantizer_params: Option<Q::BuildParams>,
    sub_index_params: Option<S::BuildParams>,
    _temp_dir: TempDir, // store this for keeping the temp dir alive and clean up after build
    temp_dir: Path,

    // fields will be set during build
    ivf: Option<IvfModel>,
    quantizer: Option<Q>,
    shuffle_reader: Option<Box<dyn ShuffleReader>>,
    partition_sizes: Vec<(usize, usize)>,

    // fields for merging indices / remapping
    existing_indices: Vec<Arc<dyn VectorIndex>>,
}

impl<S: IvfSubIndex + 'static, Q: Quantization + 'static> IvfIndexBuilder<S, Q> {
    #[allow(clippy::too_many_arguments)]
    pub fn new(
        dataset: Dataset,
        column: String,
        index_dir: Path,
        distance_type: DistanceType,
        shuffler: Box<dyn Shuffler>,
        ivf_params: Option<IvfBuildParams>,
        quantizer_params: Option<Q::BuildParams>,
        sub_index_params: S::BuildParams,
    ) -> Result<Self> {
        let temp_dir = tempdir()?;
        let temp_dir_path = Path::from_filesystem_path(temp_dir.path())?;
        Ok(Self {
            store: dataset.object_store().clone(),
            column,
            index_dir,
            distance_type,
            dataset: Some(dataset),
            shuffler: Some(shuffler.into()),
            ivf_params,
            quantizer_params,
            sub_index_params: Some(sub_index_params),
            _temp_dir: temp_dir,
            temp_dir: temp_dir_path,
            // fields will be set during build
            ivf: None,
            quantizer: None,
            shuffle_reader: None,
            partition_sizes: Vec::new(),
            existing_indices: Vec::new(),
        })
    }

    pub fn new_incremental(
        dataset: Dataset,
        column: String,
        index_dir: Path,
        distance_type: DistanceType,
        shuffler: Box<dyn Shuffler>,
        sub_index_params: S::BuildParams,
    ) -> Result<Self> {
        Self::new(
            dataset,
            column,
            index_dir,
            distance_type,
            shuffler,
            None,
            None,
            sub_index_params,
        )
    }

    pub fn new_remapper(
        store: ObjectStore,
        column: String,
        index_dir: Path,
        index: Arc<dyn VectorIndex>,
    ) -> Result<Self> {
        let ivf_index =
            index
                .as_any()
                .downcast_ref::<IVFIndex<S, Q>>()
                .ok_or(Error::invalid_input(
                    "existing index is not IVF index",
                    location!(),
                ))?;

        let temp_dir = tempdir()?;
        let temp_dir_path = Path::from_filesystem_path(temp_dir.path())?;
        Ok(Self {
            store,
            column,
            index_dir,
            distance_type: ivf_index.metric_type(),
            dataset: None,
            shuffler: None,
            ivf_params: None,
            quantizer_params: None,
            sub_index_params: None,
            _temp_dir: temp_dir,
            temp_dir: temp_dir_path,
            ivf: Some(ivf_index.ivf_model()),
            quantizer: Some(ivf_index.quantizer().try_into()?),
            shuffle_reader: None,
            partition_sizes: Vec::new(),
            existing_indices: vec![index],
        })
    }

    // build the index with the all data in the dataset,
    pub async fn build(&mut self) -> Result<()> {
        // step 1. train IVF & quantizer
        if self.ivf.is_none() {
            self.with_ivf(self.load_or_build_ivf().await?);
        }
        if self.quantizer.is_none() {
            self.with_quantizer(self.load_or_build_quantizer().await?);
        }

        // step 2. shuffle the dataset
        if self.shuffle_reader.is_none() {
            self.shuffle_dataset().await?;
        }

        // step 3. build partitions
        self.build_partitions().await?;

        // step 4. merge all partitions
        self.merge_partitions().await?;

        Ok(())
    }

    pub async fn remap(&mut self, mapping: &HashMap<u64, Option<u64>>) -> Result<()> {
        debug_assert_eq!(self.existing_indices.len(), 1);
        let ivf_index = self.existing_indices[0]
            .as_any()
            .downcast_ref::<IVFIndex<S, Q>>()
            .ok_or(Error::invalid_input(
                "existing index is not IVF index",
                location!(),
            ))?;

        let model = ivf_index.ivf_model();
        let mapped = stream::iter(0..model.num_partitions())
            .map(|part_id| async move {
                let part = ivf_index.load_partition(part_id, false).await?;
                Result::Ok((part.storage.remap(mapping)?, part.index.remap(mapping)?))
            })
            .buffered(get_num_compute_intensive_cpus())
            .try_collect::<Vec<_>>()
            .await?;

        self.partition_sizes = vec![(0, 0); model.num_partitions()];
        let local_store = ObjectStore::local();
        for (part_id, (store, index)) in mapped.into_iter().enumerate() {
            let path = self.temp_dir.child(format!("storage_part{}", part_id));
            let batches = store.to_batches()?;
            let schema = store.schema().as_ref().try_into()?;
            let store_len = FileWriter::create_file_with_batches(
                &local_store,
                &path,
                schema,
                batches,
                Default::default(),
            )
            .await?;

            let path = self.temp_dir.child(format!("index_part{}", part_id));
            let batch = index.to_batch()?;
            let schema = batch.schema().as_ref().try_into()?;
            let index_len = FileWriter::create_file_with_batches(
                &local_store,
                &path,
                schema,
                std::iter::once(batch),
                Default::default(),
            )
            .await?;

            self.partition_sizes[part_id] = (store_len, index_len);
        }

        self.merge_partitions().await?;
        Ok(())
    }

    pub fn with_ivf(&mut self, ivf: IvfModel) -> &mut Self {
        self.ivf = Some(ivf);
        self
    }

    pub fn with_quantizer(&mut self, quantizer: Q) -> &mut Self {
        self.quantizer = Some(quantizer);
        self
    }

    pub fn with_existing_indices(&mut self, indices: Vec<Arc<dyn VectorIndex>>) -> &mut Self {
        self.existing_indices = indices;
        self
    }

    async fn load_or_build_ivf(&self) -> Result<IvfModel> {
        let dataset = self.dataset.as_ref().ok_or(Error::invalid_input(
            "dataset not set before loading or building IVF",
            location!(),
        ))?;
        let ivf_params = self.ivf_params.as_ref().ok_or(Error::invalid_input(
            "IVF build params not set",
            location!(),
        ))?;
<<<<<<< HEAD
        let dim = utils::get_vector_dim(self.dataset.schema(), &self.column)?;
        super::build_ivf_model(
            &self.dataset,
            &self.column,
            dim,
            self.distance_type,
            ivf_params,
        )
        .await
=======
        let dim = utils::get_vector_dim(dataset, &self.column)?;
        super::build_ivf_model(dataset, &self.column, dim, self.distance_type, ivf_params).await
>>>>>>> 805438f8

        // TODO: load ivf model
    }

    async fn load_or_build_quantizer(&self) -> Result<Q> {
        let dataset = self.dataset.as_ref().ok_or(Error::invalid_input(
            "dataset not set before loading or building quantizer",
            location!(),
        ))?;
        let quantizer_params = self.quantizer_params.as_ref().ok_or(Error::invalid_input(
            "quantizer build params not set",
            location!(),
        ))?;
        let sample_size_hint = quantizer_params.sample_size();

        let start = std::time::Instant::now();
        info!(
            "loading training data for quantizer. sample size: {}",
            sample_size_hint
        );
        let training_data =
            utils::maybe_sample_training_data(dataset, &self.column, sample_size_hint).await?;
        info!(
            "Finished loading training data in {:02} seconds",
            start.elapsed().as_secs_f32()
        );

        // If metric type is cosine, normalize the training data, and after this point,
        // treat the metric type as L2.
        let (training_data, dt) = if self.distance_type == DistanceType::Cosine {
            let training_data = lance_linalg::kernels::normalize_fsl(&training_data)?;
            (training_data, DistanceType::L2)
        } else {
            (training_data, self.distance_type)
        };

        let training_data = match (self.ivf.as_ref(), Q::use_residual(self.distance_type)) {
            (Some(ivf), true) => {
                let ivf_transformer = lance_index::vector::ivf::new_ivf_transformer(
                    ivf.centroids.clone().unwrap(),
                    dt,
                    vec![],
                );
                span!(Level::INFO, "compute residual for PQ training")
                    .in_scope(|| ivf_transformer.compute_residual(&training_data))?
            }
            _ => training_data,
        };

        info!("Start to train quantizer");
        let start = std::time::Instant::now();
        let quantizer = Q::build(&training_data, DistanceType::L2, quantizer_params)?;
        info!(
            "Trained quantizer in {:02} seconds",
            start.elapsed().as_secs_f32()
        );
        Ok(quantizer)
    }

    async fn shuffle_dataset(&mut self) -> Result<()> {
        let dataset = self.dataset.as_ref().ok_or(Error::invalid_input(
            "dataset not set before shuffling",
            location!(),
        ))?;
        let stream = dataset
            .scan()
            .batch_readahead(get_num_compute_intensive_cpus())
            .project(&[self.column.as_str()])?
            .with_row_id()
            .try_into_stream()
            .await?;
        self.shuffle_data(Some(stream)).await?;
        Ok(())
    }

    // shuffle the unindexed data and existing indices
    // data must be with schema | ROW_ID | vector_column |
    // the shuffled data will be with schema | ROW_ID | PART_ID | code_column |
    pub async fn shuffle_data(
        &mut self,
        data: Option<impl RecordBatchStream + Unpin + 'static>,
    ) -> Result<&mut Self> {
        if data.is_none() {
            return Ok(self);
        }
        let data = data.unwrap();

        let ivf = self.ivf.as_ref().ok_or(Error::invalid_input(
            "IVF not set before shuffle data",
            location!(),
        ))?;
        let quantizer = self.quantizer.clone().ok_or(Error::invalid_input(
            "quantizer not set before shuffle data",
            location!(),
        ))?;
        let shuffler = self.shuffler.as_ref().ok_or(Error::invalid_input(
            "shuffler not set before shuffle data",
            location!(),
        ))?;

        let transformer = Arc::new(
            lance_index::vector::ivf::new_ivf_transformer_with_quantizer(
                ivf.centroids.clone().unwrap(),
                self.distance_type,
                &self.column,
                quantizer.into(),
                Some(0..ivf.num_partitions() as u32),
            )?,
        );
        let mut transformed_stream = Box::pin(
            data.map(move |batch| {
                let ivf_transformer = transformer.clone();
                tokio::spawn(async move { ivf_transformer.transform(&batch?) })
            })
            .buffered(get_num_compute_intensive_cpus())
            .map(|x| x.unwrap())
            .peekable(),
        );

        let batch = transformed_stream.as_mut().peek().await;
        let schema = match batch {
            Some(Ok(b)) => b.schema(),
            Some(Err(e)) => panic!("do this better: error reading first batch: {:?}", e),
            None => {
                log::info!("no data to shuffle");
                self.shuffle_reader = Some(Box::new(IvfShufflerReader::new(
                    Arc::new(self.store.clone()),
                    self.temp_dir.clone(),
                    vec![0; ivf.num_partitions()],
                )));
                return Ok(self);
            }
        };

        self.shuffle_reader = Some(
            shuffler
                .shuffle(Box::new(RecordBatchStreamAdapter::new(
                    schema,
                    transformed_stream,
                )))
                .await?,
        );

        Ok(self)
    }

    async fn build_partitions(&mut self) -> Result<&mut Self> {
        let ivf = self.ivf.as_ref().ok_or(Error::invalid_input(
            "IVF not set before building partitions",
            location!(),
        ))?;

        let reader = self.shuffle_reader.as_ref().ok_or(Error::invalid_input(
            "shuffle reader not set before building partitions",
            location!(),
        ))?;

        let partition_build_order = (0..ivf.num_partitions())
            .map(|partition_id| reader.partition_size(partition_id))
            .collect::<Result<Vec<_>>>()?
            // sort by partition size in descending order
            .into_iter()
            .enumerate()
            .sorted_unstable_by(|(_, a), (_, b)| b.cmp(a))
            .map(|(idx, _)| idx)
            .collect::<Vec<_>>();

        let mut partition_sizes = vec![(0, 0); ivf.num_partitions()];
        for (i, &partition) in partition_build_order.iter().enumerate() {
            log::info!(
                "building partition {}, progress {}/{}",
                partition,
                i + 1,
                ivf.num_partitions(),
            );
            let mut batches = Vec::new();
            for existing_index in self.existing_indices.iter() {
                let existing_index = existing_index
                    .as_any()
                    .downcast_ref::<IVFIndex<S, Q>>()
                    .ok_or(Error::invalid_input(
                        "existing index is not IVF index",
                        location!(),
                    ))?;

                let part_storage = existing_index.load_partition_storage(partition).await?;
                batches.extend(
                    self.take_vectors(part_storage.row_ids().cloned().collect_vec().as_ref())
                        .await?,
                );
            }

            match reader.partition_size(partition)? {
                0 => continue,
                _ => {
                    let partition_data =
                        reader.read_partition(partition).await?.ok_or(Error::io(
                            format!("partition {} is empty", partition).as_str(),
                            location!(),
                        ))?;
                    batches.extend(partition_data.try_collect::<Vec<_>>().await?);
                }
            }

            let num_rows = batches.iter().map(|b| b.num_rows()).sum::<usize>();
            if num_rows == 0 {
                continue;
            }
            let batch = arrow::compute::concat_batches(&batches[0].schema(), batches.iter())?;
            let sizes = self.build_partition(partition, &batch).await?;
            partition_sizes[partition] = sizes;
            log::info!(
                "partition {} built, progress {}/{}",
                partition,
                i + 1,
                ivf.num_partitions()
            );
        }
        self.partition_sizes = partition_sizes;
        Ok(self)
    }

    async fn build_partition(&self, part_id: usize, batch: &RecordBatch) -> Result<(usize, usize)> {
        let quantizer = self.quantizer.clone().ok_or(Error::invalid_input(
            "quantizer not set before building partition",
            location!(),
        ))?;
        let sub_index_params = self.sub_index_params.clone().ok_or(Error::invalid_input(
            "sub index params not set before building partition",
            location!(),
        ))?;

        let local_store = ObjectStore::local();
        // build quantized vector storage
        let storage_len = {
            let storage = StorageBuilder::new(self.column.clone(), self.distance_type, quantizer)
                .build(batch)?;
            let path = self.temp_dir.child(format!("storage_part{}", part_id));
            let batches = storage.to_batches()?;
            FileWriter::create_file_with_batches(
                &local_store,
                &path,
                storage.schema().as_ref().try_into()?,
                batches,
                Default::default(),
            )
            .await?
        };

        // build the sub index, with in-memory storage
        let index_len = {
            let vectors = batch[&self.column].as_fixed_size_list();
            let flat_storage = FlatFloatStorage::new(vectors.clone(), self.distance_type);
            let sub_index = S::index_vectors(&flat_storage, sub_index_params)?;
            let path = self.temp_dir.child(format!("index_part{}", part_id));
            let index_batch = sub_index.to_batch()?;
            let schema = index_batch.schema().as_ref().try_into()?;
            FileWriter::create_file_with_batches(
                &local_store,
                &path,
                schema,
                std::iter::once(index_batch),
                Default::default(),
            )
            .await?
        };

        Ok((storage_len, index_len))
    }

    async fn merge_partitions(&mut self) -> Result<()> {
        let ivf = self.ivf.as_ref().ok_or(Error::invalid_input(
            "IVF not set before merge partitions",
            location!(),
        ))?;
        let quantizer = self.quantizer.clone().ok_or(Error::invalid_input(
            "quantizer not set before merge partitions",
            location!(),
        ))?;
        let partition_sizes = std::mem::take(&mut self.partition_sizes);
        if partition_sizes.is_empty() {
            return Err(Error::invalid_input("no partition to merge", location!()));
        }

        // prepare the final writers
        let storage_path = self.index_dir.child(INDEX_AUXILIARY_FILE_NAME);
        let index_path = self.index_dir.child(INDEX_FILE_NAME);
        let mut storage_writer = None;
        let mut index_writer = FileWriter::try_new(
            self.store.create(&index_path).await?,
            S::schema().as_ref().try_into()?,
            Default::default(),
        )?;

        // maintain the IVF partitions
        let mut storage_ivf = IvfModel::empty();
        let mut index_ivf = IvfModel::new(ivf.centroids.clone().unwrap());
        let mut partition_index_metadata = Vec::with_capacity(partition_sizes.len());
        let obj_store = Arc::new(ObjectStore::local());
        let scheduler_config = SchedulerConfig::max_bandwidth(&obj_store);
        let scheduler = ScanScheduler::new(obj_store, scheduler_config);
        for (part_id, (storage_size, index_size)) in partition_sizes.into_iter().enumerate() {
            log::info!("merging partition {}/{}", part_id, ivf.num_partitions());
            if storage_size == 0 {
                storage_ivf.add_partition(0);
            } else {
                let storage_part_path = self.temp_dir.child(format!("storage_part{}", part_id));
                let reader = FileReader::try_open(
                    scheduler.open_file(&storage_part_path).await?,
                    None,
                    Arc::<DecoderPlugins>::default(),
                    &FileMetadataCache::no_cache(),
                    FileReaderOptions::default(),
                )
                .await?;
                let batches = reader
                    .read_stream(
                        ReadBatchParams::RangeFull,
                        u32::MAX,
                        1,
                        FilterExpression::no_filter(),
                    )?
                    .try_collect::<Vec<_>>()
                    .await?;
                let batch = arrow::compute::concat_batches(&batches[0].schema(), batches.iter())?;
                if storage_writer.is_none() {
                    storage_writer = Some(FileWriter::try_new(
                        self.store.create(&storage_path).await?,
                        batch.schema_ref().as_ref().try_into()?,
                        Default::default(),
                    )?);
                }
                storage_writer.as_mut().unwrap().write_batch(&batch).await?;
                storage_ivf.add_partition(batch.num_rows() as u32);
            }

            if index_size == 0 {
                index_ivf.add_partition(0);
                partition_index_metadata.push(String::new());
            } else {
                let index_part_path = self.temp_dir.child(format!("index_part{}", part_id));
                let reader = FileReader::try_open(
                    scheduler.open_file(&index_part_path).await?,
                    None,
                    Arc::<DecoderPlugins>::default(),
                    &FileMetadataCache::no_cache(),
                    FileReaderOptions::default(),
                )
                .await?;
                let batches = reader
                    .read_stream(
                        ReadBatchParams::RangeFull,
                        u32::MAX,
                        1,
                        FilterExpression::no_filter(),
                    )?
                    .try_collect::<Vec<_>>()
                    .await?;
                let batch = arrow::compute::concat_batches(&batches[0].schema(), batches.iter())?;
                index_writer.write_batch(&batch).await?;
                index_ivf.add_partition(batch.num_rows() as u32);
                partition_index_metadata.push(
                    reader
                        .schema()
                        .metadata
                        .get(S::metadata_key())
                        .cloned()
                        .unwrap_or_default(),
                );
            }
            log::info!("merged partition {}/{}", part_id, ivf.num_partitions());
        }

        let mut storage_writer = storage_writer.unwrap();
        let storage_ivf_pb = pb::Ivf::try_from(&storage_ivf)?;
        storage_writer.add_schema_metadata(DISTANCE_TYPE_KEY, self.distance_type.to_string());
        let ivf_buffer_pos = storage_writer
            .add_global_buffer(storage_ivf_pb.encode_to_vec().into())
            .await?;
        storage_writer.add_schema_metadata(IVF_METADATA_KEY, ivf_buffer_pos.to_string());
        // For now, each partition's metadata is just the quantizer,
        // it's all the same for now, so we just take the first one
        let storage_partition_metadata = vec![quantizer
            .metadata(Some(QuantizationMetadata {
                codebook_position: Some(0),
                codebook: None,
                transposed: true,
            }))?
            .to_string()];
        storage_writer.add_schema_metadata(
            STORAGE_METADATA_KEY,
            serde_json::to_string(&storage_partition_metadata)?,
        );

        let index_ivf_pb = pb::Ivf::try_from(&index_ivf)?;
        let index_metadata = IndexMetadata {
            index_type: index_type_string(S::name().try_into()?, Q::quantization_type()),
            distance_type: self.distance_type.to_string(),
        };
        index_writer.add_schema_metadata(
            INDEX_METADATA_SCHEMA_KEY,
            serde_json::to_string(&index_metadata)?,
        );
        let ivf_buffer_pos = index_writer
            .add_global_buffer(index_ivf_pb.encode_to_vec().into())
            .await?;
        index_writer.add_schema_metadata(IVF_METADATA_KEY, ivf_buffer_pos.to_string());
        index_writer.add_schema_metadata(
            S::metadata_key(),
            serde_json::to_string(&partition_index_metadata)?,
        );

        storage_writer.finish().await?;
        index_writer.finish().await?;

        Ok(())
    }

    // take vectors from the dataset
    // used for reading vectors from existing indices
    async fn take_vectors(&self, row_ids: &[u64]) -> Result<Vec<RecordBatch>> {
        let dataset = self.dataset.as_ref().ok_or(Error::invalid_input(
            "dataset not set before taking vectors",
            location!(),
        ))?;
        let column = self.column.clone();
        let projection = Arc::new(dataset.schema().project(&[column.as_str()])?);
        // arrow uses i32 for index, so we chunk the row ids to avoid large batch causing overflow
        let mut batches = Vec::new();
        for chunk in row_ids.chunks(self.store.block_size()) {
            let batch = dataset
                .take_rows(chunk, ProjectionRequest::Schema(projection.clone()))
                .await?;
            let batch = batch.try_with_column(
                ROW_ID_FIELD.clone(),
                Arc::new(UInt64Array::from(chunk.to_vec())),
            )?;
            batches.push(batch);
        }
        Ok(batches)
    }
}

pub(crate) fn index_type_string(sub_index: SubIndexType, quantizer: QuantizationType) -> String {
    match (sub_index, quantizer) {
        // ignore FLAT sub index,
        // IVF_FLAT_FLAT => IVF_FLAT
        // IVF_FLAT_PQ => IVF_PQ
        (SubIndexType::Flat, quantization_type) => format!("IVF_{}", quantization_type),
        (sub_index_type, quantization_type) => {
            if sub_index_type.to_string() == quantization_type.to_string() {
                // ignore redundant quantization type
                // e.g. IVF_PQ_PQ should be IVF_PQ
                format!("IVF_{}", sub_index_type)
            } else {
                format!("IVF_{}_{}", sub_index_type, quantization_type)
            }
        }
    }
}

#[cfg(test)]
mod tests {
    use crate::Dataset;
    use arrow::datatypes::Float32Type;
    use arrow_array::{FixedSizeListArray, RecordBatch, RecordBatchIterator};
    use arrow_schema::{DataType, Field, Schema};
    use lance_arrow::FixedSizeListArrayExt;
    use lance_index::vector::hnsw::builder::HnswBuildParams;
    use lance_index::vector::hnsw::HNSW;
    use lance_index::vector::pq::{PQBuildParams, ProductQuantizer};
    use lance_index::vector::sq::builder::SQBuildParams;
    use lance_index::vector::sq::ScalarQuantizer;
    use lance_index::vector::{
        flat::index::{FlatIndex, FlatQuantizer},
        ivf::IvfBuildParams,
        v3::shuffler::IvfShuffler,
    };
    use lance_linalg::distance::DistanceType;
    use lance_testing::datagen::generate_random_array_with_range;
    use object_store::path::Path;
    use std::{collections::HashMap, ops::Range, sync::Arc};
    use tempfile::tempdir;

    const DIM: usize = 32;

    async fn generate_test_dataset(
        test_uri: &str,
        range: Range<f32>,
    ) -> (Dataset, Arc<FixedSizeListArray>) {
        let vectors = generate_random_array_with_range::<Float32Type>(1000 * DIM, range);
        let metadata: HashMap<String, String> = vec![("test".to_string(), "ivf_pq".to_string())]
            .into_iter()
            .collect();

        let schema: Arc<_> = Schema::new(vec![Field::new(
            "vector",
            DataType::FixedSizeList(
                Arc::new(Field::new("item", DataType::Float32, true)),
                DIM as i32,
            ),
            true,
        )])
        .with_metadata(metadata)
        .into();
        let array = Arc::new(FixedSizeListArray::try_new_from_values(vectors, DIM as i32).unwrap());
        let batch = RecordBatch::try_new(schema.clone(), vec![array.clone()]).unwrap();

        let batches = RecordBatchIterator::new(vec![batch].into_iter().map(Ok), schema.clone());
        let dataset = Dataset::write(batches, test_uri, None).await.unwrap();
        (dataset, array)
    }

    #[tokio::test]
    async fn test_build_ivf_flat() {
        let test_dir = tempdir().unwrap();
        let test_uri = test_dir.path().to_str().unwrap();
        let (dataset, _) = generate_test_dataset(test_uri, 0.0..1.0).await;

        let ivf_params = IvfBuildParams::default();
        let index_dir: Path = tempdir().unwrap().path().to_str().unwrap().into();
        let shuffler = IvfShuffler::new(index_dir.child("shuffled"), ivf_params.num_partitions);

        super::IvfIndexBuilder::<FlatIndex, FlatQuantizer>::new(
            dataset,
            "vector".to_owned(),
            index_dir,
            DistanceType::L2,
            Box::new(shuffler),
            Some(ivf_params),
            Some(()),
            (),
        )
        .unwrap()
        .build()
        .await
        .unwrap();
    }

    #[tokio::test]
    async fn test_build_ivf_pq() {
        let test_dir = tempdir().unwrap();
        let test_uri = test_dir.path().to_str().unwrap();
        let (dataset, _) = generate_test_dataset(test_uri, 0.0..1.0).await;

        let ivf_params = IvfBuildParams::default();
        let pq_params = PQBuildParams::default();
        let index_dir: Path = tempdir().unwrap().path().to_str().unwrap().into();
        let shuffler = IvfShuffler::new(index_dir.child("shuffled"), ivf_params.num_partitions);

        super::IvfIndexBuilder::<FlatIndex, ProductQuantizer>::new(
            dataset,
            "vector".to_owned(),
            index_dir,
            DistanceType::L2,
            Box::new(shuffler),
            Some(ivf_params),
            Some(pq_params),
            (),
        )
        .unwrap()
        .build()
        .await
        .unwrap();
    }

    #[tokio::test]
    async fn test_build_ivf_hnsw_sq() {
        let test_dir = tempdir().unwrap();
        let test_uri = test_dir.path().to_str().unwrap();
        let (dataset, _) = generate_test_dataset(test_uri, 0.0..1.0).await;

        let ivf_params = IvfBuildParams::default();
        let hnsw_params = HnswBuildParams::default();
        let sq_params = SQBuildParams::default();
        let index_dir: Path = tempdir().unwrap().path().to_str().unwrap().into();
        let shuffler = IvfShuffler::new(index_dir.child("shuffled"), ivf_params.num_partitions);

        super::IvfIndexBuilder::<HNSW, ScalarQuantizer>::new(
            dataset,
            "vector".to_owned(),
            index_dir,
            DistanceType::L2,
            Box::new(shuffler),
            Some(ivf_params),
            Some(sq_params),
            hnsw_params,
        )
        .unwrap()
        .build()
        .await
        .unwrap();
    }

    #[tokio::test]
    async fn test_build_ivf_hnsw_pq() {
        let test_dir = tempdir().unwrap();
        let test_uri = test_dir.path().to_str().unwrap();
        let (dataset, _) = generate_test_dataset(test_uri, 0.0..1.0).await;

        let ivf_params = IvfBuildParams::default();
        let hnsw_params = HnswBuildParams::default();
        let pq_params = PQBuildParams::default();
        let index_dir: Path = tempdir().unwrap().path().to_str().unwrap().into();
        let shuffler = IvfShuffler::new(index_dir.child("shuffled"), ivf_params.num_partitions);

        super::IvfIndexBuilder::<HNSW, ProductQuantizer>::new(
            dataset,
            "vector".to_owned(),
            index_dir,
            DistanceType::L2,
            Box::new(shuffler),
            Some(ivf_params),
            Some(pq_params),
            hnsw_params,
        )
        .unwrap()
        .build()
        .await
        .unwrap();
    }
}<|MERGE_RESOLUTION|>--- conflicted
+++ resolved
@@ -285,20 +285,8 @@
             "IVF build params not set",
             location!(),
         ))?;
-<<<<<<< HEAD
-        let dim = utils::get_vector_dim(self.dataset.schema(), &self.column)?;
-        super::build_ivf_model(
-            &self.dataset,
-            &self.column,
-            dim,
-            self.distance_type,
-            ivf_params,
-        )
-        .await
-=======
-        let dim = utils::get_vector_dim(dataset, &self.column)?;
+        let dim = utils::get_vector_dim(dataset.schema(), &self.column)?;
         super::build_ivf_model(dataset, &self.column, dim, self.distance_type, ivf_params).await
->>>>>>> 805438f8
 
         // TODO: load ivf model
     }
