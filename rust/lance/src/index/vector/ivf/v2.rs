// SPDX-License-Identifier: Apache-2.0
// SPDX-FileCopyrightText: Copyright The Lance Authors

//! IVF - Inverted File index.

use core::fmt;
use std::marker::PhantomData;
use std::{
    any::Any,
    collections::HashMap,
    sync::{Arc, Weak},
};

use arrow::{
    array::as_struct_array,
    compute::{concat_batches, sort_to_indices, take},
};
use arrow_arith::numeric::sub;
use arrow_array::{RecordBatch, StructArray, UInt32Array};
use async_trait::async_trait;
use deepsize::DeepSizeOf;
use futures::prelude::stream::{self, StreamExt, TryStreamExt};
use lance_arrow::RecordBatchExt;
use lance_core::{cache::DEFAULT_INDEX_CACHE_SIZE, Error, Result};
use lance_encoding::decoder::{DecoderMiddlewareChain, FilterExpression};
use lance_file::v2::reader::FileReader;
use lance_index::vector::flat::index::{FlatIndex, FlatQuantizer};
use lance_index::vector::hnsw::HNSW;
use lance_index::vector::ivf::storage::IvfModel;
use lance_index::vector::pq::ProductQuantizer;
use lance_index::vector::quantizer::{QuantizationType, Quantizer};
use lance_index::vector::sq::ScalarQuantizer;
use lance_index::vector::v3::subindex::SubIndexType;
use lance_index::{
    pb,
    vector::{
        ivf::storage::IVF_METADATA_KEY, quantizer::Quantization, storage::IvfQuantizationStorage,
        v3::subindex::IvfSubIndex, Query, DISTANCE_TYPE_KEY, DIST_COL,
    },
    Index, IndexType, INDEX_AUXILIARY_FILE_NAME, INDEX_FILE_NAME,
};
use lance_index::{IndexMetadata, INDEX_METADATA_SCHEMA_KEY};
use lance_io::scheduler::SchedulerConfig;
use lance_io::{
    object_store::ObjectStore, scheduler::ScanScheduler, traits::Reader, ReadBatchParams,
};
use lance_linalg::{distance::DistanceType, kernels::normalize_arrow};
use moka::sync::Cache;
use object_store::path::Path;
use prost::Message;
use roaring::RoaringBitmap;
use serde_json::json;
use snafu::{location, Location};
use tracing::instrument;

use crate::index::vector::builder::index_type_string;
use crate::{
    index::{
        vector::{utils::PartitionLoadLock, VectorIndex},
        PreFilter,
    },
    session::Session,
};

use super::{centroids_to_vectors, IvfIndexPartitionStatistics, IvfIndexStatistics};

#[derive(Debug)]
struct PartitionEntry<S: IvfSubIndex, Q: Quantization> {
    index: S,
    storage: Q::Storage,
}

/// IVF Index.
#[derive(Debug)]
pub struct IVFIndex<S: IvfSubIndex + 'static, Q: Quantization + 'static> {
    uuid: String,

    /// Ivf model
    ivf: IvfModel,

    reader: FileReader,
    sub_index_metadata: Vec<String>,
    storage: IvfQuantizationStorage,

    /// Index in each partition.
    partition_cache: Cache<String, Arc<PartitionEntry<S, Q>>>,

    partition_locks: PartitionLoadLock,

    distance_type: DistanceType,

    // The session cache holds an Arc to this object so we need to
    // hold a weak pointer to avoid cycles
    /// The session cache, used when fetching pages
    #[allow(dead_code)]
    session: Weak<Session>,

    _marker: PhantomData<Q>,
}

impl<S: IvfSubIndex, Q: Quantization> DeepSizeOf for IVFIndex<S, Q> {
    fn deep_size_of_children(&self, context: &mut deepsize::Context) -> usize {
        self.uuid.deep_size_of_children(context) + self.storage.deep_size_of_children(context)
        // Skipping session since it is a weak ref
    }
}

impl<S: IvfSubIndex + 'static, Q: Quantization> IVFIndex<S, Q> {
    /// Create a new IVF index.
    pub(crate) async fn try_new(
        object_store: Arc<ObjectStore>,
        index_dir: Path,
        uuid: String,
        session: Weak<Session>,
    ) -> Result<Self> {
        let scheduler = ScanScheduler::new(
            object_store,
            SchedulerConfig::fast_and_not_too_ram_intensive(),
        );

        let index_reader = FileReader::try_open(
            scheduler
                .open_file(&index_dir.child(uuid.as_str()).child(INDEX_FILE_NAME))
                .await?,
            None,
            DecoderMiddlewareChain::default(),
        )
        .await?;
        let index_metadata: IndexMetadata = serde_json::from_str(
            index_reader
                .schema()
                .metadata
                .get(INDEX_METADATA_SCHEMA_KEY)
                .ok_or(Error::Index {
                    message: format!("{} not found", DISTANCE_TYPE_KEY),
                    location: location!(),
                })?
                .as_str(),
        )?;
        let distance_type = DistanceType::try_from(index_metadata.distance_type.as_str())?;

        let ivf_pos = index_reader
            .schema()
            .metadata
            .get(IVF_METADATA_KEY)
            .ok_or(Error::Index {
                message: format!("{} not found", IVF_METADATA_KEY),
                location: location!(),
            })?
            .parse()
            .map_err(|e| Error::Index {
                message: format!("Failed to decode IVF position: {}", e),
                location: location!(),
            })?;
        let ivf_pb_bytes = index_reader.read_global_buffer(ivf_pos).await?;
        let ivf = IvfModel::try_from(pb::Ivf::decode(ivf_pb_bytes)?)?;

        let sub_index_metadata = index_reader
            .schema()
            .metadata
            .get(S::metadata_key())
            .ok_or(Error::Index {
                message: format!("{} not found", S::metadata_key()),
                location: location!(),
            })?;
        let sub_index_metadata: Vec<String> = serde_json::from_str(sub_index_metadata)?;

        let storage_reader = FileReader::try_open(
            scheduler
                .open_file(
                    &index_dir
                        .child(uuid.as_str())
                        .child(INDEX_AUXILIARY_FILE_NAME),
                )
                .await?,
            None,
            DecoderMiddlewareChain::default(),
        )
        .await?;
        let storage = IvfQuantizationStorage::try_new(storage_reader).await?;

        let num_partitions = ivf.num_partitions();
        Ok(Self {
            uuid,
            ivf,
            reader: index_reader,
            storage,
            partition_cache: Cache::new(DEFAULT_INDEX_CACHE_SIZE as u64),
            partition_locks: PartitionLoadLock::new(num_partitions),
            sub_index_metadata,
            distance_type,
            session,
            _marker: PhantomData,
        })
    }

    #[instrument(level = "debug", skip(self))]
    pub async fn load_partition(
        &self,
        partition_id: usize,
        write_cache: bool,
    ) -> Result<Arc<PartitionEntry<S, Q>>> {
        let cache_key = format!("{}-ivf-{}", self.uuid, partition_id);
        let part_entry = if let Some(part_idx) = self.partition_cache.get(&cache_key) {
            part_idx
        } else {
            if partition_id >= self.ivf.num_partitions() {
                return Err(Error::Index {
                    message: format!(
                        "partition id {} is out of range of {} partitions",
                        partition_id,
                        self.ivf.num_partitions()
                    ),
                    location: location!(),
                });
            }

            let mtx = self.partition_locks.get_partition_mutex(partition_id);
            let _guard = mtx.lock().await;

            // check the cache again, as the partition may have been loaded by another
            // thread that held the lock on loading the partition
            if let Some(part_idx) = self.partition_cache.get(&cache_key) {
                part_idx
            } else {
                let schema = Arc::new(self.reader.schema().as_ref().into());
                let batch = match self.reader.metadata().num_rows {
                    0 => RecordBatch::new_empty(schema),
                    _ => {
                        let batches = self
                            .reader
                            .read_stream(
                                ReadBatchParams::Range(self.ivf.row_range(partition_id)),
                                u32::MAX,
                                1,
                                FilterExpression::no_filter(),
                            )?
                            .try_collect::<Vec<_>>()
                            .await?;
                        concat_batches(&schema, batches.iter())?
                    }
                };
                let batch = batch.add_metadata(
                    S::metadata_key().to_owned(),
                    self.sub_index_metadata[partition_id].clone(),
                )?;
                let idx = S::load(batch)?;
                let storage = self.load_partition_storage(partition_id).await?;
                let partition_entry = Arc::new(PartitionEntry {
                    index: idx,
                    storage,
                });
                if write_cache {
                    self.partition_cache
                        .insert(cache_key.clone(), partition_entry.clone());
                }

                partition_entry
            }
        };

        Ok(part_entry)
    }

    pub async fn load_partition_storage(&self, partition_id: usize) -> Result<Q::Storage> {
        self.storage.load_partition::<Q>(partition_id).await
    }

    /// preprocess the query vector given the partition id.
    ///
    /// Internal API with no stability guarantees.
    #[instrument(level = "debug", skip(self))]
    pub fn preprocess_query(&self, partition_id: usize, query: &Query) -> Result<Query> {
        if Q::use_residual(self.distance_type) {
            let partition_centroids =
                self.ivf
                    .centroid(partition_id)
                    .ok_or_else(|| Error::Index {
                        message: format!("partition centroid {} does not exist", partition_id),
                        location: location!(),
                    })?;
            let residual_key = sub(&query.key, &partition_centroids)?;
            let mut part_query = query.clone();
            part_query.key = residual_key;
            Ok(part_query)
        } else {
            Ok(query.clone())
        }
    }
}

#[async_trait]
impl<S: IvfSubIndex + 'static, Q: Quantization + 'static> Index for IVFIndex<S, Q> {
    fn as_any(&self) -> &dyn Any {
        self
    }

    fn as_index(self: Arc<Self>) -> Arc<dyn Index> {
        self
    }

    fn as_vector_index(self: Arc<Self>) -> Result<Arc<dyn VectorIndex>> {
        Ok(self)
    }

    fn index_type(&self) -> IndexType {
        IndexType::Vector
    }

    fn statistics(&self) -> Result<serde_json::Value> {
        let partitions_statistics = (0..self.ivf.num_partitions())
            .map(|part_id| IvfIndexPartitionStatistics {
                size: self.ivf.partition_size(part_id) as u32,
            })
            .collect::<Vec<_>>();

        let centroid_vecs = centroids_to_vectors(self.ivf.centroids.as_ref().unwrap())?;

        let (sub_index_type, quantization_type) = self.sub_index_type();
        let index_type = index_type_string(sub_index_type, quantization_type);
        let mut sub_index_stats: serde_json::Value = match self.sub_index_metadata[0].len() {
            0 => json!({}), // for FLAT index, the metadata is empty
            _ => serde_json::from_str(self.sub_index_metadata[0].as_str())?,
        };
<<<<<<< HEAD
=======
        let mut sub_index_stats: serde_json::Value =
            if let Some(metadata) = self.sub_index_metadata.iter().find(|m| !m.is_empty()) {
                serde_json::from_str(metadata)?
            } else {
                json!({})
            };
>>>>>>> 5eab0b12
        sub_index_stats["index_type"] = S::name().into();
        Ok(serde_json::to_value(IvfIndexStatistics {
            index_type,
            uuid: self.uuid.clone(),
            uri: self.uuid.clone(),
            metric_type: self.distance_type.to_string(),
            num_partitions: self.ivf.num_partitions(),
            sub_index: sub_index_stats,
            partitions: partitions_statistics,
            centroids: centroid_vecs,
        })?)
    }

    async fn calculate_included_frags(&self) -> Result<RoaringBitmap> {
        unimplemented!(
            "this method is only needed for migrating older manifests, not for this new index"
        )
    }
}

#[async_trait]
impl<S: IvfSubIndex + fmt::Debug + 'static, Q: Quantization + fmt::Debug + 'static> VectorIndex
    for IVFIndex<S, Q>
{
    async fn search(&self, query: &Query, pre_filter: Arc<dyn PreFilter>) -> Result<RecordBatch> {
        let mut query = query.clone();
        if self.distance_type == DistanceType::Cosine {
            let key = normalize_arrow(&query.key)?;
            query.key = key;
        };

        let partition_ids = self.find_partitions(&query)?;
        assert!(partition_ids.len() <= query.nprobes);
        let part_ids = partition_ids.values().to_vec();
        let batches = stream::iter(part_ids)
            .map(|part_id| self.search_in_partition(part_id as usize, &query, pre_filter.clone()))
            .buffer_unordered(num_cpus::get())
            .try_collect::<Vec<_>>()
            .await?;
        let batch = concat_batches(&batches[0].schema(), &batches)?;

        let dist_col = batch.column_by_name(DIST_COL).ok_or_else(|| {
            Error::io(
                format!(
                    "_distance column does not exist in batch: {}",
                    batch.schema()
                ),
                location!(),
            )
        })?;

        // TODO: Use a heap sort to get the top-k.
        let limit = query.k * query.refine_factor.unwrap_or(1) as usize;
        let selection = sort_to_indices(dist_col, None, Some(limit))?;
        let struct_arr = StructArray::from(batch);
        let taken_distances = take(&struct_arr, &selection, None)?;
        Ok(as_struct_array(&taken_distances).into())
    }

    fn find_partitions(&self, query: &Query) -> Result<UInt32Array> {
        let dt = if self.distance_type == DistanceType::Cosine {
            DistanceType::L2
        } else {
            self.distance_type
        };

        self.ivf.find_partitions(&query.key, query.nprobes, dt)
    }

    // async fn append(&self, batches: Vec<RecordBatch>) -> Result<()> {
    //     IvfIndexBuilder::new(
    //         dataset,
    //         column,
    //         index_dir,
    //         distance_type,
    //         shuffler,
    //         ivf_params,
    //         sub_index_params,
    //         quantizer_params,
    //     )
    // }

    #[instrument(level = "debug", skip(self, pre_filter))]
    async fn search_in_partition(
        &self,
        partition_id: usize,
        query: &Query,
        pre_filter: Arc<dyn PreFilter>,
    ) -> Result<RecordBatch> {
        let part_entry = self.load_partition(partition_id, true).await?;
        pre_filter.wait_for_ready().await?;

        let query = self.preprocess_query(partition_id, query)?;
        let param = (&query).into();
        // pre_filter.wait_for_ready().await?;
        part_entry
            .index
            .search(query.key, query.k, param, &part_entry.storage, pre_filter)
    }

    fn is_loadable(&self) -> bool {
        false
    }

    fn use_residual(&self) -> bool {
        false
    }

    fn check_can_remap(&self) -> Result<()> {
        Ok(())
    }

    async fn load(
        &self,
        _reader: Arc<dyn Reader>,
        _offset: usize,
        _length: usize,
    ) -> Result<Box<dyn VectorIndex>> {
        Err(Error::Index {
            message: "Flat index does not support load".to_string(),
            location: location!(),
        })
    }

    fn row_ids(&self) -> Box<dyn Iterator<Item = &'_ u64> + '_> {
        todo!("this method is for only IVF_HNSW_* index");
    }

    fn remap(&mut self, _mapping: &HashMap<u64, Option<u64>>) -> Result<()> {
        // This will be needed if we want to clean up IVF to allow more than just
        // one layer (e.g. IVF -> IVF -> PQ).  We need to pass on the call to
        // remap to the lower layers.

        // Currently, remapping for IVF is implemented in remap_index_file which
        // mirrors some of the other IVF routines like build_ivf_pq_index
        Err(Error::Index {
            message: "Remapping IVF in this way not supported".to_string(),
            location: location!(),
        })
    }

    fn ivf_model(&self) -> IvfModel {
        self.ivf.clone()
    }

    fn quantizer(&self) -> Quantizer {
        self.storage.quantizer::<Q>().unwrap()
    }

    /// the index type of this vector index.
    fn sub_index_type(&self) -> (SubIndexType, QuantizationType) {
        (S::name().try_into().unwrap(), Q::quantization_type())
    }

    fn metric_type(&self) -> DistanceType {
        self.distance_type
    }
}

pub type IvfFlatIndex = IVFIndex<FlatIndex, FlatQuantizer>;
pub type IvfPq = IVFIndex<FlatIndex, ProductQuantizer>;
pub type IvfHnswSqIndex = IVFIndex<HNSW, ScalarQuantizer>;
pub type IvfHnswPqIndex = IVFIndex<HNSW, ProductQuantizer>;

#[cfg(test)]
mod tests {
    use std::collections::HashSet;
    use std::{collections::HashMap, ops::Range, sync::Arc};

    use arrow::datatypes::UInt64Type;
    use arrow::{array::AsArray, datatypes::Float32Type};
    use arrow_array::{Array, FixedSizeListArray, RecordBatch, RecordBatchIterator};
    use arrow_schema::{DataType, Field, Schema};
    use lance_arrow::FixedSizeListArrayExt;

    use lance_core::ROW_ID;
    use lance_index::vector::hnsw::builder::HnswBuildParams;
    use lance_index::vector::ivf::IvfBuildParams;
    use lance_index::vector::pq::PQBuildParams;
    use lance_index::vector::sq::builder::SQBuildParams;
    use lance_index::vector::DIST_COL;
    use lance_index::{DatasetIndexExt, IndexType};
    use lance_linalg::distance::DistanceType;
    use lance_testing::datagen::generate_random_array_with_range;
    use rstest::rstest;
    use tempfile::tempdir;

    use crate::{index::vector::VectorIndexParams, Dataset};

    const DIM: usize = 32;

    async fn generate_test_dataset(
        test_uri: &str,
        range: Range<f32>,
    ) -> (Dataset, Arc<FixedSizeListArray>) {
        let vectors = generate_random_array_with_range::<Float32Type>(1000 * DIM, range);
        let metadata: HashMap<String, String> = vec![("test".to_string(), "ivf_pq".to_string())]
            .into_iter()
            .collect();

        let schema: Arc<_> = Schema::new(vec![Field::new(
            "vector",
            DataType::FixedSizeList(
                Arc::new(Field::new("item", DataType::Float32, true)),
                DIM as i32,
            ),
            true,
        )])
        .with_metadata(metadata)
        .into();
        let fsl = FixedSizeListArray::try_new_from_values(vectors, DIM as i32).unwrap();
        let fsl = lance_linalg::kernels::normalize_fsl(&fsl).unwrap();
        let array = Arc::new(fsl);
        let batch = RecordBatch::try_new(schema.clone(), vec![array.clone()]).unwrap();

        let batches = RecordBatchIterator::new(vec![batch].into_iter().map(Ok), schema.clone());
        let dataset = Dataset::write(batches, test_uri, None).await.unwrap();
        (dataset, array)
    }

    #[allow(dead_code)]
    fn ground_truth(
        vectors: &FixedSizeListArray,
        query: &[f32],
        k: usize,
        distance_type: DistanceType,
    ) -> Vec<(f32, u64)> {
        let mut dists = vec![];
        for i in 0..vectors.len() {
            let dist = distance_type.func()(
                query,
                vectors.value(i).as_primitive::<Float32Type>().values(),
            );
            dists.push((dist, i as u64));
        }
        dists.sort_by(|a, b| a.0.partial_cmp(&b.0).unwrap());
        dists.truncate(k);
        dists
    }

    async fn test_index(params: VectorIndexParams, nlist: usize, recall_requirement: f32) {
        let test_dir = tempdir().unwrap();
        let test_uri = test_dir.path().to_str().unwrap();
        let (mut dataset, vectors) = generate_test_dataset(test_uri, 0.0..1.0).await;

        dataset
            .create_index(&["vector"], IndexType::Vector, None, &params, true)
            .await
            .unwrap();

        let query = vectors.value(0);
        let k = 100;
        let result = dataset
            .scan()
            .nearest("vector", query.as_primitive::<Float32Type>(), k)
            .unwrap()
            .nprobs(nlist)
            .with_row_id()
            .try_into_batch()
            .await
            .unwrap();

        let row_ids = result[ROW_ID]
            .as_primitive::<UInt64Type>()
            .values()
            .to_vec();
        let dists = result[DIST_COL]
            .as_primitive::<Float32Type>()
            .values()
            .to_vec();
        let results = dists
            .into_iter()
            .zip(row_ids.into_iter())
            .collect::<Vec<_>>();
        let row_ids = results.iter().map(|(_, id)| *id).collect::<HashSet<_>>();

        let gt = ground_truth(
            &vectors,
            query.as_primitive::<Float32Type>().values(),
            k,
            DistanceType::L2,
        );
        let gt_set = gt.iter().map(|r| r.1).collect::<HashSet<_>>();

        let recall = row_ids.intersection(&gt_set).count() as f32 / k as f32;
        assert!(
            recall >= recall_requirement,
            "recall: {}\n results: {:?}\n\ngt: {:?}",
            recall,
            results,
            gt,
        );
    }

    #[rstest]
    #[case(4, DistanceType::L2, 1.0)]
    #[case(4, DistanceType::Cosine, 1.0)]
    #[case(4, DistanceType::Dot, 1.0)]
    #[tokio::test]
    async fn test_build_ivf_flat(
        #[case] nlist: usize,
        #[case] distance_type: DistanceType,
        #[case] recall_requirement: f32,
    ) {
        let params = VectorIndexParams::ivf_flat(nlist, distance_type);
        test_index(params, nlist, recall_requirement).await;
    }

    #[rstest]
    #[case(4, DistanceType::L2, 0.9)]
    #[case(4, DistanceType::Cosine, 0.6)]
    #[case(4, DistanceType::Dot, 0.2)]
    #[tokio::test]
    async fn test_build_ivf_pq(
        #[case] nlist: usize,
        #[case] distance_type: DistanceType,
        #[case] recall_requirement: f32,
    ) {
        let ivf_params = IvfBuildParams::new(nlist);
        let pq_params = PQBuildParams::default();
        let params = VectorIndexParams::with_ivf_pq_params(distance_type, ivf_params, pq_params);
        test_index(params, nlist, recall_requirement).await;
    }

    #[rstest]
    #[case(4, DistanceType::L2, 0.9)]
    #[case(4, DistanceType::Cosine, 0.9)]
    #[case(4, DistanceType::Dot, 0.9)]
    #[tokio::test]
    async fn test_create_ivf_hnsw_sq(
        #[case] nlist: usize,
        #[case] distance_type: DistanceType,
        #[case] recall_requirement: f32,
    ) {
        let ivf_params = IvfBuildParams::new(nlist);
        let sq_params = SQBuildParams::default();
        let hnsw_params = HnswBuildParams::default();
        let params = VectorIndexParams::with_ivf_hnsw_sq_params(
            distance_type,
            ivf_params,
            hnsw_params,
            sq_params,
        );
        test_index(params, nlist, recall_requirement).await;
    }

    #[rstest]
    #[case(4, DistanceType::L2, 0.9)]
    #[case(4, DistanceType::Cosine, 0.6)]
    #[case(4, DistanceType::Dot, 0.2)]
    #[tokio::test]
    async fn test_create_ivf_hnsw_pq(
        #[case] nlist: usize,
        #[case] distance_type: DistanceType,
        #[case] recall_requirement: f32,
    ) {
        let ivf_params = IvfBuildParams::new(nlist);
        let pq_params = PQBuildParams::default();
        let hnsw_params = HnswBuildParams::default();
        let params = VectorIndexParams::with_ivf_hnsw_pq_params(
            distance_type,
            ivf_params,
            hnsw_params,
            pq_params,
        );
        test_index(params, nlist, recall_requirement).await;
    }

    #[tokio::test]
    async fn test_index_stats() {
        let test_dir = tempdir().unwrap();
        let test_uri = test_dir.path().to_str().unwrap();

        let nlist = 4;
        let (mut dataset, _) = generate_test_dataset(test_uri, 0.0..1.0).await;

        let ivf_params = IvfBuildParams::new(nlist);
        let sq_params = SQBuildParams::default();
        let hnsw_params = HnswBuildParams::default();
        let params = VectorIndexParams::with_ivf_hnsw_sq_params(
            DistanceType::L2,
            ivf_params,
            hnsw_params,
            sq_params,
        );

        dataset
            .create_index(
                &["vector"],
                IndexType::Vector,
                Some("test_index".to_owned()),
                &params,
                true,
            )
            .await
            .unwrap();

        let stats = dataset.index_statistics("test_index").await.unwrap();
        let stats: serde_json::Value = serde_json::from_str(stats.as_str()).unwrap();

        assert_eq!(stats["index_type"].as_str().unwrap(), "IVF_HNSW_SQ");
        for index in stats["indices"].as_array().unwrap() {
            assert_eq!(index["index_type"].as_str().unwrap(), "IVF_HNSW_SQ");
            assert_eq!(
                index["num_partitions"].as_number().unwrap(),
                &serde_json::Number::from(nlist)
            );
            assert_eq!(index["sub_index"]["index_type"].as_str().unwrap(), "HNSW");
        }
    }

    #[tokio::test]
    async fn test_index_stats_empty_partition() {
        let test_dir = tempdir().unwrap();
        let test_uri = test_dir.path().to_str().unwrap();

        let nlist = 1000;
        let (mut dataset, _) = generate_test_dataset(test_uri, 0.0..1.0).await;

        let ivf_params = IvfBuildParams::new(nlist);
        let sq_params = SQBuildParams::default();
        let hnsw_params = HnswBuildParams::default();
        let params = VectorIndexParams::with_ivf_hnsw_sq_params(
            DistanceType::L2,
            ivf_params,
            hnsw_params,
            sq_params,
        );

        dataset
            .create_index(
                &["vector"],
                IndexType::Vector,
                Some("test_index".to_owned()),
                &params,
                true,
            )
            .await
            .unwrap();

        let stats = dataset.index_statistics("test_index").await.unwrap();
        let stats: serde_json::Value = serde_json::from_str(stats.as_str()).unwrap();

        assert_eq!(stats["index_type"].as_str().unwrap(), "IVF_HNSW_SQ");
        for index in stats["indices"].as_array().unwrap() {
            assert_eq!(index["index_type"].as_str().unwrap(), "IVF_HNSW_SQ");
            assert_eq!(
                index["num_partitions"].as_number().unwrap(),
                &serde_json::Number::from(nlist)
            );
            assert_eq!(index["sub_index"]["index_type"].as_str().unwrap(), "HNSW");
        }
    }
}<|MERGE_RESOLUTION|>--- conflicted
+++ resolved
@@ -322,15 +322,12 @@
             0 => json!({}), // for FLAT index, the metadata is empty
             _ => serde_json::from_str(self.sub_index_metadata[0].as_str())?,
         };
-<<<<<<< HEAD
-=======
         let mut sub_index_stats: serde_json::Value =
             if let Some(metadata) = self.sub_index_metadata.iter().find(|m| !m.is_empty()) {
                 serde_json::from_str(metadata)?
             } else {
                 json!({})
             };
->>>>>>> 5eab0b12
         sub_index_stats["index_type"] = S::name().into();
         Ok(serde_json::to_value(IvfIndexStatistics {
             index_type,
