// SPDX-License-Identifier: Apache-2.0
// SPDX-FileCopyrightText: Copyright The Lance Authors

//! IVF - Inverted File index.

use std::marker::PhantomData;
use std::{any::Any, collections::HashMap, sync::Arc};

use crate::index::vector::{
    builder::{index_type_string, IvfIndexBuilder},
    IndexFileVersion,
};
use crate::index::{
    vector::{utils::PartitionLoadLock, VectorIndex},
    PreFilter,
};
use arrow::compute::concat_batches;
use arrow_arith::numeric::sub;
use arrow_array::{RecordBatch, UInt32Array};
use async_trait::async_trait;
use datafusion::execution::SendableRecordBatchStream;
use datafusion::physical_plan::stream::RecordBatchStreamAdapter;
use deepsize::DeepSizeOf;
use futures::prelude::stream::{self, TryStreamExt};
use lance_arrow::RecordBatchExt;
use lance_core::cache::{CacheKey, LanceCache};
use lance_core::utils::tokio::spawn_cpu;
use lance_core::utils::tracing::{IO_TYPE_LOAD_VECTOR_PART, TRACE_IO_EVENTS};
use lance_core::{Error, Result, ROW_ID};
use lance_encoding::decoder::{DecoderPlugins, FilterExpression};
use lance_file::v2::reader::{FileReader, FileReaderOptions};
use lance_index::frag_reuse::FragReuseIndex;
use lance_index::metrics::{LocalMetricsCollector, MetricsCollector};
use lance_index::vector::flat::index::{FlatIndex, FlatQuantizer};
use lance_index::vector::hnsw::HNSW;
use lance_index::vector::ivf::storage::IvfModel;
use lance_index::vector::pq::ProductQuantizer;
use lance_index::vector::quantizer::{QuantizationType, Quantizer};
use lance_index::vector::sq::ScalarQuantizer;
use lance_index::vector::storage::VectorStore;
use lance_index::vector::v3::subindex::SubIndexType;
use lance_index::vector::VectorIndexCacheEntry;
use lance_index::{
    pb,
    vector::{
        ivf::storage::IVF_METADATA_KEY, quantizer::Quantization, storage::IvfQuantizationStorage,
        v3::subindex::IvfSubIndex, Query, DISTANCE_TYPE_KEY,
    },
    Index, IndexType, INDEX_AUXILIARY_FILE_NAME, INDEX_FILE_NAME,
};
use lance_index::{IndexMetadata, INDEX_METADATA_SCHEMA_KEY};
use lance_io::local::to_local_path;
use lance_io::scheduler::SchedulerConfig;
use lance_io::utils::CachedFileSize;
use lance_io::{
    object_store::ObjectStore, scheduler::ScanScheduler, traits::Reader, ReadBatchParams,
};
use lance_linalg::distance::DistanceType;
use object_store::path::Path;
use prost::Message;
use roaring::RoaringBitmap;
use snafu::location;
use tracing::{info, instrument};

use super::{centroids_to_vectors, IvfIndexPartitionStatistics, IvfIndexStatistics};

#[derive(Debug, DeepSizeOf)]
pub struct PartitionEntry<S: IvfSubIndex, Q: Quantization> {
    pub index: S,
    pub storage: Q::Storage,
}

impl<S: IvfSubIndex + 'static, Q: Quantization + 'static> VectorIndexCacheEntry
    for PartitionEntry<S, Q>
{
    fn as_any(&self) -> &dyn Any {
        self
    }
}

// Cache key for IVF partitions
#[derive(Debug, Clone)]
pub struct IVFPartitionKey<S: IvfSubIndex, Q: Quantization> {
    pub partition_id: usize,
    _marker: PhantomData<(S, Q)>,
}

impl<S: IvfSubIndex, Q: Quantization> IVFPartitionKey<S, Q> {
    pub fn new(partition_id: usize) -> Self {
        Self {
            partition_id,
            _marker: PhantomData,
        }
    }
}

impl<S: IvfSubIndex + 'static, Q: Quantization + 'static> CacheKey for IVFPartitionKey<S, Q> {
    type ValueType = PartitionEntry<S, Q>;

    fn key(&self) -> std::borrow::Cow<'_, str> {
        format!("ivf-{}", self.partition_id).into()
    }
}

/// IVF Index.
#[derive(Debug)]
pub struct IVFIndex<S: IvfSubIndex + 'static, Q: Quantization + 'static> {
    uri: String,
    uuid: String,

    /// Ivf model
    ivf: IvfModel,

    reader: FileReader,
    sub_index_metadata: Vec<String>,
    storage: IvfQuantizationStorage<Q>,

    partition_locks: PartitionLoadLock,

    distance_type: DistanceType,

    index_cache: LanceCache,

    _marker: PhantomData<(S, Q)>,
}

impl<S: IvfSubIndex, Q: Quantization> DeepSizeOf for IVFIndex<S, Q> {
    fn deep_size_of_children(&self, context: &mut deepsize::Context) -> usize {
        self.uri.deep_size_of_children(context)
            + self.ivf.deep_size_of_children(context)
            + self.sub_index_metadata.deep_size_of_children(context)
            + self.uuid.deep_size_of_children(context)
            + self.storage.deep_size_of_children(context)
        // Skipping session since it is a weak ref
    }
}

impl<S: IvfSubIndex + 'static, Q: Quantization> IVFIndex<S, Q> {
    /// Create a new IVF index.
    pub(crate) async fn try_new(
        object_store: Arc<ObjectStore>,
        index_dir: Path,
        uuid: String,
<<<<<<< HEAD
        fri: Option<Arc<FragReuseIndex>>,
=======
        frag_reuse_index: Option<Arc<FragReuseIndex>>,
>>>>>>> 6ff8533d
        file_metadata_cache: &LanceCache,
        index_cache: LanceCache,
    ) -> Result<Self> {
        let scheduler_config = SchedulerConfig::max_bandwidth(&object_store);
        let scheduler = ScanScheduler::new(object_store, scheduler_config);

        let uri = index_dir.child(uuid.as_str()).child(INDEX_FILE_NAME);
        let index_reader = FileReader::try_open(
            scheduler
                .open_file(&uri, &CachedFileSize::unknown())
                .await?,
            None,
            Arc::<DecoderPlugins>::default(),
            file_metadata_cache,
            FileReaderOptions::default(),
        )
        .await?;
        let index_metadata: IndexMetadata = serde_json::from_str(
            index_reader
                .schema()
                .metadata
                .get(INDEX_METADATA_SCHEMA_KEY)
                .ok_or(Error::Index {
                    message: format!("{} not found", DISTANCE_TYPE_KEY),
                    location: location!(),
                })?
                .as_str(),
        )?;
        let distance_type = DistanceType::try_from(index_metadata.distance_type.as_str())?;

        let ivf_pos = index_reader
            .schema()
            .metadata
            .get(IVF_METADATA_KEY)
            .ok_or(Error::Index {
                message: format!("{} not found", IVF_METADATA_KEY),
                location: location!(),
            })?
            .parse()
            .map_err(|e| Error::Index {
                message: format!("Failed to decode IVF position: {}", e),
                location: location!(),
            })?;
        let ivf_pb_bytes = index_reader.read_global_buffer(ivf_pos).await?;
        let ivf = IvfModel::try_from(pb::Ivf::decode(ivf_pb_bytes)?)?;

        let sub_index_metadata = index_reader
            .schema()
            .metadata
            .get(S::metadata_key())
            .ok_or(Error::Index {
                message: format!("{} not found", S::metadata_key()),
                location: location!(),
            })?;
        let sub_index_metadata: Vec<String> = serde_json::from_str(sub_index_metadata)?;

        let storage_reader = FileReader::try_open(
            scheduler
                .open_file(
                    &index_dir
                        .child(uuid.as_str())
                        .child(INDEX_AUXILIARY_FILE_NAME),
                    &CachedFileSize::unknown(),
                )
                .await?,
            None,
            Arc::<DecoderPlugins>::default(),
            file_metadata_cache,
            FileReaderOptions::default(),
        )
        .await?;
        let storage =
            IvfQuantizationStorage::try_new(storage_reader, frag_reuse_index.clone()).await?;

        let num_partitions = ivf.num_partitions();
        Ok(Self {
            uri: to_local_path(&uri),
            uuid,
            ivf,
            reader: index_reader,
            storage,
            partition_locks: PartitionLoadLock::new(num_partitions),
            sub_index_metadata,
            distance_type,
            index_cache,
            _marker: PhantomData,
        })
    }

    #[instrument(level = "debug", skip(self, metrics))]
    pub async fn load_partition(
        &self,
        partition_id: usize,
        write_cache: bool,
        metrics: &dyn MetricsCollector,
    ) -> Result<Arc<dyn VectorIndexCacheEntry>> {
        let cache_key = IVFPartitionKey::<S, Q>::new(partition_id);
        let part_entry = if let Some(part_idx) = self.index_cache.get_with_key(&cache_key).await {
            part_idx
        } else {
            info!(target: TRACE_IO_EVENTS, r#type=IO_TYPE_LOAD_VECTOR_PART, index_type="ivf", part_id=cache_key.key().as_ref());
            metrics.record_part_load();
            if partition_id >= self.ivf.num_partitions() {
                return Err(Error::Index {
                    message: format!(
                        "partition id {} is out of range of {} partitions",
                        partition_id,
                        self.ivf.num_partitions()
                    ),
                    location: location!(),
                });
            }

            let mtx = self.partition_locks.get_partition_mutex(partition_id);
            let _guard = mtx.lock().await;

            // check the cache again, as the partition may have been loaded by another
            // thread that held the lock on loading the partition
            if let Some(part_idx) = self.index_cache.get_with_key(&cache_key).await {
                part_idx
            } else {
                let schema = Arc::new(self.reader.schema().as_ref().into());
                let batch = match self.reader.metadata().num_rows {
                    0 => RecordBatch::new_empty(schema),
                    _ => {
                        let row_range = self.ivf.row_range(partition_id);
                        if row_range.is_empty() {
                            RecordBatch::new_empty(schema)
                        } else {
                            let batches = self
                                .reader
                                .read_stream(
                                    ReadBatchParams::Range(row_range),
                                    u32::MAX,
                                    1,
                                    FilterExpression::no_filter(),
                                )?
                                .try_collect::<Vec<_>>()
                                .await?;
                            concat_batches(&schema, batches.iter())?
                        }
                    }
                };
                let batch = batch.add_metadata(
                    S::metadata_key().to_owned(),
                    self.sub_index_metadata[partition_id].clone(),
                )?;
                let idx = S::load(batch)?;
                let storage = self.load_partition_storage(partition_id).await?;
                let partition_entry = Arc::new(PartitionEntry::<S, Q> {
                    index: idx,
                    storage,
                });
                if write_cache {
                    self.index_cache
                        .insert_with_key(&cache_key, partition_entry.clone())
                        .await;
                }

                partition_entry
            }
        };

        Ok(part_entry)
    }

    pub async fn load_partition_storage(&self, partition_id: usize) -> Result<Q::Storage> {
        self.storage.load_partition(partition_id).await
    }

    /// preprocess the query vector given the partition id.
    ///
    /// Internal API with no stability guarantees.
    #[instrument(level = "debug", skip(self))]
    pub fn preprocess_query(&self, partition_id: usize, query: &Query) -> Result<Query> {
        if Q::use_residual(self.distance_type) {
            let partition_centroids =
                self.ivf
                    .centroid(partition_id)
                    .ok_or_else(|| Error::Index {
                        message: format!("partition centroid {} does not exist", partition_id),
                        location: location!(),
                    })?;
            let residual_key = sub(&query.key, &partition_centroids)?;
            let mut part_query = query.clone();
            part_query.key = residual_key;
            Ok(part_query)
        } else {
            Ok(query.clone())
        }
    }
}

#[async_trait]
impl<S: IvfSubIndex + 'static, Q: Quantization + 'static> Index for IVFIndex<S, Q> {
    fn as_any(&self) -> &dyn Any {
        self
    }

    fn as_index(self: Arc<Self>) -> Arc<dyn Index> {
        self
    }

    fn as_vector_index(self: Arc<Self>) -> Result<Arc<dyn VectorIndex>> {
        Ok(self)
    }

    async fn prewarm(&self) -> Result<()> {
        // TODO: We should prewarm the IVF index by loading the partitions into memory
        Ok(())
    }

    fn index_type(&self) -> IndexType {
        match self.sub_index_type() {
            (SubIndexType::Flat, QuantizationType::Flat) => IndexType::IvfFlat,
            (SubIndexType::Flat, QuantizationType::Product) => IndexType::IvfPq,
            (SubIndexType::Flat, QuantizationType::Scalar) => IndexType::IvfSq,
            (SubIndexType::Hnsw, QuantizationType::Product) => IndexType::IvfHnswPq,
            (SubIndexType::Hnsw, QuantizationType::Scalar) => IndexType::IvfHnswSq,
            (SubIndexType::Hnsw, QuantizationType::Flat) => IndexType::IvfHnswFlat,
        }
    }

    fn statistics(&self) -> Result<serde_json::Value> {
        let partitions_statistics = (0..self.ivf.num_partitions())
            .map(|part_id| IvfIndexPartitionStatistics {
                size: self.ivf.partition_size(part_id) as u32,
            })
            .collect::<Vec<_>>();

        let centroid_vecs = centroids_to_vectors(self.ivf.centroids.as_ref().unwrap())?;

        let (sub_index_type, quantization_type) = self.sub_index_type();
        let index_type = index_type_string(sub_index_type, quantization_type);
        let mut sub_index_stats: serde_json::Map<String, serde_json::Value> =
            if let Some(metadata) = self.sub_index_metadata.iter().find(|m| !m.is_empty()) {
                serde_json::from_str(metadata)?
            } else {
                serde_json::map::Map::new()
            };
        let mut store_stats = serde_json::to_value(self.storage.metadata())?;
        let store_stats = store_stats.as_object_mut().ok_or(Error::Internal {
            message: "failed to get storage metadata".to_string(),
            location: location!(),
        })?;

        sub_index_stats.append(store_stats);
        if S::name() == "FLAT" {
            sub_index_stats.insert(
                "index_type".to_string(),
                Q::quantization_type().to_string().into(),
            );
        } else {
            sub_index_stats.insert("index_type".to_string(), S::name().into());
        }

        let sub_index_distance_type = if matches!(Q::quantization_type(), QuantizationType::Product)
            && self.distance_type == DistanceType::Cosine
        {
            DistanceType::L2
        } else {
            self.distance_type
        };
        sub_index_stats.insert(
            "metric_type".to_string(),
            sub_index_distance_type.to_string().into(),
        );

        // we need to drop some stats from the metadata
        sub_index_stats.remove("codebook_position");
        sub_index_stats.remove("codebook");
        sub_index_stats.remove("codebook_tensor");

        Ok(serde_json::to_value(IvfIndexStatistics {
            index_type,
            uuid: self.uuid.clone(),
            uri: self.uri.clone(),
            metric_type: self.distance_type.to_string(),
            num_partitions: self.ivf.num_partitions(),
            sub_index: serde_json::Value::Object(sub_index_stats),
            partitions: partitions_statistics,
            centroids: centroid_vecs,
            loss: self.ivf.loss(),
            index_file_version: IndexFileVersion::V3,
        })?)
    }

    async fn calculate_included_frags(&self) -> Result<RoaringBitmap> {
        unimplemented!(
            "this method is only needed for migrating older manifests, not for this new index"
        )
    }
}

#[async_trait]
impl<S: IvfSubIndex + 'static, Q: Quantization + 'static> VectorIndex for IVFIndex<S, Q> {
    async fn search(
        &self,
        _query: &Query,
        _pre_filter: Arc<dyn PreFilter>,
        _metrics: &dyn MetricsCollector,
    ) -> Result<RecordBatch> {
        unimplemented!("IVFIndex not currently used as sub-index and top-level indices do partition-aware search")
    }

    fn find_partitions(&self, query: &Query) -> Result<UInt32Array> {
        let dt = if self.distance_type == DistanceType::Cosine {
            DistanceType::L2
        } else {
            self.distance_type
        };

        let max_nprobes = query.maximum_nprobes.unwrap_or(self.ivf.num_partitions());

        self.ivf.find_partitions(&query.key, max_nprobes, dt)
    }

    fn total_partitions(&self) -> usize {
        self.ivf.num_partitions()
    }

    #[instrument(level = "debug", skip(self, pre_filter, metrics))]
    async fn search_in_partition(
        &self,
        partition_id: usize,
        query: &Query,
        pre_filter: Arc<dyn PreFilter>,
        metrics: &dyn MetricsCollector,
    ) -> Result<RecordBatch> {
        let part_entry = self.load_partition(partition_id, true, metrics).await?;
        pre_filter.wait_for_ready().await?;
        let query = self.preprocess_query(partition_id, query)?;

        let (batch, local_metrics) = spawn_cpu(move || {
            let param = (&query).into();
            let refine_factor = query.refine_factor.unwrap_or(1) as usize;
            let k = query.k * refine_factor;
            let local_metrics = LocalMetricsCollector::default();
            let part = part_entry
                .as_any()
                .downcast_ref::<PartitionEntry<S, Q>>()
                .ok_or(Error::Internal {
                    message: "failed to downcast partition entry".to_string(),
                    location: location!(),
                })?;
            let batch = part.index.search(
                query.key,
                k,
                param,
                &part.storage,
                pre_filter,
                &local_metrics,
            )?;
            Ok((batch, local_metrics))
        })
        .await?;

        local_metrics.dump_into(metrics);

        Ok(batch)
    }

    fn is_loadable(&self) -> bool {
        false
    }

    fn use_residual(&self) -> bool {
        false
    }

    async fn load(
        &self,
        _reader: Arc<dyn Reader>,
        _offset: usize,
        _length: usize,
    ) -> Result<Box<dyn VectorIndex>> {
        Err(Error::Index {
            message: "Flat index does not support load".to_string(),
            location: location!(),
        })
    }

    async fn partition_reader(
        &self,
        partition_id: usize,
        with_vector: bool,
        metrics: &dyn MetricsCollector,
    ) -> Result<SendableRecordBatchStream> {
        let partition = self.load_partition(partition_id, false, metrics).await?;
        let partition = partition
            .as_any()
            .downcast_ref::<PartitionEntry<S, Q>>()
            .ok_or(Error::Internal {
                message: "failed to downcast partition entry".to_string(),
                location: location!(),
            })?;
        let store = &partition.storage;
        let schema = if with_vector {
            store.schema().clone()
        } else {
            let schema = store.schema();
            let row_id_idx = schema.index_of(ROW_ID)?;
            Arc::new(store.schema().project(&[row_id_idx])?)
        };

        let batches = store
            .to_batches()?
            .map(|b| {
                let batch = b.project_by_schema(&schema)?;
                Ok(batch)
            })
            .collect::<Vec<_>>();
        let stream = RecordBatchStreamAdapter::new(schema, stream::iter(batches));
        Ok(Box::pin(stream))
    }

    async fn to_batch_stream(&self, _with_vector: bool) -> Result<SendableRecordBatchStream> {
        unimplemented!("this method is for only sub index");
    }

    fn num_rows(&self) -> u64 {
        self.storage.num_rows()
    }

    fn row_ids(&self) -> Box<dyn Iterator<Item = &'_ u64> + '_> {
        todo!("this method is for only IVF_HNSW_* index");
    }

    async fn remap(&mut self, _mapping: &HashMap<u64, Option<u64>>) -> Result<()> {
        Err(Error::Index {
            message: "Remapping IVF in this way not supported".to_string(),
            location: location!(),
        })
    }

    async fn remap_to(
        self: Arc<Self>,
        store: ObjectStore,
        mapping: &HashMap<u64, Option<u64>>,
        column: String,
        index_dir: Path,
    ) -> Result<()> {
        match self.sub_index_type() {
            (SubIndexType::Flat, _) => {
                let mut remapper =
                    IvfIndexBuilder::<S, Q>::new_remapper(store, column, index_dir, self)?;
                remapper.remap(mapping).await
            }
            _ => Err(Error::Index {
                message: format!(
                    "Remapping is not supported for index type {}",
                    self.index_type(),
                ),
                location: location!(),
            }),
        }
    }

    fn ivf_model(&self) -> &IvfModel {
        &self.ivf
    }

    fn quantizer(&self) -> Quantizer {
        self.storage.quantizer().unwrap()
    }

    /// the index type of this vector index.
    fn sub_index_type(&self) -> (SubIndexType, QuantizationType) {
        (S::name().try_into().unwrap(), Q::quantization_type())
    }

    fn metric_type(&self) -> DistanceType {
        self.distance_type
    }
}

pub type IvfFlatIndex = IVFIndex<FlatIndex, FlatQuantizer>;
pub type IvfPq = IVFIndex<FlatIndex, ProductQuantizer>;
pub type IvfHnswSqIndex = IVFIndex<HNSW, ScalarQuantizer>;
pub type IvfHnswPqIndex = IVFIndex<HNSW, ProductQuantizer>;

#[cfg(test)]
mod tests {
    use std::collections::HashSet;
    use std::{ops::Range, sync::Arc};

    use all_asserts::{assert_ge, assert_lt};
    use arrow::datatypes::{Float64Type, UInt64Type, UInt8Type};
    use arrow::{array::AsArray, datatypes::Float32Type};
    use arrow_array::{
        Array, ArrayRef, ArrowNativeTypeOp, ArrowPrimitiveType, FixedSizeListArray, Float32Array,
        Int64Array, ListArray, RecordBatch, RecordBatchIterator, UInt64Array,
    };
    use arrow_buffer::OffsetBuffer;
    use arrow_schema::{DataType, Field, Schema, SchemaRef};
    use itertools::Itertools;
    use lance_arrow::FixedSizeListArrayExt;

    use crate::index::{vector::is_ivf_hnsw, DatasetIndexInternalExt};
    use crate::utils::test::copy_test_data_to_tmp;
    use crate::{
        dataset::optimize::{compact_files, CompactionOptions},
        index::vector::{is_ivf_pq, IndexFileVersion},
    };
    use crate::{
        dataset::{InsertBuilder, UpdateBuilder, WriteMode, WriteParams},
        index::vector::is_ivf_flat,
    };
    use crate::{index::vector::VectorIndexParams, Dataset};
    use lance_core::cache::LanceCache;
    use lance_core::{Result, ROW_ID};
    use lance_encoding::decoder::DecoderPlugins;
    use lance_file::v2::{
        reader::{FileReader, FileReaderOptions},
        writer::FileWriter,
    };
    use lance_index::vector::ivf::IvfBuildParams;
    use lance_index::vector::pq::PQBuildParams;
    use lance_index::vector::quantizer::QuantizerMetadata;
    use lance_index::vector::sq::builder::SQBuildParams;
    use lance_index::vector::DIST_COL;
    use lance_index::vector::{
        ivf::storage::IvfModel, pq::storage::ProductQuantizationMetadata,
        storage::STORAGE_METADATA_KEY,
    };
    use lance_index::{metrics::NoOpMetricsCollector, INDEX_AUXILIARY_FILE_NAME};
    use lance_index::{optimize::OptimizeOptions, scalar::IndexReader};
    use lance_index::{scalar::IndexWriter, vector::hnsw::builder::HnswBuildParams};
    use lance_index::{DatasetIndexExt, IndexType};
    use lance_io::{
        object_store::ObjectStore,
        scheduler::{ScanScheduler, SchedulerConfig},
        utils::CachedFileSize,
    };
    use lance_linalg::distance::{multivec_distance, DistanceType};
    use lance_linalg::kernels::normalize_fsl;
    use lance_testing::datagen::{generate_random_array, generate_random_array_with_range};
    use object_store::path::Path;
    use rand::distributions::uniform::SampleUniform;
    use rstest::rstest;
    use tempfile::tempdir;

    const NUM_ROWS: usize = 500;
    const DIM: usize = 32;

    async fn generate_test_dataset<T: ArrowPrimitiveType>(
        test_uri: &str,
        range: Range<T::Native>,
    ) -> (Dataset, Arc<FixedSizeListArray>)
    where
        T::Native: SampleUniform,
    {
        let (batch, schema) = generate_batch::<T>(NUM_ROWS, None, range, false);
        let vectors = batch.column_by_name("vector").unwrap().clone();
        let batches = RecordBatchIterator::new(vec![batch].into_iter().map(Ok), schema);
        let dataset = Dataset::write(
            batches,
            test_uri,
            Some(WriteParams {
                mode: crate::dataset::WriteMode::Overwrite,
                ..Default::default()
            }),
        )
        .await
        .unwrap();
        (dataset, Arc::new(vectors.as_fixed_size_list().clone()))
    }

    async fn generate_multivec_test_dataset<T: ArrowPrimitiveType>(
        test_uri: &str,
        range: Range<T::Native>,
    ) -> (Dataset, Arc<ListArray>)
    where
        T::Native: SampleUniform,
    {
        let (batch, schema) = generate_batch::<T>(NUM_ROWS, None, range, true);
        let vectors = batch.column_by_name("vector").unwrap().clone();
        let batches = RecordBatchIterator::new(vec![batch].into_iter().map(Ok), schema);
        let dataset = Dataset::write(batches, test_uri, None).await.unwrap();
        (dataset, Arc::new(vectors.as_list::<i32>().clone()))
    }

    async fn append_dataset<T: ArrowPrimitiveType>(
        dataset: &mut Dataset,
        num_rows: usize,
        range: Range<T::Native>,
    ) -> ArrayRef
    where
        T::Native: SampleUniform,
    {
        let is_multivector = matches!(
            dataset.schema().field("vector").unwrap().data_type(),
            DataType::List(_)
        );
        let row_count = dataset.count_all_rows().await.unwrap();
        let (batch, schema) =
            generate_batch::<T>(num_rows, Some(row_count as u64), range, is_multivector);
        let vectors = batch["vector"].clone();
        let batches = RecordBatchIterator::new(vec![batch].into_iter().map(Ok), schema);
        dataset.append(batches, None).await.unwrap();
        vectors
    }

    fn generate_batch<T: ArrowPrimitiveType>(
        num_rows: usize,
        start_id: Option<u64>,
        range: Range<T::Native>,
        is_multivector: bool,
    ) -> (RecordBatch, SchemaRef)
    where
        T::Native: SampleUniform,
    {
        const VECTOR_NUM_PER_ROW: usize = 3;
        let start_id = start_id.unwrap_or(0);
        let ids = Arc::new(UInt64Array::from_iter_values(
            start_id..start_id + num_rows as u64,
        ));
        let total_floats = match is_multivector {
            true => num_rows * VECTOR_NUM_PER_ROW * DIM,
            false => num_rows * DIM,
        };
        let vectors = generate_random_array_with_range::<T>(total_floats, range);
        let data_type = vectors.data_type().clone();
        let mut fields = vec![Field::new("id", DataType::UInt64, false)];
        let mut arrays: Vec<ArrayRef> = vec![ids];
        let mut fsl = FixedSizeListArray::try_new_from_values(vectors, DIM as i32).unwrap();
        if fsl.value_type() != DataType::UInt8 {
            fsl = normalize_fsl(&fsl).unwrap();
        }
        if is_multivector {
            let vector_field = Arc::new(Field::new(
                "item",
                DataType::FixedSizeList(Arc::new(Field::new("item", data_type, true)), DIM as i32),
                true,
            ));
            fields.push(Field::new(
                "vector",
                DataType::List(vector_field.clone()),
                true,
            ));
            let array = Arc::new(ListArray::new(
                vector_field,
                OffsetBuffer::from_lengths(std::iter::repeat_n(VECTOR_NUM_PER_ROW, num_rows)),
                Arc::new(fsl),
                None,
            ));
            arrays.push(array);
        } else {
            fields.push(Field::new(
                "vector",
                DataType::FixedSizeList(Arc::new(Field::new("item", data_type, true)), DIM as i32),
                true,
            ));
            let array = Arc::new(fsl);
            arrays.push(array);
        }
        let schema: Arc<_> = Schema::new(fields).into();
        let batch = RecordBatch::try_new(schema.clone(), arrays).unwrap();
        (batch, schema)
    }

    #[allow(dead_code)]
    async fn ground_truth(
        dataset: &Dataset,
        column: &str,
        query: &dyn Array,
        k: usize,
        distance_type: DistanceType,
    ) -> HashSet<u64> {
        let batch = dataset
            .scan()
            .with_row_id()
            .nearest(column, query, k)
            .unwrap()
            .distance_metric(distance_type)
            .use_index(false)
            .try_into_batch()
            .await
            .unwrap();
        batch[ROW_ID]
            .as_primitive::<UInt64Type>()
            .values()
            .iter()
            .copied()
            .collect()
    }

    #[allow(dead_code)]
    fn multivec_ground_truth(
        vectors: &ListArray,
        query: &dyn Array,
        k: usize,
        distance_type: DistanceType,
    ) -> Vec<(f32, u64)> {
        let query = if let Some(list_array) = query.as_list_opt::<i32>() {
            list_array.values().clone()
        } else {
            query.as_fixed_size_list().values().clone()
        };
        multivec_distance(&query, vectors, distance_type)
            .unwrap()
            .into_iter()
            .enumerate()
            .map(|(i, dist)| (dist, i as u64))
            .sorted_by(|a, b| a.0.total_cmp(&b.0))
            .take(k)
            .collect()
    }

    async fn test_index(
        params: VectorIndexParams,
        nlist: usize,
        recall_requirement: f32,
        dataset: Option<(Dataset, Arc<FixedSizeListArray>)>,
    ) {
        match params.metric_type {
            DistanceType::Hamming => {
                test_index_impl::<UInt8Type>(params, nlist, recall_requirement, 0..4, dataset)
                    .await;
            }
            _ => {
                test_index_impl::<Float32Type>(
                    params.clone(),
                    nlist,
                    recall_requirement,
                    0.0..1.0,
                    dataset.clone(),
                )
                .await;

                // *_FLAT doesn't support float16/float64
                if !(is_ivf_flat(&params.stages) // IVF_FLAT
                    || (is_ivf_hnsw(&params.stages) && params.stages.len() == 2)) // IVF_HNSW_FLAT
                    && dataset.is_none()
                // if dataset is provided, it has been created, so the data type is already determined, no need to test float64
                {
                    test_index_impl::<Float64Type>(
                        params,
                        nlist,
                        recall_requirement,
                        0.0..1.0,
                        dataset,
                    )
                    .await;
                }
            }
        }
    }

    async fn test_index_impl<T: ArrowPrimitiveType>(
        params: VectorIndexParams,
        nlist: usize,
        recall_requirement: f32,
        range: Range<T::Native>,
        dataset: Option<(Dataset, Arc<FixedSizeListArray>)>,
    ) where
        T::Native: SampleUniform,
    {
        let test_dir = tempdir().unwrap();
        let test_uri = test_dir.path().to_str().unwrap();
        let (mut dataset, vectors) = match dataset {
            Some((dataset, vectors)) => (dataset, vectors),
            None => generate_test_dataset::<T>(test_uri, range).await,
        };

        let vector_column = "vector";
        dataset
            .create_index(&[vector_column], IndexType::Vector, None, &params, true)
            .await
            .unwrap();

        test_recall::<T>(
            params.clone(),
            nlist,
            recall_requirement,
            vector_column,
            &dataset,
            vectors.clone(),
        )
        .await;

        if params.stages.len() > 1
            && matches!(params.version, IndexFileVersion::V3)
            && is_ivf_pq(&params.stages)
        {
            let index = dataset.load_indices().await.unwrap();
            assert_eq!(index.len(), 1);
            let index_path = dataset.indices_dir().child(index[0].uuid.to_string());
            rewrite_pq_storage(index_path).await.unwrap();
            // do the test again
            test_recall::<T>(
                params,
                nlist,
                recall_requirement,
                vector_column,
                &dataset,
                vectors.clone(),
            )
            .await;
        }
    }

    async fn test_remap(params: VectorIndexParams, nlist: usize) {
        match params.metric_type {
            DistanceType::Hamming => {
                test_remap_impl::<UInt8Type>(params, nlist, 0..4).await;
            }
            _ => {
                test_remap_impl::<Float32Type>(params, nlist, 0.0..1.0).await;
            }
        }
    }

    async fn test_remap_impl<T: ArrowPrimitiveType>(
        params: VectorIndexParams,
        nlist: usize,
        range: Range<T::Native>,
    ) where
        T::Native: SampleUniform,
    {
        let test_dir = tempdir().unwrap();
        let test_uri = test_dir.path().to_str().unwrap();
        let (mut dataset, vectors) = generate_test_dataset::<T>(test_uri, range.clone()).await;

        let vector_column = "vector";
        dataset
            .create_index(&[vector_column], IndexType::Vector, None, &params, true)
            .await
            .unwrap();

        let query = vectors.value(0);
        // delete half rows to trigger compact
        let half_rows = NUM_ROWS / 2;
        dataset
            .delete(&format!("id < {}", half_rows))
            .await
            .unwrap();
        // update the other half rows
        let update_result = UpdateBuilder::new(Arc::new(dataset))
            .update_where(&format!("id >= {} and id<{}", half_rows, half_rows + 50))
            .unwrap()
            .set("id", &format!("{}+id", NUM_ROWS))
            .unwrap()
            .build()
            .unwrap()
            .execute()
            .await
            .unwrap();
        let mut dataset = Dataset::open(update_result.new_dataset.uri())
            .await
            .unwrap();
        let num_rows = dataset.count_rows(None).await.unwrap();
        assert_eq!(num_rows, half_rows);
        compact_files(&mut dataset, CompactionOptions::default(), None)
            .await
            .unwrap();
        // query again, the result should not include the deleted row
        let result = dataset.scan().try_into_batch().await.unwrap();
        let ids = result["id"].as_primitive::<UInt64Type>();
        assert_eq!(ids.len(), half_rows);
        ids.values().iter().for_each(|id| {
            assert!(*id >= half_rows as u64 + 50);
        });

        // make sure we can still hit the recall
        let gt = ground_truth(&dataset, vector_column, &query, 100, params.metric_type).await;
        let results = dataset
            .scan()
            .nearest(vector_column, query.as_primitive::<T>(), 100)
            .unwrap()
            .minimum_nprobes(nlist)
            .with_row_id()
            .try_into_batch()
            .await
            .unwrap();
        let row_ids = results[ROW_ID]
            .as_primitive::<UInt64Type>()
            .values()
            .iter()
            .copied()
            .collect::<HashSet<_>>();
        let recall = row_ids.intersection(&gt).count() as f32 / 100.0;
        assert_ge!(recall, 0.8, "{}", recall);

        // delete so that only one row left, to trigger remap and there must be some empty partitions
        let (mut dataset, _) = generate_test_dataset::<T>(test_uri, range).await;
        dataset
            .create_index(&[vector_column], IndexType::Vector, None, &params, true)
            .await
            .unwrap();
        assert_eq!(dataset.load_indices().await.unwrap().len(), 1);
        dataset.delete("id > 0").await.unwrap();
        assert_eq!(dataset.count_rows(None).await.unwrap(), 1);
        assert_eq!(dataset.load_indices().await.unwrap().len(), 1);
        compact_files(&mut dataset, CompactionOptions::default(), None)
            .await
            .unwrap();
        let results = dataset
            .scan()
            .nearest(vector_column, query.as_primitive::<T>(), 100)
            .unwrap()
            .minimum_nprobes(nlist)
            .with_row_id()
            .try_into_batch()
            .await
            .unwrap();
        assert_eq!(results.num_rows(), 1);
    }

    async fn test_optimize_strategy(params: VectorIndexParams) {
        match params.metric_type {
            DistanceType::Hamming => {
                test_optimize_strategy_impl::<UInt8Type>(params, 0..4).await;
            }
            _ => {
                test_optimize_strategy_impl::<Float32Type>(params, 0.0..1.0).await;
            }
        }
    }

    async fn test_optimize_strategy_impl<T: ArrowPrimitiveType>(
        params: VectorIndexParams,
        range: Range<T::Native>,
    ) where
        T::Native: SampleUniform,
    {
        let test_dir = tempdir().unwrap();
        let test_uri = test_dir.path().to_str().unwrap();
        let (mut dataset, _) = generate_test_dataset::<T>(test_uri, range.clone()).await;

        let vector_column = "vector";
        dataset
            .create_index(&[vector_column], IndexType::Vector, None, &params, true)
            .await
            .unwrap();

        async fn get_ivf_models(dataset: &Dataset) -> Vec<IvfModel> {
            let indices = dataset.load_indices_by_name("vector_idx").await.unwrap();
            let mut ivf_models = vec![];
            for idx in indices {
                let index = dataset
                    .open_vector_index(
                        "vector",
                        idx.uuid.to_string().as_str(),
                        &NoOpMetricsCollector,
                    )
                    .await
                    .unwrap();
                ivf_models.push(index.ivf_model().clone());
            }
            ivf_models
        }

        async fn get_losses(dataset: &Dataset) -> Vec<Option<f64>> {
            let stats = dataset.index_statistics("vector_idx").await.unwrap();
            let stats: serde_json::Value = serde_json::from_str(&stats).unwrap();
            stats["indices"]
                .as_array()
                .unwrap()
                .iter()
                .flat_map(|s| s.get("loss").map(|l| l.as_f64()))
                .collect()
        }

        async fn get_avg_loss(dataset: &Dataset) -> f64 {
            let losses = get_losses(dataset).await;
            let total_loss = losses.iter().filter_map(|l| *l).sum::<f64>();
            let num_rows = dataset.count_rows(None).await.unwrap();
            total_loss / num_rows as f64
        }

        const AVG_LOSS_RETRAIN_THRESHOLD: f64 = 1.1;
        let original_ivfs = get_ivf_models(&dataset).await;
        let original_avg_loss = get_avg_loss(&dataset).await;
        let original_ivf = &original_ivfs[0];
        let mut count = 0;
        #[allow(unused_assignments)]
        let mut last_avg_loss = original_avg_loss;
        // append more rows and make delta index until hitting the retrain threshold
        loop {
            let range = match count {
                0 => range.clone(),
                _ => match params.metric_type {
                    DistanceType::Hamming => range.start..range.end.add_wrapping(range.end),
                    _ => range.end.neg_wrapping()..range.start,
                },
            };
            append_dataset::<T>(&mut dataset, NUM_ROWS / 5, range).await;
            dataset
                .optimize_indices(&OptimizeOptions::append())
                .await
                .unwrap();
            count += 1;

            last_avg_loss = get_avg_loss(&dataset).await;
            if last_avg_loss / original_avg_loss >= AVG_LOSS_RETRAIN_THRESHOLD {
                if count <= 1 {
                    // the first append is with the same data distribution, so the loss should be
                    // very close to the original loss, then it shouldn't hit the retrain threshold
                    panic!(
                        "retrain threshold {} should not be hit",
                        AVG_LOSS_RETRAIN_THRESHOLD
                    );
                }

                break;
            }
            if count >= 10 {
                panic!(
                    "failed to hit the retrain threshold {} < {}",
                    last_avg_loss / original_avg_loss,
                    AVG_LOSS_RETRAIN_THRESHOLD
                );
            }

            // all delta indices should have the same centroids as the original index
            let ivf_models = get_ivf_models(&dataset).await;
            assert_eq!(ivf_models.len(), count + 1);
            for ivf in ivf_models {
                assert_eq!(original_ivf.centroids, ivf.centroids);
            }
        }

        // this optimize would merge all indices and retrain the IVF
        dataset
            .optimize_indices(&OptimizeOptions::retrain())
            .await
            .unwrap();
        let stats = dataset.index_statistics("vector_idx").await.unwrap();
        let stats: serde_json::Value = serde_json::from_str(&stats).unwrap();
        assert_eq!(stats["num_indices"], 1);

        let ivf_models = get_ivf_models(&dataset).await;
        let ivf = &ivf_models[0];
        assert_ne!(original_ivf.centroids, ivf.centroids);
        if ivf.num_partitions() > 1 && params.metric_type != DistanceType::Hamming {
            assert_lt!(get_avg_loss(&dataset).await, last_avg_loss);
        }
    }

    async fn test_delete_all_rows(params: VectorIndexParams) {
        match params.metric_type {
            DistanceType::Hamming => {
                test_delete_all_rows_impl::<UInt8Type>(params, 0..4).await;
            }
            _ => {
                test_delete_all_rows_impl::<Float32Type>(params, 0.0..1.0).await;
            }
        }
    }

    async fn test_delete_all_rows_impl<T: ArrowPrimitiveType>(
        params: VectorIndexParams,
        range: Range<T::Native>,
    ) where
        T::Native: SampleUniform,
    {
        let test_dir = tempdir().unwrap();
        let test_uri = test_dir.path().to_str().unwrap();
        let (mut dataset, vectors) = generate_test_dataset::<T>(test_uri, range.clone()).await;

        let vector_column = "vector";
        dataset
            .create_index(&[vector_column], IndexType::Vector, None, &params, true)
            .await
            .unwrap();

        dataset.delete("id >= 0").await.unwrap();
        assert_eq!(dataset.count_rows(None).await.unwrap(), 0);

        // optimize after delete all rows
        dataset
            .optimize_indices(&OptimizeOptions::new())
            .await
            .unwrap();

        let query = vectors.value(0);
        let results = dataset
            .scan()
            .nearest(vector_column, query.as_primitive::<T>(), 100)
            .unwrap()
            .try_into_batch()
            .await
            .unwrap();
        assert_eq!(results.num_rows(), 0);

        // compact after delete all rows
        let test_dir = tempdir().unwrap();
        let test_uri = test_dir.path().to_str().unwrap();
        let (mut dataset, _) = generate_test_dataset::<T>(test_uri, range).await;

        let vector_column = "vector";
        dataset
            .create_index(&[vector_column], IndexType::Vector, None, &params, true)
            .await
            .unwrap();

        dataset.delete("id >= 0").await.unwrap();
        assert_eq!(dataset.count_rows(None).await.unwrap(), 0);

        compact_files(&mut dataset, CompactionOptions::default(), None)
            .await
            .unwrap();

        let results = dataset
            .scan()
            .nearest(vector_column, query.as_primitive::<T>(), 100)
            .unwrap()
            .try_into_batch()
            .await
            .unwrap();
        assert_eq!(results.num_rows(), 0);
    }

    #[tokio::test]
    async fn test_flat_knn() {
        test_distance_range(None, 4).await;
    }

    #[rstest]
    #[case(4, DistanceType::L2, 1.0)]
    #[case(4, DistanceType::Cosine, 1.0)]
    #[case(4, DistanceType::Dot, 1.0)]
    #[case(4, DistanceType::Hamming, 0.9)]
    #[tokio::test]
    async fn test_build_ivf_flat(
        #[case] nlist: usize,
        #[case] distance_type: DistanceType,
        #[case] recall_requirement: f32,
    ) {
        let params = VectorIndexParams::ivf_flat(nlist, distance_type);
        test_index(params.clone(), nlist, recall_requirement, None).await;
        if distance_type == DistanceType::Cosine {
            test_index_multivec(params.clone(), nlist, recall_requirement).await;
        }
        test_distance_range(Some(params.clone()), nlist).await;
        test_remap(params.clone(), nlist).await;
        test_optimize_strategy(params.clone()).await;
        test_delete_all_rows(params).await;
    }

    #[rstest]
    #[case(4, DistanceType::L2, 0.9)]
    #[case(4, DistanceType::Cosine, 0.9)]
    #[case(4, DistanceType::Dot, 0.85)]
    #[tokio::test]
    async fn test_build_ivf_pq(
        #[case] nlist: usize,
        #[case] distance_type: DistanceType,
        #[case] recall_requirement: f32,
    ) {
        let ivf_params = IvfBuildParams::new(nlist);
        let pq_params = PQBuildParams::default();
        let params = VectorIndexParams::with_ivf_pq_params(distance_type, ivf_params, pq_params)
            .version(crate::index::vector::IndexFileVersion::Legacy)
            .clone();
        test_index(params.clone(), nlist, recall_requirement, None).await;
        if distance_type == DistanceType::Cosine {
            test_index_multivec(params.clone(), nlist, recall_requirement).await;
        }
        test_distance_range(Some(params.clone()), nlist).await;
        test_remap(params, nlist).await;
    }

    #[rstest]
    #[case(1, DistanceType::L2, 0.9)]
    #[case(1, DistanceType::Cosine, 0.9)]
    #[case(1, DistanceType::Dot, 0.85)]
    #[case(4, DistanceType::L2, 0.9)]
    #[case(4, DistanceType::Cosine, 0.9)]
    #[case(4, DistanceType::Dot, 0.85)]
    #[tokio::test]
    async fn test_build_ivf_pq_v3(
        #[case] nlist: usize,
        #[case] distance_type: DistanceType,
        #[case] recall_requirement: f32,
    ) {
        let ivf_params = IvfBuildParams::new(nlist);
        let pq_params = PQBuildParams::default();
        let params = VectorIndexParams::with_ivf_pq_params(distance_type, ivf_params, pq_params);
        test_index(params.clone(), nlist, recall_requirement, None).await;
        if distance_type == DistanceType::Cosine {
            test_index_multivec(params.clone(), nlist, recall_requirement).await;
        }
        test_distance_range(Some(params.clone()), nlist).await;
        test_remap(params.clone(), nlist).await;
        test_optimize_strategy(params.clone()).await;
        test_delete_all_rows(params).await;
    }

    #[rstest]
    #[case(4, DistanceType::L2, 0.85)]
    #[case(4, DistanceType::Cosine, 0.85)]
    #[case(4, DistanceType::Dot, 0.75)]
    #[tokio::test]
    async fn test_build_ivf_pq_4bit(
        #[case] nlist: usize,
        #[case] distance_type: DistanceType,
        #[case] recall_requirement: f32,
    ) {
        let ivf_params = IvfBuildParams::new(nlist);
        let pq_params = PQBuildParams::new(32, 4);
        let params = VectorIndexParams::with_ivf_pq_params(distance_type, ivf_params, pq_params);
        test_index(params.clone(), nlist, recall_requirement, None).await;
        if distance_type == DistanceType::Cosine {
            test_index_multivec(params.clone(), nlist, recall_requirement).await;
        }
        test_remap(params.clone(), nlist).await;
        test_optimize_strategy(params).await;
    }

    #[rstest]
    #[case(4, DistanceType::L2, 0.85)]
    #[case(4, DistanceType::Cosine, 0.85)]
    #[case(4, DistanceType::Dot, 0.75)]
    #[tokio::test]
    async fn test_build_ivf_sq(
        #[case] nlist: usize,
        #[case] distance_type: DistanceType,
        #[case] recall_requirement: f32,
    ) {
        let ivf_params = IvfBuildParams::new(nlist);
        let sq_params = SQBuildParams::default();
        let params = VectorIndexParams::with_ivf_sq_params(distance_type, ivf_params, sq_params);
        test_index(params.clone(), nlist, recall_requirement, None).await;
        if distance_type == DistanceType::Cosine {
            test_index_multivec(params.clone(), nlist, recall_requirement).await;
        }
        test_remap(params.clone(), nlist).await;
        test_optimize_strategy(params).await;
    }

    #[rstest]
    #[case(4, DistanceType::L2, 0.9)]
    #[case(4, DistanceType::Cosine, 0.9)]
    #[case(4, DistanceType::Dot, 0.85)]
    #[tokio::test]
    async fn test_create_ivf_hnsw_flat(
        #[case] nlist: usize,
        #[case] distance_type: DistanceType,
        #[case] recall_requirement: f32,
    ) {
        let ivf_params = IvfBuildParams::new(nlist);
        let hnsw_params = HnswBuildParams::default();
        let params = VectorIndexParams::ivf_hnsw(distance_type, ivf_params, hnsw_params);
        test_index(params.clone(), nlist, recall_requirement, None).await;
        if distance_type == DistanceType::Cosine {
            test_index_multivec(params.clone(), nlist, recall_requirement).await;
        }
        test_optimize_strategy(params).await;
    }

    #[rstest]
    #[case(4, DistanceType::L2, 0.9)]
    #[case(4, DistanceType::Cosine, 0.9)]
    #[case(4, DistanceType::Dot, 0.85)]
    #[tokio::test]
    async fn test_create_ivf_hnsw_sq(
        #[case] nlist: usize,
        #[case] distance_type: DistanceType,
        #[case] recall_requirement: f32,
    ) {
        let ivf_params = IvfBuildParams::new(nlist);
        let sq_params = SQBuildParams::default();
        let hnsw_params = HnswBuildParams::default();
        let params = VectorIndexParams::with_ivf_hnsw_sq_params(
            distance_type,
            ivf_params,
            hnsw_params,
            sq_params,
        );
        test_index(params.clone(), nlist, recall_requirement, None).await;
        if distance_type == DistanceType::Cosine {
            test_index_multivec(params.clone(), nlist, recall_requirement).await;
        }
        test_optimize_strategy(params.clone()).await;
        test_delete_all_rows(params).await;
    }

    #[rstest]
    #[case(4, DistanceType::L2, 0.9)]
    #[case(4, DistanceType::Cosine, 0.9)]
    #[case(4, DistanceType::Dot, 0.85)]
    #[tokio::test]
    async fn test_create_ivf_hnsw_pq(
        #[case] nlist: usize,
        #[case] distance_type: DistanceType,
        #[case] recall_requirement: f32,
    ) {
        let ivf_params = IvfBuildParams::new(nlist);
        let pq_params = PQBuildParams::default();
        let hnsw_params = HnswBuildParams::default();
        let params = VectorIndexParams::with_ivf_hnsw_pq_params(
            distance_type,
            ivf_params,
            hnsw_params,
            pq_params,
        );
        test_index(params.clone(), nlist, recall_requirement, None).await;
        if distance_type == DistanceType::Cosine {
            test_index_multivec(params.clone(), nlist, recall_requirement).await;
        }
        test_optimize_strategy(params).await;
    }

    #[rstest]
    #[case(4, DistanceType::L2, 0.85)]
    #[case(4, DistanceType::Cosine, 0.85)]
    #[case(4, DistanceType::Dot, 0.8)]
    #[tokio::test]
    async fn test_create_ivf_hnsw_pq_4bit(
        #[case] nlist: usize,
        #[case] distance_type: DistanceType,
        #[case] recall_requirement: f32,
    ) {
        let ivf_params = IvfBuildParams::new(nlist);
        let pq_params = PQBuildParams::new(32, 4);
        let hnsw_params = HnswBuildParams::default();
        let params = VectorIndexParams::with_ivf_hnsw_pq_params(
            distance_type,
            ivf_params,
            hnsw_params,
            pq_params,
        );
        test_index(params.clone(), nlist, recall_requirement, None).await;
        if distance_type == DistanceType::Cosine {
            test_index_multivec(params.clone(), nlist, recall_requirement).await;
        }
        test_optimize_strategy(params).await;
    }

    async fn test_index_multivec(params: VectorIndexParams, nlist: usize, recall_requirement: f32) {
        // we introduce XTR for performance, which would reduce the recall a little bit
        let recall_requirement = recall_requirement * 0.9;
        match params.metric_type {
            DistanceType::Hamming => {
                test_index_multivec_impl::<UInt8Type>(params, nlist, recall_requirement, 0..4)
                    .await;
            }
            _ => {
                test_index_multivec_impl::<Float32Type>(
                    params,
                    nlist,
                    recall_requirement,
                    0.0..1.0,
                )
                .await;
            }
        }
    }

    async fn test_index_multivec_impl<T: ArrowPrimitiveType>(
        params: VectorIndexParams,
        nlist: usize,
        recall_requirement: f32,
        range: Range<T::Native>,
    ) where
        T::Native: SampleUniform,
    {
        let test_dir = tempdir().unwrap();
        let test_uri = test_dir.path().to_str().unwrap();

        let (mut dataset, vectors) = generate_multivec_test_dataset::<T>(test_uri, range).await;

        dataset
            .create_index(
                &["vector"],
                IndexType::Vector,
                Some("test_index".to_owned()),
                &params,
                true,
            )
            .await
            .unwrap();

        let query = vectors.value(0);
        let k = 100;

        let result = dataset
            .scan()
            .nearest("vector", &query, k)
            .unwrap()
            .minimum_nprobes(nlist)
            .with_row_id()
            .try_into_batch()
            .await
            .unwrap();
        let row_ids = result[ROW_ID]
            .as_primitive::<UInt64Type>()
            .values()
            .to_vec();
        let dists = result[DIST_COL]
            .as_primitive::<Float32Type>()
            .values()
            .to_vec();
        let results = dists
            .into_iter()
            .zip(row_ids.clone().into_iter())
            .collect::<Vec<_>>();
        let row_ids = row_ids.into_iter().collect::<HashSet<_>>();

        let gt = multivec_ground_truth(&vectors, &query, k, params.metric_type);
        let gt_set = gt.iter().map(|r| r.1).collect::<HashSet<_>>();

        let recall = row_ids.intersection(&gt_set).count() as f32 / 100.0;
        assert!(
            recall >= recall_requirement,
            "recall: {}\n results: {:?}\n\ngt: {:?}",
            recall,
            results,
            gt
        );
    }

    #[rstest]
    #[tokio::test]
    async fn test_migrate_v1_to_v3() {
        // only test the case of IVF_PQ
        // because only IVF_PQ is supported in v1
        let nlist = 4;
        let recall_requirement = 0.9;
        let ivf_params = IvfBuildParams::new(nlist);
        let pq_params = PQBuildParams::default();
        let v1_params =
            VectorIndexParams::with_ivf_pq_params(DistanceType::Cosine, ivf_params, pq_params)
                .version(crate::index::vector::IndexFileVersion::Legacy)
                .clone();

        let v3_params = v1_params
            .clone()
            .version(crate::index::vector::IndexFileVersion::V3)
            .clone();

        let test_dir = tempdir().unwrap();
        let test_uri = test_dir.path().to_str().unwrap();
        let (mut dataset, vectors) = generate_test_dataset::<Float32Type>(test_uri, 0.0..1.0).await;
        test_index(
            v1_params,
            nlist,
            recall_requirement,
            Some((dataset.clone(), vectors.clone())),
        )
        .await;
        // retest with v3 params on the same dataset
        test_index(
            v3_params,
            nlist,
            recall_requirement,
            Some((dataset.clone(), vectors)),
        )
        .await;

        dataset.checkout_latest().await.unwrap();
        let indices = dataset.load_indices_by_name("vector_idx").await.unwrap();
        assert_eq!(indices.len(), 1); // v1 index should be replaced by v3 index
        let index = dataset
            .open_vector_index(
                "vector",
                indices[0].uuid.to_string().as_str(),
                &NoOpMetricsCollector,
            )
            .await
            .unwrap();
        let v3_index = index.as_any().downcast_ref::<super::IvfPq>();
        assert!(v3_index.is_some());
    }

    #[rstest]
    #[tokio::test]
    async fn test_index_stats(
        #[values(
            (VectorIndexParams::ivf_flat(4, DistanceType::Hamming), IndexType::IvfFlat),
            (VectorIndexParams::ivf_pq(4, 8, 8, DistanceType::L2, 10), IndexType::IvfPq),
            (VectorIndexParams::with_ivf_hnsw_sq_params(
                DistanceType::Cosine,
                IvfBuildParams::new(4),
                Default::default(),
                Default::default()
            ), IndexType::IvfHnswSq),
        )]
        index: (VectorIndexParams, IndexType),
    ) {
        let (params, index_type) = index;
        let test_dir = tempdir().unwrap();
        let test_uri = test_dir.path().to_str().unwrap();

        let nlist = 4;
        let (mut dataset, _) = match params.metric_type {
            DistanceType::Hamming => generate_test_dataset::<UInt8Type>(test_uri, 0..2).await,
            _ => generate_test_dataset::<Float32Type>(test_uri, 0.0..1.0).await,
        };
        dataset
            .create_index(
                &["vector"],
                IndexType::Vector,
                Some("test_index".to_owned()),
                &params,
                true,
            )
            .await
            .unwrap();

        let stats = dataset.index_statistics("test_index").await.unwrap();
        let stats: serde_json::Value = serde_json::from_str(stats.as_str()).unwrap();

        assert_eq!(
            stats["index_type"].as_str().unwrap(),
            index_type.to_string()
        );
        for index in stats["indices"].as_array().unwrap() {
            assert_eq!(
                index["index_type"].as_str().unwrap(),
                index_type.to_string()
            );
            assert_eq!(
                index["num_partitions"].as_number().unwrap(),
                &serde_json::Number::from(nlist)
            );

            let sub_index = match index_type {
                IndexType::IvfHnswPq | IndexType::IvfHnswSq => "HNSW",
                IndexType::IvfPq => "PQ",
                _ => "FLAT",
            };
            assert_eq!(
                index["sub_index"]["index_type"].as_str().unwrap(),
                sub_index
            );
        }
    }

    #[tokio::test]
    async fn test_index_stats_empty_partition() {
        let test_dir = tempdir().unwrap();
        let test_uri = test_dir.path().to_str().unwrap();

        let nlist = 500;
        let (mut dataset, _) = generate_test_dataset::<Float32Type>(test_uri, 0.0..1.0).await;

        let ivf_params = IvfBuildParams::new(nlist);
        let sq_params = SQBuildParams::default();
        let hnsw_params = HnswBuildParams::default();
        let params = VectorIndexParams::with_ivf_hnsw_sq_params(
            DistanceType::L2,
            ivf_params,
            hnsw_params,
            sq_params,
        );

        dataset
            .create_index(
                &["vector"],
                IndexType::Vector,
                Some("test_index".to_owned()),
                &params,
                true,
            )
            .await
            .unwrap();

        let stats = dataset.index_statistics("test_index").await.unwrap();
        let stats: serde_json::Value = serde_json::from_str(stats.as_str()).unwrap();

        assert_eq!(stats["index_type"].as_str().unwrap(), "IVF_HNSW_SQ");
        for index in stats["indices"].as_array().unwrap() {
            assert_eq!(index["index_type"].as_str().unwrap(), "IVF_HNSW_SQ");
            assert_eq!(
                index["num_partitions"].as_number().unwrap(),
                &serde_json::Number::from(nlist)
            );
            assert_eq!(index["sub_index"]["index_type"].as_str().unwrap(), "HNSW");
        }
    }

    async fn test_distance_range(params: Option<VectorIndexParams>, nlist: usize) {
        match params.as_ref().map_or(DistanceType::L2, |p| p.metric_type) {
            DistanceType::Hamming => {
                test_distance_range_impl::<UInt8Type>(params, nlist, 0..255).await;
            }
            _ => {
                test_distance_range_impl::<Float32Type>(params, nlist, 0.0..1.0).await;
            }
        }
    }

    async fn test_distance_range_impl<T: ArrowPrimitiveType>(
        params: Option<VectorIndexParams>,
        nlist: usize,
        range: Range<T::Native>,
    ) where
        T::Native: SampleUniform,
    {
        let test_dir = tempdir().unwrap();
        let test_uri = test_dir.path().to_str().unwrap();
        let (mut dataset, vectors) = generate_test_dataset::<T>(test_uri, range).await;

        let vector_column = "vector";
        let dist_type = params.as_ref().map_or(DistanceType::L2, |p| p.metric_type);
        if let Some(params) = params {
            dataset
                .create_index(&[vector_column], IndexType::Vector, None, &params, true)
                .await
                .unwrap();
        }

        let query = vectors.value(0);
        let k = 10;
        let result = dataset
            .scan()
            .nearest(vector_column, query.as_primitive::<T>(), k)
            .unwrap()
            .minimum_nprobes(nlist)
            .with_row_id()
            .try_into_batch()
            .await
            .unwrap();
        assert_eq!(result.num_rows(), k);
        let row_ids = result[ROW_ID].as_primitive::<UInt64Type>().values();
        let dists = result[DIST_COL].as_primitive::<Float32Type>().values();

        let part_idx = k / 2;
        let part_dist = dists[part_idx];

        let left_res = dataset
            .scan()
            .nearest(vector_column, query.as_primitive::<T>(), part_idx)
            .unwrap()
            .minimum_nprobes(nlist)
            .with_row_id()
            .distance_range(None, Some(part_dist))
            .try_into_batch()
            .await
            .unwrap();
        let right_res = dataset
            .scan()
            .nearest(vector_column, query.as_primitive::<T>(), k - part_idx)
            .unwrap()
            .minimum_nprobes(nlist)
            .with_row_id()
            .distance_range(Some(part_dist), None)
            .try_into_batch()
            .await
            .unwrap();
        // don't verify the number of results and row ids for hamming distance,
        // because there are many vectors with the same distance
        if dist_type != DistanceType::Hamming {
            assert_eq!(left_res.num_rows(), part_idx);
            assert_eq!(right_res.num_rows(), k - part_idx);
            let left_row_ids = left_res[ROW_ID].as_primitive::<UInt64Type>().values();
            let right_row_ids = right_res[ROW_ID].as_primitive::<UInt64Type>().values();
            row_ids.iter().enumerate().for_each(|(i, id)| {
                if i < part_idx {
                    assert_eq!(left_row_ids[i], *id);
                } else {
                    assert_eq!(right_row_ids[i - part_idx], *id, "{:?}", right_row_ids);
                }
            });
        }
        let left_dists = left_res[DIST_COL].as_primitive::<Float32Type>().values();
        let right_dists = right_res[DIST_COL].as_primitive::<Float32Type>().values();
        left_dists.iter().for_each(|d| {
            assert!(d < &part_dist);
        });
        right_dists.iter().for_each(|d| {
            assert!(d >= &part_dist);
        });

        let exclude_last_res = dataset
            .scan()
            .nearest(vector_column, query.as_primitive::<T>(), k)
            .unwrap()
            .minimum_nprobes(nlist)
            .with_row_id()
            .distance_range(dists.first().copied(), dists.last().copied())
            .try_into_batch()
            .await
            .unwrap();
        if dist_type != DistanceType::Hamming {
            assert_eq!(exclude_last_res.num_rows(), k - 1);
            let res_row_ids = exclude_last_res[ROW_ID]
                .as_primitive::<UInt64Type>()
                .values();
            row_ids.iter().enumerate().for_each(|(i, id)| {
                if i < k - 1 {
                    assert_eq!(res_row_ids[i], *id);
                }
            });
        }
        let res_dists = exclude_last_res[DIST_COL]
            .as_primitive::<Float32Type>()
            .values();
        res_dists.iter().for_each(|d| {
            assert_ge!(*d, dists[0]);
            assert_lt!(*d, dists[k - 1]);
        });
    }

    #[tokio::test]
    async fn test_index_with_zero_vectors() {
        let test_dir = tempdir().unwrap();
        let test_uri = test_dir.path().to_str().unwrap();
        let (batch, schema) = generate_batch::<Float32Type>(256, None, 0.0..1.0, false);
        let vector_field = schema.field(1).clone();
        let zero_batch = RecordBatch::try_new(
            schema.clone(),
            vec![
                Arc::new(UInt64Array::from(vec![256])),
                Arc::new(
                    FixedSizeListArray::try_new_from_values(
                        Float32Array::from(vec![0.0; DIM]),
                        DIM as i32,
                    )
                    .unwrap(),
                ),
            ],
        )
        .unwrap();
        let batches = RecordBatchIterator::new(vec![batch, zero_batch].into_iter().map(Ok), schema);
        let mut dataset = Dataset::write(
            batches,
            test_uri,
            Some(WriteParams {
                mode: crate::dataset::WriteMode::Overwrite,
                ..Default::default()
            }),
        )
        .await
        .unwrap();

        let vector_column = vector_field.name();
        let params = VectorIndexParams::ivf_pq(4, 8, DIM / 8, DistanceType::Cosine, 50);
        dataset
            .create_index(&[vector_column], IndexType::Vector, None, &params, true)
            .await
            .unwrap();
    }

    async fn test_recall<T: ArrowPrimitiveType>(
        params: VectorIndexParams,
        nlist: usize,
        recall_requirement: f32,
        vector_column: &str,
        dataset: &Dataset,
        vectors: Arc<FixedSizeListArray>,
    ) {
        let query = vectors.value(0);
        let k = 100;
        let result = dataset
            .scan()
            .nearest(vector_column, query.as_primitive::<T>(), k)
            .unwrap()
            .nprobs(nlist)
            .with_row_id()
            .try_into_batch()
            .await
            .unwrap();

        let row_ids = result[ROW_ID]
            .as_primitive::<UInt64Type>()
            .values()
            .to_vec();
        let dists = result[DIST_COL]
            .as_primitive::<Float32Type>()
            .values()
            .to_vec();
        let results = dists
            .into_iter()
            .zip(row_ids.into_iter())
            .collect::<Vec<_>>();
        let row_ids = results.iter().map(|(_, id)| *id).collect::<HashSet<_>>();
        assert!(row_ids.len() == k);

        let gt = ground_truth(dataset, vector_column, &query, k, params.metric_type).await;

        let recall = row_ids.intersection(&gt).count() as f32 / k as f32;
        assert!(
            recall >= recall_requirement,
            "recall: {}\n results: {:?}\n\ngt: {:?}",
            recall,
            results,
            gt,
        );
    }

    async fn rewrite_pq_storage(dir: Path) -> Result<()> {
        let obj_store = Arc::new(ObjectStore::local());
        let store_path = dir.child(INDEX_AUXILIARY_FILE_NAME);
        let copied_path = dir.child(format!("{}.original", INDEX_AUXILIARY_FILE_NAME));
        obj_store.copy(&store_path, &copied_path).await?;
        obj_store.delete(&store_path).await?;
        let scheduler =
            ScanScheduler::new(obj_store.clone(), SchedulerConfig::default_for_testing());
        let reader = FileReader::try_open(
            scheduler
                .open_file(&copied_path, &CachedFileSize::unknown())
                .await?,
            None,
            Arc::<DecoderPlugins>::default(),
            &LanceCache::no_cache(),
            FileReaderOptions::default(),
        )
        .await?;

        let mut metadata = reader.schema().metadata.clone();
        let batch = reader
            .read_range(0..reader.num_rows() as usize, None)
            .await?;
        let mut writer = FileWriter::try_new(
            obj_store.create(&store_path).await?,
            batch.schema_ref().as_ref().try_into()?,
            Default::default(),
        )?;
        writer.write_batch(&batch).await?;
        // write the IVF
        writer
            .add_global_buffer(reader.read_global_buffer(1).await?)
            .await?;
        // rewrite the PQ to legacy format
        let codebook = reader.read_global_buffer(2).await?;
        let pq_metadata: Vec<String> = serde_json::from_str(&metadata[STORAGE_METADATA_KEY])?;
        let mut pq_metadata: ProductQuantizationMetadata = serde_json::from_str(&pq_metadata[0])?;
        pq_metadata.codebook_position = 0;
        pq_metadata.codebook_tensor = codebook.to_vec();
        let pq_metadata = serde_json::to_string(&pq_metadata)?;
        metadata.insert(
            STORAGE_METADATA_KEY.to_owned(),
            serde_json::to_string(&vec![pq_metadata])?,
        );
        writer.finish_with_metadata(metadata).await?;
        obj_store.delete(&copied_path).await?;
        Ok(())
    }

    #[tokio::test]
    async fn test_pq_storage_backwards_compat() {
        let test_dir = copy_test_data_to_tmp("v0.27.1/pq_in_schema").unwrap();
        let test_uri = test_dir.path().to_str().unwrap();

        // Just make sure we can query the index.
        let dataset = Dataset::open(test_uri).await.unwrap();
        let query_vec = Float32Array::from(vec![0_f32; 32]);
        let search_result = dataset
            .scan()
            .nearest("vec", &query_vec, 5)
            .unwrap()
            .try_into_batch()
            .await
            .unwrap();
        assert_eq!(search_result.num_rows(), 5);

        let obj_store = Arc::new(ObjectStore::local());
        let scheduler =
            ScanScheduler::new(obj_store.clone(), SchedulerConfig::default_for_testing());

        async fn get_pq_metadata(
            dataset: &Dataset,
            scheduler: Arc<ScanScheduler>,
        ) -> ProductQuantizationMetadata {
            let index = dataset.load_indices().await.unwrap();
            let index_path = dataset.indices_dir().child(index[0].uuid.to_string());
            let file_scheduler = scheduler
                .open_file(
                    &index_path.child(INDEX_AUXILIARY_FILE_NAME),
                    &CachedFileSize::unknown(),
                )
                .await
                .unwrap();
            let reader = FileReader::try_open(
                file_scheduler,
                None,
                Arc::<DecoderPlugins>::default(),
                &LanceCache::no_cache(),
                FileReaderOptions::default(),
            )
            .await
            .unwrap();
            let metadata = reader.schema().metadata.get(STORAGE_METADATA_KEY).unwrap();
            serde_json::from_str(&serde_json::from_str::<Vec<String>>(metadata).unwrap()[0])
                .unwrap()
        }
        let pq_meta: ProductQuantizationMetadata =
            get_pq_metadata(&dataset, scheduler.clone()).await;
        assert!(pq_meta.buffer_index().is_none());

        // If we add data and optimize indices, then we start using the global
        // buffer for the PQ index.
        let new_data = RecordBatch::try_new(
            Arc::new(Schema::from(dataset.schema())),
            vec![
                Arc::new(Int64Array::from(vec![0])),
                Arc::new(
                    FixedSizeListArray::try_new_from_values(Float32Array::from(vec![0.0; 32]), 32)
                        .unwrap(),
                ),
            ],
        )
        .unwrap();
        let mut dataset = InsertBuilder::new(Arc::new(dataset))
            .with_params(&WriteParams {
                mode: WriteMode::Append,
                ..Default::default()
            })
            .execute(vec![new_data])
            .await
            .unwrap();
        dataset.optimize_indices(&Default::default()).await.unwrap();

        let pq_meta: ProductQuantizationMetadata =
            get_pq_metadata(&dataset, scheduler.clone()).await;
        assert!(pq_meta.buffer_index().is_some());
    }

    #[tokio::test]
    async fn test_optimize_with_empty_partition() {
        let test_dir = tempdir().unwrap();
        let test_uri = test_dir.path().to_str().unwrap();
        let (mut dataset, _) = generate_test_dataset::<Float32Type>(test_uri, 0.0..1.0).await;

        let num_rows = dataset.count_all_rows().await.unwrap();
        let nlist = num_rows + 2;
        let centroids = generate_random_array(nlist * DIM);
        let ivf_centroids = FixedSizeListArray::try_new_from_values(centroids, DIM as i32).unwrap();
        let ivf_params =
            IvfBuildParams::try_with_centroids(nlist, Arc::new(ivf_centroids)).unwrap();
        let params = VectorIndexParams::with_ivf_pq_params(
            DistanceType::Cosine,
            ivf_params,
            PQBuildParams::default(),
        );
        dataset
            .create_index(&["vector"], IndexType::Vector, None, &params, true)
            .await
            .unwrap();

        append_dataset::<Float32Type>(&mut dataset, 1, 0.0..1.0).await;
        dataset
            .optimize_indices(&OptimizeOptions::new())
            .await
            .unwrap();
    }

    #[tokio::test]
    async fn test_create_index_with_many_invalid_vectors() {
        let test_dir = tempdir().unwrap();
        let test_uri = test_dir.path().to_str().unwrap();

        // we use 8192 batch size by default, so we need to generate 8192 * 2 vectors to get 2 batches
        // generate 2 batches, and the first batch's vectors are all with NaN
        let num_rows = 8192 * 2;
        let mut vectors = Vec::new();
        for i in 0..num_rows {
            if i < 8192 {
                vectors.extend(std::iter::repeat_n(f32::NAN, DIM));
            } else {
                vectors.extend(std::iter::repeat_n(rand::random::<f32>(), DIM));
            }
        }
        let schema = Schema::new(vec![Field::new(
            "vector",
            DataType::FixedSizeList(
                Arc::new(Field::new("item", DataType::Float32, true)),
                DIM as i32,
            ),
            true,
        )]);
        let schema = Arc::new(schema);
        let batch = RecordBatch::try_new(
            schema.clone(),
            vec![Arc::new(
                FixedSizeListArray::try_new_from_values(Float32Array::from(vectors), DIM as i32)
                    .unwrap(),
            )],
        )
        .unwrap();
        let batches = RecordBatchIterator::new(vec![batch].into_iter().map(Ok), schema);
        let params = WriteParams {
            mode: WriteMode::Overwrite,
            ..Default::default()
        };
        let mut dataset = Dataset::write(batches, test_uri, Some(params))
            .await
            .unwrap();

        let params = VectorIndexParams::ivf_pq(4, 8, DIM / 8, DistanceType::Dot, 50);

        dataset
            .create_index(&["vector"], IndexType::Vector, None, &params, true)
            .await
            .unwrap();
    }
}<|MERGE_RESOLUTION|>--- conflicted
+++ resolved
@@ -141,11 +141,7 @@
         object_store: Arc<ObjectStore>,
         index_dir: Path,
         uuid: String,
-<<<<<<< HEAD
-        fri: Option<Arc<FragReuseIndex>>,
-=======
         frag_reuse_index: Option<Arc<FragReuseIndex>>,
->>>>>>> 6ff8533d
         file_metadata_cache: &LanceCache,
         index_cache: LanceCache,
     ) -> Result<Self> {
