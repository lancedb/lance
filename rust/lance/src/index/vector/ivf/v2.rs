// SPDX-License-Identifier: Apache-2.0
// SPDX-FileCopyrightText: Copyright The Lance Authors

//! IVF - Inverted File index.

use std::marker::PhantomData;
use std::{
    any::Any,
    collections::HashMap,
    sync::{Arc, Weak},
};

use arrow::compute::concat_batches;
use arrow_arith::numeric::sub;
use arrow_array::{RecordBatch, UInt32Array};
use async_trait::async_trait;
use datafusion::execution::SendableRecordBatchStream;
use datafusion::physical_plan::stream::RecordBatchStreamAdapter;
use deepsize::DeepSizeOf;
use futures::prelude::stream::{self, TryStreamExt};
use lance_arrow::RecordBatchExt;
use lance_core::cache::FileMetadataCache;
use lance_core::utils::tokio::spawn_cpu;
use lance_core::utils::tracing::{IO_TYPE_LOAD_VECTOR_PART, TRACE_IO_EVENTS};
use lance_core::{Error, Result, ROW_ID};
use lance_encoding::decoder::{DecoderPlugins, FilterExpression};
use lance_file::v2::reader::{FileReader, FileReaderOptions};
use lance_index::metrics::{LocalMetricsCollector, MetricsCollector};
use lance_index::vector::flat::index::{FlatIndex, FlatQuantizer};
use lance_index::vector::hnsw::HNSW;
use lance_index::vector::ivf::storage::IvfModel;
use lance_index::vector::pq::ProductQuantizer;
use lance_index::vector::quantizer::{QuantizationType, Quantizer};
use lance_index::vector::sq::ScalarQuantizer;
use lance_index::vector::storage::VectorStore;
use lance_index::vector::v3::subindex::SubIndexType;
use lance_index::vector::VectorIndexCacheEntry;
use lance_index::{
    pb,
    vector::{
        ivf::storage::IVF_METADATA_KEY, quantizer::Quantization, storage::IvfQuantizationStorage,
        v3::subindex::IvfSubIndex, Query, DISTANCE_TYPE_KEY,
    },
    Index, IndexType, INDEX_AUXILIARY_FILE_NAME, INDEX_FILE_NAME,
};
use lance_index::{IndexMetadata, INDEX_METADATA_SCHEMA_KEY};
use lance_io::local::to_local_path;
use lance_io::scheduler::SchedulerConfig;
use lance_io::utils::CachedFileSize;
use lance_io::{
    object_store::ObjectStore, scheduler::ScanScheduler, traits::Reader, ReadBatchParams,
};
use lance_linalg::distance::DistanceType;
use object_store::path::Path;
use prost::Message;
use roaring::RoaringBitmap;
use snafu::location;
use tracing::{info, instrument};

use crate::index::vector::builder::{index_type_string, IvfIndexBuilder};
use crate::{
    index::{
        vector::{utils::PartitionLoadLock, VectorIndex},
        PreFilter,
    },
    session::Session,
};

use super::{centroids_to_vectors, IvfIndexPartitionStatistics, IvfIndexStatistics};

#[derive(Debug, DeepSizeOf)]
pub struct PartitionEntry<S: IvfSubIndex, Q: Quantization> {
    pub index: S,
    pub storage: Q::Storage,
}

impl<S: IvfSubIndex + 'static, Q: Quantization + 'static> VectorIndexCacheEntry
    for PartitionEntry<S, Q>
{
    fn as_any(&self) -> &dyn Any {
        self
    }
}

/// IVF Index.
#[derive(Debug)]
pub struct IVFIndex<S: IvfSubIndex + 'static, Q: Quantization + 'static> {
    uri: String,
    uuid: String,

    /// Ivf model
    ivf: IvfModel,

    reader: FileReader,
    sub_index_metadata: Vec<String>,
    storage: IvfQuantizationStorage<Q>,

    partition_locks: PartitionLoadLock,

    distance_type: DistanceType,

    // The session cache holds an Arc to this object so we need to
    // hold a weak pointer to avoid cycles
    /// The session cache, used when fetching pages
    #[allow(dead_code)]
    session: Weak<Session>,
    _marker: PhantomData<(S, Q)>,
}

impl<S: IvfSubIndex, Q: Quantization> DeepSizeOf for IVFIndex<S, Q> {
    fn deep_size_of_children(&self, context: &mut deepsize::Context) -> usize {
        self.uuid.deep_size_of_children(context) + self.storage.deep_size_of_children(context)
        // Skipping session since it is a weak ref
    }
}

impl<S: IvfSubIndex + 'static, Q: Quantization> IVFIndex<S, Q> {
    /// Create a new IVF index.
    pub(crate) async fn try_new(
        object_store: Arc<ObjectStore>,
        index_dir: Path,
        uuid: String,
        session: Weak<Session>,
    ) -> Result<Self> {
        let scheduler_config = SchedulerConfig::max_bandwidth(&object_store);
        let scheduler = ScanScheduler::new(object_store, scheduler_config);

        let file_metadata_cache = session
            .upgrade()
            .map(|sess| sess.file_metadata_cache.clone())
            .unwrap_or_else(FileMetadataCache::no_cache);
        let uri = index_dir.child(uuid.as_str()).child(INDEX_FILE_NAME);
        let index_reader = FileReader::try_open(
            scheduler
                .open_file(&uri, &CachedFileSize::unknown())
                .await?,
            None,
            Arc::<DecoderPlugins>::default(),
            &file_metadata_cache,
            FileReaderOptions::default(),
        )
        .await?;
        let index_metadata: IndexMetadata = serde_json::from_str(
            index_reader
                .schema()
                .metadata
                .get(INDEX_METADATA_SCHEMA_KEY)
                .ok_or(Error::Index {
                    message: format!("{} not found", DISTANCE_TYPE_KEY),
                    location: location!(),
                })?
                .as_str(),
        )?;
        let distance_type = DistanceType::try_from(index_metadata.distance_type.as_str())?;

        let ivf_pos = index_reader
            .schema()
            .metadata
            .get(IVF_METADATA_KEY)
            .ok_or(Error::Index {
                message: format!("{} not found", IVF_METADATA_KEY),
                location: location!(),
            })?
            .parse()
            .map_err(|e| Error::Index {
                message: format!("Failed to decode IVF position: {}", e),
                location: location!(),
            })?;
        let ivf_pb_bytes = index_reader.read_global_buffer(ivf_pos).await?;
        let ivf = IvfModel::try_from(pb::Ivf::decode(ivf_pb_bytes)?)?;

        let sub_index_metadata = index_reader
            .schema()
            .metadata
            .get(S::metadata_key())
            .ok_or(Error::Index {
                message: format!("{} not found", S::metadata_key()),
                location: location!(),
            })?;
        let sub_index_metadata: Vec<String> = serde_json::from_str(sub_index_metadata)?;

        let storage_reader = FileReader::try_open(
            scheduler
                .open_file(
                    &index_dir
                        .child(uuid.as_str())
                        .child(INDEX_AUXILIARY_FILE_NAME),
                    &CachedFileSize::unknown(),
                )
                .await?,
            None,
            Arc::<DecoderPlugins>::default(),
            &file_metadata_cache,
            FileReaderOptions::default(),
        )
        .await?;
        let storage = IvfQuantizationStorage::try_new(storage_reader).await?;

        let num_partitions = ivf.num_partitions();
        Ok(Self {
            uri: to_local_path(&uri),
            uuid,
            ivf,
            reader: index_reader,
            storage,
            partition_locks: PartitionLoadLock::new(num_partitions),
            sub_index_metadata,
            distance_type,
            session,
            _marker: PhantomData,
        })
    }

    #[instrument(level = "debug", skip(self, metrics))]
    pub async fn load_partition(
        &self,
        partition_id: usize,
        write_cache: bool,
        metrics: &dyn MetricsCollector,
    ) -> Result<Arc<dyn VectorIndexCacheEntry>> {
        let cache_key = format!("{}-ivf-{}", self.uuid, partition_id);
        let session = self.session.upgrade().ok_or(Error::Internal {
            message: "attempt to use index after dataset was destroyed".into(),
            location: location!(),
        })?;
        let part_entry = if let Some(part_idx) =
            session.index_cache.get_vector_partition(&cache_key)
        {
            part_idx
        } else {
            info!(target: TRACE_IO_EVENTS, type=IO_TYPE_LOAD_VECTOR_PART, index_type="ivf", part_id=cache_key);
            metrics.record_part_load();
            if partition_id >= self.ivf.num_partitions() {
                return Err(Error::Index {
                    message: format!(
                        "partition id {} is out of range of {} partitions",
                        partition_id,
                        self.ivf.num_partitions()
                    ),
                    location: location!(),
                });
            }

            let mtx = self.partition_locks.get_partition_mutex(partition_id);
            let _guard = mtx.lock().await;

            // check the cache again, as the partition may have been loaded by another
            // thread that held the lock on loading the partition
            if let Some(part_idx) = session.index_cache.get_vector_partition(&cache_key) {
                part_idx
            } else {
                let schema = Arc::new(self.reader.schema().as_ref().into());
                let batch = match self.reader.metadata().num_rows {
                    0 => RecordBatch::new_empty(schema),
                    _ => {
                        let row_range = self.ivf.row_range(partition_id);
                        if row_range.is_empty() {
                            RecordBatch::new_empty(schema)
                        } else {
                            let batches = self
                                .reader
                                .read_stream(
                                    ReadBatchParams::Range(row_range),
                                    u32::MAX,
                                    1,
                                    FilterExpression::no_filter(),
                                )?
                                .try_collect::<Vec<_>>()
                                .await?;
                            concat_batches(&schema, batches.iter())?
                        }
                    }
                };
                let batch = batch.add_metadata(
                    S::metadata_key().to_owned(),
                    self.sub_index_metadata[partition_id].clone(),
                )?;
                let idx = S::load(batch)?;
                let storage = self.load_partition_storage(partition_id).await?;
                let partition_entry = Arc::new(PartitionEntry::<S, Q> {
                    index: idx,
                    storage,
                });
                if write_cache {
                    session
                        .index_cache
                        .insert_vector_partition(&cache_key, partition_entry.clone());
                }

                partition_entry
            }
        };

        Ok(part_entry)
    }

    pub async fn load_partition_storage(&self, partition_id: usize) -> Result<Q::Storage> {
        self.storage.load_partition(partition_id).await
    }

    /// preprocess the query vector given the partition id.
    ///
    /// Internal API with no stability guarantees.
    #[instrument(level = "debug", skip(self))]
    pub fn preprocess_query(&self, partition_id: usize, query: &Query) -> Result<Query> {
        if Q::use_residual(self.distance_type) {
            let partition_centroids =
                self.ivf
                    .centroid(partition_id)
                    .ok_or_else(|| Error::Index {
                        message: format!("partition centroid {} does not exist", partition_id),
                        location: location!(),
                    })?;
            let residual_key = sub(&query.key, &partition_centroids)?;
            let mut part_query = query.clone();
            part_query.key = residual_key;
            Ok(part_query)
        } else {
            Ok(query.clone())
        }
    }
}

#[async_trait]
impl<S: IvfSubIndex + 'static, Q: Quantization + 'static> Index for IVFIndex<S, Q> {
    fn as_any(&self) -> &dyn Any {
        self
    }

    fn as_index(self: Arc<Self>) -> Arc<dyn Index> {
        self
    }

    fn as_vector_index(self: Arc<Self>) -> Result<Arc<dyn VectorIndex>> {
        Ok(self)
    }

    async fn prewarm(&self) -> Result<()> {
        // TODO: We should prewarm the IVF index by loading the partitions into memory
        Ok(())
    }

    fn index_type(&self) -> IndexType {
        match self.sub_index_type() {
            (SubIndexType::Flat, QuantizationType::Flat) => IndexType::IvfFlat,
            (SubIndexType::Flat, QuantizationType::Product) => IndexType::IvfPq,
            (SubIndexType::Flat, QuantizationType::Scalar) => IndexType::IvfSq,
            (SubIndexType::Hnsw, QuantizationType::Product) => IndexType::IvfHnswPq,
            (SubIndexType::Hnsw, QuantizationType::Scalar) => IndexType::IvfHnswSq,
            _ => IndexType::Vector,
        }
    }

    fn statistics(&self) -> Result<serde_json::Value> {
        let partitions_statistics = (0..self.ivf.num_partitions())
            .map(|part_id| IvfIndexPartitionStatistics {
                size: self.ivf.partition_size(part_id) as u32,
            })
            .collect::<Vec<_>>();

        let centroid_vecs = centroids_to_vectors(self.ivf.centroids.as_ref().unwrap())?;

        let (sub_index_type, quantization_type) = self.sub_index_type();
        let index_type = index_type_string(sub_index_type, quantization_type);
        let mut sub_index_stats: serde_json::Map<String, serde_json::Value> =
            if let Some(metadata) = self.sub_index_metadata.iter().find(|m| !m.is_empty()) {
                serde_json::from_str(metadata)?
            } else {
                serde_json::map::Map::new()
            };
        let mut store_stats = serde_json::to_value(self.storage.metadata())?;
        let store_stats = store_stats.as_object_mut().ok_or(Error::Internal {
            message: "failed to get storage metadata".to_string(),
            location: location!(),
        })?;

        sub_index_stats.append(store_stats);
        if S::name() == "FLAT" {
            sub_index_stats.insert(
                "index_type".to_string(),
                Q::quantization_type().to_string().into(),
            );
        } else {
            sub_index_stats.insert("index_type".to_string(), S::name().into());
        }

        let sub_index_distance_type = if matches!(Q::quantization_type(), QuantizationType::Product)
            && self.distance_type == DistanceType::Cosine
        {
            DistanceType::L2
        } else {
            self.distance_type
        };
        sub_index_stats.insert(
            "metric_type".to_string(),
            sub_index_distance_type.to_string().into(),
        );

        // we need to drop some stats from the metadata
        sub_index_stats.remove("codebook_position");
        sub_index_stats.remove("codebook");
        sub_index_stats.remove("codebook_tensor");

        Ok(serde_json::to_value(IvfIndexStatistics {
            index_type,
            uuid: self.uuid.clone(),
            uri: self.uri.clone(),
            metric_type: self.distance_type.to_string(),
            num_partitions: self.ivf.num_partitions(),
            sub_index: serde_json::Value::Object(sub_index_stats),
            partitions: partitions_statistics,
            centroids: centroid_vecs,
            loss: self.ivf.loss(),
        })?)
    }

    async fn calculate_included_frags(&self) -> Result<RoaringBitmap> {
        unimplemented!(
            "this method is only needed for migrating older manifests, not for this new index"
        )
    }
}

#[async_trait]
impl<S: IvfSubIndex + 'static, Q: Quantization + 'static> VectorIndex for IVFIndex<S, Q> {
    async fn search(
        &self,
        _query: &Query,
        _pre_filter: Arc<dyn PreFilter>,
        _metrics: &dyn MetricsCollector,
    ) -> Result<RecordBatch> {
        unimplemented!("IVFIndex not currently used as sub-index and top-level indices do partition-aware search")
    }

    fn find_partitions(&self, query: &Query) -> Result<UInt32Array> {
        let dt = if self.distance_type == DistanceType::Cosine {
            DistanceType::L2
        } else {
            self.distance_type
        };

        let max_nprobes = query.maximum_nprobes.unwrap_or(self.ivf.num_partitions());

        self.ivf.find_partitions(&query.key, max_nprobes, dt)
    }

    fn total_partitions(&self) -> usize {
        self.ivf.num_partitions()
    }

    #[instrument(level = "debug", skip(self, pre_filter, metrics))]
    async fn search_in_partition(
        &self,
        partition_id: usize,
        query: &Query,
        pre_filter: Arc<dyn PreFilter>,
        metrics: &dyn MetricsCollector,
    ) -> Result<RecordBatch> {
        let part_entry = self.load_partition(partition_id, true, metrics).await?;
        pre_filter.wait_for_ready().await?;
        let query = self.preprocess_query(partition_id, query)?;

        let (batch, local_metrics) = spawn_cpu(move || {
            let param = (&query).into();
            let refine_factor = query.refine_factor.unwrap_or(1) as usize;
            let k = query.k * refine_factor;
            let local_metrics = LocalMetricsCollector::default();
            let part = part_entry
                .as_any()
                .downcast_ref::<PartitionEntry<S, Q>>()
                .ok_or(Error::Internal {
                    message: "failed to downcast partition entry".to_string(),
                    location: location!(),
                })?;
            let batch = part.index.search(
                query.key,
                k,
                param,
                &part.storage,
                pre_filter,
                &local_metrics,
            )?;
            Ok((batch, local_metrics))
        })
        .await?;

        local_metrics.dump_into(metrics);

        Ok(batch)
    }

    fn is_loadable(&self) -> bool {
        false
    }

    fn use_residual(&self) -> bool {
        false
    }

    async fn load(
        &self,
        _reader: Arc<dyn Reader>,
        _offset: usize,
        _length: usize,
    ) -> Result<Box<dyn VectorIndex>> {
        Err(Error::Index {
            message: "Flat index does not support load".to_string(),
            location: location!(),
        })
    }

    async fn partition_reader(
        &self,
        partition_id: usize,
        with_vector: bool,
        metrics: &dyn MetricsCollector,
    ) -> Result<SendableRecordBatchStream> {
        let partition = self.load_partition(partition_id, false, metrics).await?;
        let partition = partition
            .as_any()
            .downcast_ref::<PartitionEntry<S, Q>>()
            .ok_or(Error::Internal {
                message: "failed to downcast partition entry".to_string(),
                location: location!(),
            })?;
        let store = &partition.storage;
        let schema = if with_vector {
            store.schema().clone()
        } else {
            let schema = store.schema();
            let row_id_idx = schema.index_of(ROW_ID)?;
            Arc::new(store.schema().project(&[row_id_idx])?)
        };

        let batches = store
            .to_batches()?
            .map(|b| {
                let batch = b.project_by_schema(&schema)?;
                Ok(batch)
            })
            .collect::<Vec<_>>();
        let stream = RecordBatchStreamAdapter::new(schema, stream::iter(batches));
        Ok(Box::pin(stream))
    }

    async fn to_batch_stream(&self, _with_vector: bool) -> Result<SendableRecordBatchStream> {
        unimplemented!("this method is for only sub index");
    }

    fn num_rows(&self) -> u64 {
        self.storage.num_rows()
    }

    fn row_ids(&self) -> Box<dyn Iterator<Item = &'_ u64> + '_> {
        todo!("this method is for only IVF_HNSW_* index");
    }

    async fn remap(&mut self, _mapping: &HashMap<u64, Option<u64>>) -> Result<()> {
        Err(Error::Index {
            message: "Remapping IVF in this way not supported".to_string(),
            location: location!(),
        })
    }

    async fn remap_to(
        self: Arc<Self>,
        store: ObjectStore,
        mapping: &HashMap<u64, Option<u64>>,
        column: String,
        index_dir: Path,
    ) -> Result<()> {
        match self.sub_index_type() {
            (SubIndexType::Flat, _) => {
                let mut remapper =
                    IvfIndexBuilder::<S, Q>::new_remapper(store, column, index_dir, self)?;
                remapper.remap(mapping).await
            }
            _ => Err(Error::Index {
                message: format!(
                    "Remapping is not supported for index type {}",
                    self.index_type(),
                ),
                location: location!(),
            }),
        }
    }

    fn ivf_model(&self) -> &IvfModel {
        &self.ivf
    }

    fn quantizer(&self) -> Quantizer {
        self.storage.quantizer().unwrap()
    }

    /// the index type of this vector index.
    fn sub_index_type(&self) -> (SubIndexType, QuantizationType) {
        (S::name().try_into().unwrap(), Q::quantization_type())
    }

    fn metric_type(&self) -> DistanceType {
        self.distance_type
    }
}

pub type IvfFlatIndex = IVFIndex<FlatIndex, FlatQuantizer>;
pub type IvfPq = IVFIndex<FlatIndex, ProductQuantizer>;
pub type IvfHnswSqIndex = IVFIndex<HNSW, ScalarQuantizer>;
pub type IvfHnswPqIndex = IVFIndex<HNSW, ProductQuantizer>;

#[cfg(test)]
mod tests {
    use std::collections::HashSet;
    use std::{ops::Range, sync::Arc};

    use all_asserts::{assert_ge, assert_lt};
    use arrow::datatypes::{UInt64Type, UInt8Type};
    use arrow::{array::AsArray, datatypes::Float32Type};
    use arrow_array::{
        Array, ArrayRef, ArrowNativeTypeOp, ArrowPrimitiveType, FixedSizeListArray, Float32Array,
        Int64Array, ListArray, RecordBatch, RecordBatchIterator, UInt64Array,
    };
    use arrow_buffer::OffsetBuffer;
    use arrow_schema::{DataType, Field, Schema, SchemaRef};
    use itertools::Itertools;
    use lance_arrow::FixedSizeListArrayExt;

    use lance_core::{cache::FileMetadataCache, Result, ROW_ID};
    use lance_encoding::decoder::DecoderPlugins;
    use lance_file::v2::{
        reader::{FileReader, FileReaderOptions},
        writer::FileWriter,
    };
    use lance_index::vector::ivf::IvfBuildParams;
    use lance_index::vector::pq::PQBuildParams;
    use lance_index::vector::quantizer::QuantizerMetadata;
    use lance_index::vector::sq::builder::SQBuildParams;
    use lance_index::vector::DIST_COL;
    use lance_index::vector::{
        ivf::storage::IvfModel, pq::storage::ProductQuantizationMetadata,
        storage::STORAGE_METADATA_KEY,
    };
    use lance_index::{metrics::NoOpMetricsCollector, INDEX_AUXILIARY_FILE_NAME};
    use lance_index::{optimize::OptimizeOptions, scalar::IndexReader};
    use lance_index::{scalar::IndexWriter, vector::hnsw::builder::HnswBuildParams};
    use lance_index::{DatasetIndexExt, IndexType};
    use lance_io::{
        object_store::ObjectStore,
        scheduler::{ScanScheduler, SchedulerConfig},
        utils::CachedFileSize,
    };
    use lance_linalg::distance::{multivec_distance, DistanceType};
    use lance_linalg::kernels::normalize_fsl;
    use lance_testing::datagen::generate_random_array_with_range;
    use object_store::path::Path;
    use rand::distributions::uniform::SampleUniform;
    use rstest::rstest;
    use tempfile::tempdir;

    use crate::dataset::{InsertBuilder, UpdateBuilder, WriteMode, WriteParams};
    use crate::index::DatasetIndexInternalExt;
    use crate::utils::test::copy_test_data_to_tmp;
    use crate::{
        dataset::optimize::{compact_files, CompactionOptions},
        index::vector::{is_ivf_pq, IndexFileVersion},
    };
    use crate::{index::vector::VectorIndexParams, Dataset};

    const NUM_ROWS: usize = 500;
    const DIM: usize = 32;

    async fn generate_test_dataset<T: ArrowPrimitiveType>(
        test_uri: &str,
        range: Range<T::Native>,
    ) -> (Dataset, Arc<FixedSizeListArray>)
    where
        T::Native: SampleUniform,
    {
        let (batch, schema) = generate_batch::<T>(NUM_ROWS, None, range, false);
        let vectors = batch.column_by_name("vector").unwrap().clone();
        let batches = RecordBatchIterator::new(vec![batch].into_iter().map(Ok), schema);
        let dataset = Dataset::write(
            batches,
            test_uri,
            Some(WriteParams {
                mode: crate::dataset::WriteMode::Overwrite,
                ..Default::default()
            }),
        )
        .await
        .unwrap();
        (dataset, Arc::new(vectors.as_fixed_size_list().clone()))
    }

    async fn generate_multivec_test_dataset<T: ArrowPrimitiveType>(
        test_uri: &str,
        range: Range<T::Native>,
    ) -> (Dataset, Arc<ListArray>)
    where
        T::Native: SampleUniform,
    {
        let (batch, schema) = generate_batch::<T>(NUM_ROWS, None, range, true);
        let vectors = batch.column_by_name("vector").unwrap().clone();
        let batches = RecordBatchIterator::new(vec![batch].into_iter().map(Ok), schema);
        let dataset = Dataset::write(batches, test_uri, None).await.unwrap();
        (dataset, Arc::new(vectors.as_list::<i32>().clone()))
    }

    async fn append_dataset<T: ArrowPrimitiveType>(
        dataset: &mut Dataset,
        num_rows: usize,
        range: Range<T::Native>,
    ) -> ArrayRef
    where
        T::Native: SampleUniform,
    {
        let is_multivector = matches!(
            dataset.schema().field("vector").unwrap().data_type(),
            DataType::List(_)
        );
        let row_count = dataset.count_all_rows().await.unwrap();
        let (batch, schema) =
            generate_batch::<T>(num_rows, Some(row_count as u64), range, is_multivector);
        let vectors = batch["vector"].clone();
        let batches = RecordBatchIterator::new(vec![batch].into_iter().map(Ok), schema);
        dataset.append(batches, None).await.unwrap();
        vectors
    }

    fn generate_batch<T: ArrowPrimitiveType>(
        num_rows: usize,
        start_id: Option<u64>,
        range: Range<T::Native>,
        is_multivector: bool,
    ) -> (RecordBatch, SchemaRef)
    where
        T::Native: SampleUniform,
    {
        const VECTOR_NUM_PER_ROW: usize = 3;
        let start_id = start_id.unwrap_or(0);
        let ids = Arc::new(UInt64Array::from_iter_values(
            start_id..start_id + num_rows as u64,
        ));
        let total_floats = match is_multivector {
            true => num_rows * VECTOR_NUM_PER_ROW * DIM,
            false => num_rows * DIM,
        };
        let vectors = generate_random_array_with_range::<T>(total_floats, range);
        let data_type = vectors.data_type().clone();
        let mut fields = vec![Field::new("id", DataType::UInt64, false)];
        let mut arrays: Vec<ArrayRef> = vec![ids];
        let mut fsl = FixedSizeListArray::try_new_from_values(vectors, DIM as i32).unwrap();
        if fsl.value_type() != DataType::UInt8 {
            fsl = normalize_fsl(&fsl).unwrap();
        }
        if is_multivector {
            let vector_field = Arc::new(Field::new(
                "item",
                DataType::FixedSizeList(Arc::new(Field::new("item", data_type, true)), DIM as i32),
                true,
            ));
            fields.push(Field::new(
                "vector",
                DataType::List(vector_field.clone()),
                true,
            ));
            let array = Arc::new(ListArray::new(
                vector_field,
                OffsetBuffer::from_lengths(std::iter::repeat_n(VECTOR_NUM_PER_ROW, num_rows)),
                Arc::new(fsl),
                None,
            ));
            arrays.push(array);
        } else {
            fields.push(Field::new(
                "vector",
                DataType::FixedSizeList(Arc::new(Field::new("item", data_type, true)), DIM as i32),
                true,
            ));
            let array = Arc::new(fsl);
            arrays.push(array);
        }
        let schema: Arc<_> = Schema::new(fields).into();
        let batch = RecordBatch::try_new(schema.clone(), arrays).unwrap();
        (batch, schema)
    }

    #[allow(dead_code)]
    async fn ground_truth(
        dataset: &Dataset,
        column: &str,
        query: &dyn Array,
        k: usize,
        distance_type: DistanceType,
    ) -> HashSet<u64> {
        let batch = dataset
            .scan()
            .with_row_id()
            .nearest(column, query, k)
            .unwrap()
            .distance_metric(distance_type)
            .use_index(false)
            .try_into_batch()
            .await
            .unwrap();
        batch[ROW_ID]
            .as_primitive::<UInt64Type>()
            .values()
            .iter()
            .copied()
            .collect()
    }

    #[allow(dead_code)]
    fn multivec_ground_truth(
        vectors: &ListArray,
        query: &dyn Array,
        k: usize,
        distance_type: DistanceType,
    ) -> Vec<(f32, u64)> {
        let query = if let Some(list_array) = query.as_list_opt::<i32>() {
            list_array.values().clone()
        } else {
            query.as_fixed_size_list().values().clone()
        };
        multivec_distance(&query, vectors, distance_type)
            .unwrap()
            .into_iter()
            .enumerate()
            .map(|(i, dist)| (dist, i as u64))
            .sorted_by(|a, b| a.0.total_cmp(&b.0))
            .take(k)
            .collect()
    }

    async fn test_index(
        params: VectorIndexParams,
        nlist: usize,
        recall_requirement: f32,
        dataset: Option<(Dataset, Arc<FixedSizeListArray>)>,
    ) {
        match params.metric_type {
            DistanceType::Hamming => {
                test_index_impl::<UInt8Type>(params, nlist, recall_requirement, 0..4, dataset)
                    .await;
            }
            _ => {
                test_index_impl::<Float32Type>(
                    params,
                    nlist,
                    recall_requirement,
                    0.0..1.0,
                    dataset,
                )
                .await;
            }
        }
    }

    async fn test_index_impl<T: ArrowPrimitiveType>(
        params: VectorIndexParams,
        nlist: usize,
        recall_requirement: f32,
        range: Range<T::Native>,
        dataset: Option<(Dataset, Arc<FixedSizeListArray>)>,
    ) where
        T::Native: SampleUniform,
    {
        let test_dir = tempdir().unwrap();
        let test_uri = test_dir.path().to_str().unwrap();
        let (mut dataset, vectors) = match dataset {
            Some((dataset, vectors)) => (dataset, vectors),
            None => generate_test_dataset::<T>(test_uri, range).await,
        };

        let vector_column = "vector";
        dataset
            .create_index(&[vector_column], IndexType::Vector, None, &params, true)
            .await
            .unwrap();

<<<<<<< HEAD
        test_recall::<T>(
            params.clone(),
            nlist,
            recall_requirement,
            vector_column,
            &dataset,
            vectors.clone(),
        )
        .await;
=======
        let query = vectors.value(0);
        let k = 100;
        let result = dataset
            .scan()
            .nearest(vector_column, query.as_primitive::<T>(), k)
            .unwrap()
            .minimum_nprobes(nlist)
            .with_row_id()
            .try_into_batch()
            .await
            .unwrap();

        let row_ids = result[ROW_ID]
            .as_primitive::<UInt64Type>()
            .values()
            .to_vec();
        let dists = result[DIST_COL]
            .as_primitive::<Float32Type>()
            .values()
            .to_vec();
        let results = dists
            .into_iter()
            .zip(row_ids.into_iter())
            .collect::<Vec<_>>();
        let row_ids = results.iter().map(|(_, id)| *id).collect::<HashSet<_>>();
        assert!(row_ids.len() == k);

        let gt = ground_truth(&dataset, vector_column, &query, k, params.metric_type).await;
>>>>>>> 4eb2d81f

        if params.stages.len() > 1
            && matches!(params.version, IndexFileVersion::V3)
            && is_ivf_pq(&params.stages)
        {
            let index = dataset.load_indices().await.unwrap();
            assert_eq!(index.len(), 1);
            let index_path = dataset.indices_dir().child(index[0].uuid.to_string());
            rewrite_pq_storage(index_path).await.unwrap();
            // do the test again
            test_recall::<T>(
                params,
                nlist,
                recall_requirement,
                vector_column,
                &dataset,
                vectors.clone(),
            )
            .await;
        }
    }

    async fn test_remap(params: VectorIndexParams, nlist: usize) {
        match params.metric_type {
            DistanceType::Hamming => {
                test_remap_impl::<UInt8Type>(params, nlist, 0..4).await;
            }
            _ => {
                test_remap_impl::<Float32Type>(params, nlist, 0.0..1.0).await;
            }
        }
    }

    async fn test_remap_impl<T: ArrowPrimitiveType>(
        params: VectorIndexParams,
        nlist: usize,
        range: Range<T::Native>,
    ) where
        T::Native: SampleUniform,
    {
        let test_dir = tempdir().unwrap();
        let test_uri = test_dir.path().to_str().unwrap();
        let (mut dataset, vectors) = generate_test_dataset::<T>(test_uri, range.clone()).await;

        let vector_column = "vector";
        dataset
            .create_index(&[vector_column], IndexType::Vector, None, &params, true)
            .await
            .unwrap();

        let query = vectors.value(0);
        // delete half rows to trigger compact
        let half_rows = NUM_ROWS / 2;
        dataset
            .delete(&format!("id < {}", half_rows))
            .await
            .unwrap();
        // update the other half rows
        let update_result = UpdateBuilder::new(Arc::new(dataset))
            .update_where(&format!("id >= {} and id<{}", half_rows, half_rows + 50))
            .unwrap()
            .set("id", &format!("{}+id", NUM_ROWS))
            .unwrap()
            .build()
            .unwrap()
            .execute()
            .await
            .unwrap();
        let mut dataset = Dataset::open(update_result.new_dataset.uri())
            .await
            .unwrap();
        let num_rows = dataset.count_rows(None).await.unwrap();
        assert_eq!(num_rows, half_rows);
        compact_files(&mut dataset, CompactionOptions::default(), None)
            .await
            .unwrap();
        // query again, the result should not include the deleted row
        let result = dataset.scan().try_into_batch().await.unwrap();
        let ids = result["id"].as_primitive::<UInt64Type>();
        assert_eq!(ids.len(), half_rows);
        ids.values().iter().for_each(|id| {
            assert!(*id >= half_rows as u64 + 50);
        });

        // make sure we can still hit the recall
        let gt = ground_truth(&dataset, vector_column, &query, 100, params.metric_type).await;
        let results = dataset
            .scan()
            .nearest(vector_column, query.as_primitive::<T>(), 100)
            .unwrap()
            .minimum_nprobes(nlist)
            .with_row_id()
            .try_into_batch()
            .await
            .unwrap();
        let row_ids = results[ROW_ID]
            .as_primitive::<UInt64Type>()
            .values()
            .iter()
            .copied()
            .collect::<HashSet<_>>();
        let recall = row_ids.intersection(&gt).count() as f32 / 100.0;
        assert_ge!(recall, 0.8, "{}", recall);

        // delete so that only one row left, to trigger remap and there must be some empty partitions
        let (mut dataset, _) = generate_test_dataset::<T>(test_uri, range).await;
        dataset
            .create_index(&[vector_column], IndexType::Vector, None, &params, true)
            .await
            .unwrap();
        assert_eq!(dataset.load_indices().await.unwrap().len(), 1);
        dataset.delete("id > 0").await.unwrap();
        assert_eq!(dataset.count_rows(None).await.unwrap(), 1);
        assert_eq!(dataset.load_indices().await.unwrap().len(), 1);
        compact_files(&mut dataset, CompactionOptions::default(), None)
            .await
            .unwrap();
        let results = dataset
            .scan()
            .nearest(vector_column, query.as_primitive::<T>(), 100)
            .unwrap()
            .minimum_nprobes(nlist)
            .with_row_id()
            .try_into_batch()
            .await
            .unwrap();
        assert_eq!(results.num_rows(), 1);
    }

    async fn test_optimize_strategy(params: VectorIndexParams) {
        match params.metric_type {
            DistanceType::Hamming => {
                test_optimize_strategy_impl::<UInt8Type>(params, 0..4).await;
            }
            _ => {
                test_optimize_strategy_impl::<Float32Type>(params, 0.0..1.0).await;
            }
        }
    }

    async fn test_optimize_strategy_impl<T: ArrowPrimitiveType>(
        params: VectorIndexParams,
        range: Range<T::Native>,
    ) where
        T::Native: SampleUniform,
    {
        let test_dir = tempdir().unwrap();
        let test_uri = test_dir.path().to_str().unwrap();
        let (mut dataset, _) = generate_test_dataset::<T>(test_uri, range.clone()).await;

        let vector_column = "vector";
        dataset
            .create_index(&[vector_column], IndexType::Vector, None, &params, true)
            .await
            .unwrap();

        async fn get_ivf_models(dataset: &Dataset) -> Vec<IvfModel> {
            let indices = dataset.load_indices_by_name("vector_idx").await.unwrap();
            let mut ivf_models = vec![];
            for idx in indices {
                let index = dataset
                    .open_vector_index(
                        "vector",
                        idx.uuid.to_string().as_str(),
                        &NoOpMetricsCollector,
                    )
                    .await
                    .unwrap();
                ivf_models.push(index.ivf_model().clone());
            }
            ivf_models
        }

        async fn get_losses(dataset: &Dataset) -> Vec<Option<f64>> {
            let stats = dataset.index_statistics("vector_idx").await.unwrap();
            let stats: serde_json::Value = serde_json::from_str(&stats).unwrap();
            stats["indices"]
                .as_array()
                .unwrap()
                .iter()
                .flat_map(|s| s.get("loss").map(|l| l.as_f64()))
                .collect()
        }

        async fn get_avg_loss(dataset: &Dataset) -> f64 {
            let losses = get_losses(dataset).await;
            let total_loss = losses.iter().filter_map(|l| *l).sum::<f64>();
            let num_rows = dataset.count_rows(None).await.unwrap();
            total_loss / num_rows as f64
        }

        const AVG_LOSS_RETRAIN_THRESHOLD: f64 = 1.1;
        let original_ivfs = get_ivf_models(&dataset).await;
        let original_avg_loss = get_avg_loss(&dataset).await;
        let original_ivf = &original_ivfs[0];
        let mut count = 0;
        #[allow(unused_assignments)]
        let mut last_avg_loss = original_avg_loss;
        // append more rows and make delta index until hitting the retrain threshold
        loop {
            let range = match count {
                0 => range.clone(),
                _ => match params.metric_type {
                    DistanceType::Hamming => range.start..range.end.add_wrapping(range.end),
                    _ => range.end.neg_wrapping()..range.start,
                },
            };
            append_dataset::<T>(&mut dataset, NUM_ROWS / 5, range).await;
            dataset
                .optimize_indices(&OptimizeOptions::append())
                .await
                .unwrap();
            count += 1;

            last_avg_loss = get_avg_loss(&dataset).await;
            if last_avg_loss / original_avg_loss >= AVG_LOSS_RETRAIN_THRESHOLD {
                if count <= 1 {
                    // the first append is with the same data distribution, so the loss should be
                    // very close to the original loss, then it shouldn't hit the retrain threshold
                    panic!(
                        "retrain threshold {} should not be hit",
                        AVG_LOSS_RETRAIN_THRESHOLD
                    );
                }

                break;
            }
            if count >= 10 {
                panic!(
                    "failed to hit the retrain threshold {} < {}",
                    last_avg_loss / original_avg_loss,
                    AVG_LOSS_RETRAIN_THRESHOLD
                );
            }

            // all delta indices should have the same centroids as the original index
            let ivf_models = get_ivf_models(&dataset).await;
            assert_eq!(ivf_models.len(), count + 1);
            for ivf in ivf_models {
                assert_eq!(original_ivf.centroids, ivf.centroids);
            }
        }

        // this optimize would merge all indices and retrain the IVF
        dataset
            .optimize_indices(&OptimizeOptions::retrain())
            .await
            .unwrap();
        let stats = dataset.index_statistics("vector_idx").await.unwrap();
        let stats: serde_json::Value = serde_json::from_str(&stats).unwrap();
        assert_eq!(stats["num_indices"], 1);

        let ivf_models = get_ivf_models(&dataset).await;
        let ivf = &ivf_models[0];
        assert_ne!(original_ivf.centroids, ivf.centroids);
        if ivf.num_partitions() > 1 && params.metric_type != DistanceType::Hamming {
            assert_lt!(get_avg_loss(&dataset).await, last_avg_loss);
        }
    }

    #[tokio::test]
    async fn test_flat_knn() {
        test_distance_range(None, 4).await;
    }

    #[rstest]
    #[case(4, DistanceType::L2, 1.0)]
    #[case(4, DistanceType::Cosine, 1.0)]
    #[case(4, DistanceType::Dot, 1.0)]
    #[case(4, DistanceType::Hamming, 0.9)]
    #[tokio::test]
    async fn test_build_ivf_flat(
        #[case] nlist: usize,
        #[case] distance_type: DistanceType,
        #[case] recall_requirement: f32,
    ) {
        let params = VectorIndexParams::ivf_flat(nlist, distance_type);
        test_index(params.clone(), nlist, recall_requirement, None).await;
        if distance_type == DistanceType::Cosine {
            test_index_multivec(params.clone(), nlist, recall_requirement).await;
        }
        test_distance_range(Some(params.clone()), nlist).await;
        test_remap(params.clone(), nlist).await;
        test_optimize_strategy(params).await;
    }

    #[rstest]
    #[case(4, DistanceType::L2, 0.9)]
    #[case(4, DistanceType::Cosine, 0.9)]
    #[case(4, DistanceType::Dot, 0.85)]
    #[tokio::test]
    async fn test_build_ivf_pq(
        #[case] nlist: usize,
        #[case] distance_type: DistanceType,
        #[case] recall_requirement: f32,
    ) {
        let ivf_params = IvfBuildParams::new(nlist);
        let pq_params = PQBuildParams::default();
        let params = VectorIndexParams::with_ivf_pq_params(distance_type, ivf_params, pq_params)
            .version(crate::index::vector::IndexFileVersion::Legacy)
            .clone();
        test_index(params.clone(), nlist, recall_requirement, None).await;
        if distance_type == DistanceType::Cosine {
            test_index_multivec(params.clone(), nlist, recall_requirement).await;
        }
        test_distance_range(Some(params.clone()), nlist).await;
        test_remap(params, nlist).await;
    }

    #[rstest]
    #[case(1, DistanceType::L2, 0.9)]
    #[case(1, DistanceType::Cosine, 0.9)]
    #[case(1, DistanceType::Dot, 0.85)]
    #[case(4, DistanceType::L2, 0.9)]
    #[case(4, DistanceType::Cosine, 0.9)]
    #[case(4, DistanceType::Dot, 0.85)]
    #[tokio::test]
    async fn test_build_ivf_pq_v3(
        #[case] nlist: usize,
        #[case] distance_type: DistanceType,
        #[case] recall_requirement: f32,
    ) {
        let ivf_params = IvfBuildParams::new(nlist);
        let pq_params = PQBuildParams::default();
        let params = VectorIndexParams::with_ivf_pq_params(distance_type, ivf_params, pq_params);
        test_index(params.clone(), nlist, recall_requirement, None).await;
        if distance_type == DistanceType::Cosine {
            test_index_multivec(params.clone(), nlist, recall_requirement).await;
        }
        test_distance_range(Some(params.clone()), nlist).await;
        test_remap(params.clone(), nlist).await;
        test_optimize_strategy(params).await;
    }

    #[rstest]
    #[case(4, DistanceType::L2, 0.85)]
    #[case(4, DistanceType::Cosine, 0.85)]
    #[case(4, DistanceType::Dot, 0.75)]
    #[tokio::test]
    async fn test_build_ivf_pq_4bit(
        #[case] nlist: usize,
        #[case] distance_type: DistanceType,
        #[case] recall_requirement: f32,
    ) {
        let ivf_params = IvfBuildParams::new(nlist);
        let pq_params = PQBuildParams::new(32, 4);
        let params = VectorIndexParams::with_ivf_pq_params(distance_type, ivf_params, pq_params);
        test_index(params.clone(), nlist, recall_requirement, None).await;
        if distance_type == DistanceType::Cosine {
            test_index_multivec(params.clone(), nlist, recall_requirement).await;
        }
        test_remap(params.clone(), nlist).await;
        test_optimize_strategy(params).await;
    }

    #[rstest]
    #[case(4, DistanceType::L2, 0.9)]
    #[case(4, DistanceType::Cosine, 0.9)]
    #[case(4, DistanceType::Dot, 0.85)]
    #[tokio::test]
    async fn test_create_ivf_hnsw_sq(
        #[case] nlist: usize,
        #[case] distance_type: DistanceType,
        #[case] recall_requirement: f32,
    ) {
        let ivf_params = IvfBuildParams::new(nlist);
        let sq_params = SQBuildParams::default();
        let hnsw_params = HnswBuildParams::default();
        let params = VectorIndexParams::with_ivf_hnsw_sq_params(
            distance_type,
            ivf_params,
            hnsw_params,
            sq_params,
        );
        test_index(params.clone(), nlist, recall_requirement, None).await;
        if distance_type == DistanceType::Cosine {
            test_index_multivec(params.clone(), nlist, recall_requirement).await;
        }
        test_optimize_strategy(params).await;
    }

    #[rstest]
    #[case(4, DistanceType::L2, 0.9)]
    #[case(4, DistanceType::Cosine, 0.9)]
    #[case(4, DistanceType::Dot, 0.85)]
    #[tokio::test]
    async fn test_create_ivf_hnsw_pq(
        #[case] nlist: usize,
        #[case] distance_type: DistanceType,
        #[case] recall_requirement: f32,
    ) {
        let ivf_params = IvfBuildParams::new(nlist);
        let pq_params = PQBuildParams::default();
        let hnsw_params = HnswBuildParams::default();
        let params = VectorIndexParams::with_ivf_hnsw_pq_params(
            distance_type,
            ivf_params,
            hnsw_params,
            pq_params,
        );
        test_index(params.clone(), nlist, recall_requirement, None).await;
        if distance_type == DistanceType::Cosine {
            test_index_multivec(params.clone(), nlist, recall_requirement).await;
        }
        test_optimize_strategy(params).await;
    }

    #[rstest]
    #[case(4, DistanceType::L2, 0.85)]
    #[case(4, DistanceType::Cosine, 0.85)]
    #[case(4, DistanceType::Dot, 0.8)]
    #[tokio::test]
    async fn test_create_ivf_hnsw_pq_4bit(
        #[case] nlist: usize,
        #[case] distance_type: DistanceType,
        #[case] recall_requirement: f32,
    ) {
        let ivf_params = IvfBuildParams::new(nlist);
        let pq_params = PQBuildParams::new(32, 4);
        let hnsw_params = HnswBuildParams::default();
        let params = VectorIndexParams::with_ivf_hnsw_pq_params(
            distance_type,
            ivf_params,
            hnsw_params,
            pq_params,
        );
        test_index(params.clone(), nlist, recall_requirement, None).await;
        if distance_type == DistanceType::Cosine {
            test_index_multivec(params.clone(), nlist, recall_requirement).await;
        }
        test_optimize_strategy(params).await;
    }

    async fn test_index_multivec(params: VectorIndexParams, nlist: usize, recall_requirement: f32) {
        // we introduce XTR for performance, which would reduce the recall a little bit
        let recall_requirement = recall_requirement * 0.9;
        match params.metric_type {
            DistanceType::Hamming => {
                test_index_multivec_impl::<UInt8Type>(params, nlist, recall_requirement, 0..4)
                    .await;
            }
            _ => {
                test_index_multivec_impl::<Float32Type>(
                    params,
                    nlist,
                    recall_requirement,
                    0.0..1.0,
                )
                .await;
            }
        }
    }

    async fn test_index_multivec_impl<T: ArrowPrimitiveType>(
        params: VectorIndexParams,
        nlist: usize,
        recall_requirement: f32,
        range: Range<T::Native>,
    ) where
        T::Native: SampleUniform,
    {
        let test_dir = tempdir().unwrap();
        let test_uri = test_dir.path().to_str().unwrap();

        let (mut dataset, vectors) = generate_multivec_test_dataset::<T>(test_uri, range).await;

        dataset
            .create_index(
                &["vector"],
                IndexType::Vector,
                Some("test_index".to_owned()),
                &params,
                true,
            )
            .await
            .unwrap();

        let query = vectors.value(0);
        let k = 100;

        let result = dataset
            .scan()
            .nearest("vector", &query, k)
            .unwrap()
            .minimum_nprobes(nlist)
            .with_row_id()
            .try_into_batch()
            .await
            .unwrap();
        let row_ids = result[ROW_ID]
            .as_primitive::<UInt64Type>()
            .values()
            .to_vec();
        let dists = result[DIST_COL]
            .as_primitive::<Float32Type>()
            .values()
            .to_vec();
        let results = dists
            .into_iter()
            .zip(row_ids.clone().into_iter())
            .collect::<Vec<_>>();
        let row_ids = row_ids.into_iter().collect::<HashSet<_>>();

        let gt = multivec_ground_truth(&vectors, &query, k, params.metric_type);
        let gt_set = gt.iter().map(|r| r.1).collect::<HashSet<_>>();

        let recall = row_ids.intersection(&gt_set).count() as f32 / 100.0;
        assert!(
            recall >= recall_requirement,
            "recall: {}\n results: {:?}\n\ngt: {:?}",
            recall,
            results,
            gt
        );
    }

    #[rstest]
    #[tokio::test]
    async fn test_migrate_v1_to_v3() {
        // only test the case of IVF_PQ
        // because only IVF_PQ is supported in v1
        let nlist = 4;
        let recall_requirement = 0.9;
        let ivf_params = IvfBuildParams::new(nlist);
        let pq_params = PQBuildParams::default();
        let v1_params =
            VectorIndexParams::with_ivf_pq_params(DistanceType::Cosine, ivf_params, pq_params)
                .version(crate::index::vector::IndexFileVersion::Legacy)
                .clone();

        let v3_params = v1_params
            .clone()
            .version(crate::index::vector::IndexFileVersion::V3)
            .clone();

        let test_dir = tempdir().unwrap();
        let test_uri = test_dir.path().to_str().unwrap();
        let (mut dataset, vectors) = generate_test_dataset::<Float32Type>(test_uri, 0.0..1.0).await;
        test_index(
            v1_params,
            nlist,
            recall_requirement,
            Some((dataset.clone(), vectors.clone())),
        )
        .await;
        // retest with v3 params on the same dataset
        test_index(
            v3_params,
            nlist,
            recall_requirement,
            Some((dataset.clone(), vectors)),
        )
        .await;

        dataset.checkout_latest().await.unwrap();
        let indices = dataset.load_indices_by_name("vector_idx").await.unwrap();
        assert_eq!(indices.len(), 1); // v1 index should be replaced by v3 index
        let index = dataset
            .open_vector_index(
                "vector",
                indices[0].uuid.to_string().as_str(),
                &NoOpMetricsCollector,
            )
            .await
            .unwrap();
        let v3_index = index.as_any().downcast_ref::<super::IvfPq>();
        assert!(v3_index.is_some());
    }

    #[rstest]
    #[tokio::test]
    async fn test_index_stats(
        #[values(
            (VectorIndexParams::ivf_flat(4, DistanceType::Hamming), IndexType::IvfFlat),
            (VectorIndexParams::ivf_pq(4, 8, 8, DistanceType::L2, 10), IndexType::IvfPq),
            (VectorIndexParams::with_ivf_hnsw_sq_params(
                DistanceType::Cosine,
                IvfBuildParams::new(4),
                Default::default(),
                Default::default()
            ), IndexType::IvfHnswSq),
        )]
        index: (VectorIndexParams, IndexType),
    ) {
        let (params, index_type) = index;
        let test_dir = tempdir().unwrap();
        let test_uri = test_dir.path().to_str().unwrap();

        let nlist = 4;
        let (mut dataset, _) = match params.metric_type {
            DistanceType::Hamming => generate_test_dataset::<UInt8Type>(test_uri, 0..2).await,
            _ => generate_test_dataset::<Float32Type>(test_uri, 0.0..1.0).await,
        };
        dataset
            .create_index(
                &["vector"],
                IndexType::Vector,
                Some("test_index".to_owned()),
                &params,
                true,
            )
            .await
            .unwrap();

        let stats = dataset.index_statistics("test_index").await.unwrap();
        let stats: serde_json::Value = serde_json::from_str(stats.as_str()).unwrap();

        assert_eq!(
            stats["index_type"].as_str().unwrap(),
            index_type.to_string()
        );
        for index in stats["indices"].as_array().unwrap() {
            assert_eq!(
                index["index_type"].as_str().unwrap(),
                index_type.to_string()
            );
            assert_eq!(
                index["num_partitions"].as_number().unwrap(),
                &serde_json::Number::from(nlist)
            );

            let sub_index = match index_type {
                IndexType::IvfHnswPq | IndexType::IvfHnswSq => "HNSW",
                IndexType::IvfPq => "PQ",
                _ => "FLAT",
            };
            assert_eq!(
                index["sub_index"]["index_type"].as_str().unwrap(),
                sub_index
            );
        }
    }

    #[tokio::test]
    async fn test_index_stats_empty_partition() {
        let test_dir = tempdir().unwrap();
        let test_uri = test_dir.path().to_str().unwrap();

        let nlist = 500;
        let (mut dataset, _) = generate_test_dataset::<Float32Type>(test_uri, 0.0..1.0).await;

        let ivf_params = IvfBuildParams::new(nlist);
        let sq_params = SQBuildParams::default();
        let hnsw_params = HnswBuildParams::default();
        let params = VectorIndexParams::with_ivf_hnsw_sq_params(
            DistanceType::L2,
            ivf_params,
            hnsw_params,
            sq_params,
        );

        dataset
            .create_index(
                &["vector"],
                IndexType::Vector,
                Some("test_index".to_owned()),
                &params,
                true,
            )
            .await
            .unwrap();

        let stats = dataset.index_statistics("test_index").await.unwrap();
        let stats: serde_json::Value = serde_json::from_str(stats.as_str()).unwrap();

        assert_eq!(stats["index_type"].as_str().unwrap(), "IVF_HNSW_SQ");
        for index in stats["indices"].as_array().unwrap() {
            assert_eq!(index["index_type"].as_str().unwrap(), "IVF_HNSW_SQ");
            assert_eq!(
                index["num_partitions"].as_number().unwrap(),
                &serde_json::Number::from(nlist)
            );
            assert_eq!(index["sub_index"]["index_type"].as_str().unwrap(), "HNSW");
        }
    }

    async fn test_distance_range(params: Option<VectorIndexParams>, nlist: usize) {
        match params.as_ref().map_or(DistanceType::L2, |p| p.metric_type) {
            DistanceType::Hamming => {
                test_distance_range_impl::<UInt8Type>(params, nlist, 0..255).await;
            }
            _ => {
                test_distance_range_impl::<Float32Type>(params, nlist, 0.0..1.0).await;
            }
        }
    }

    async fn test_distance_range_impl<T: ArrowPrimitiveType>(
        params: Option<VectorIndexParams>,
        nlist: usize,
        range: Range<T::Native>,
    ) where
        T::Native: SampleUniform,
    {
        let test_dir = tempdir().unwrap();
        let test_uri = test_dir.path().to_str().unwrap();
        let (mut dataset, vectors) = generate_test_dataset::<T>(test_uri, range).await;

        let vector_column = "vector";
        let dist_type = params.as_ref().map_or(DistanceType::L2, |p| p.metric_type);
        if let Some(params) = params {
            dataset
                .create_index(&[vector_column], IndexType::Vector, None, &params, true)
                .await
                .unwrap();
        }

        let query = vectors.value(0);
        let k = 10;
        let result = dataset
            .scan()
            .nearest(vector_column, query.as_primitive::<T>(), k)
            .unwrap()
            .minimum_nprobes(nlist)
            .with_row_id()
            .try_into_batch()
            .await
            .unwrap();
        assert_eq!(result.num_rows(), k);
        let row_ids = result[ROW_ID].as_primitive::<UInt64Type>().values();
        let dists = result[DIST_COL].as_primitive::<Float32Type>().values();

        let part_idx = k / 2;
        let part_dist = dists[part_idx];

        let left_res = dataset
            .scan()
            .nearest(vector_column, query.as_primitive::<T>(), part_idx)
            .unwrap()
            .minimum_nprobes(nlist)
            .with_row_id()
            .distance_range(None, Some(part_dist))
            .try_into_batch()
            .await
            .unwrap();
        let right_res = dataset
            .scan()
            .nearest(vector_column, query.as_primitive::<T>(), k - part_idx)
            .unwrap()
            .minimum_nprobes(nlist)
            .with_row_id()
            .distance_range(Some(part_dist), None)
            .try_into_batch()
            .await
            .unwrap();
        // don't verify the number of results and row ids for hamming distance,
        // because there are many vectors with the same distance
        if dist_type != DistanceType::Hamming {
            assert_eq!(left_res.num_rows(), part_idx);
            assert_eq!(right_res.num_rows(), k - part_idx);
            let left_row_ids = left_res[ROW_ID].as_primitive::<UInt64Type>().values();
            let right_row_ids = right_res[ROW_ID].as_primitive::<UInt64Type>().values();
            row_ids.iter().enumerate().for_each(|(i, id)| {
                if i < part_idx {
                    assert_eq!(left_row_ids[i], *id);
                } else {
                    assert_eq!(right_row_ids[i - part_idx], *id, "{:?}", right_row_ids);
                }
            });
        }
        let left_dists = left_res[DIST_COL].as_primitive::<Float32Type>().values();
        let right_dists = right_res[DIST_COL].as_primitive::<Float32Type>().values();
        left_dists.iter().for_each(|d| {
            assert!(d < &part_dist);
        });
        right_dists.iter().for_each(|d| {
            assert!(d >= &part_dist);
        });

        let exclude_last_res = dataset
            .scan()
            .nearest(vector_column, query.as_primitive::<T>(), k)
            .unwrap()
            .minimum_nprobes(nlist)
            .with_row_id()
            .distance_range(dists.first().copied(), dists.last().copied())
            .try_into_batch()
            .await
            .unwrap();
        if dist_type != DistanceType::Hamming {
            assert_eq!(exclude_last_res.num_rows(), k - 1);
            let res_row_ids = exclude_last_res[ROW_ID]
                .as_primitive::<UInt64Type>()
                .values();
            row_ids.iter().enumerate().for_each(|(i, id)| {
                if i < k - 1 {
                    assert_eq!(res_row_ids[i], *id);
                }
            });
        }
        let res_dists = exclude_last_res[DIST_COL]
            .as_primitive::<Float32Type>()
            .values();
        res_dists.iter().for_each(|d| {
            assert_ge!(*d, dists[0]);
            assert_lt!(*d, dists[k - 1]);
        });
    }

    #[tokio::test]
    async fn test_index_with_zero_vectors() {
        let test_dir = tempdir().unwrap();
        let test_uri = test_dir.path().to_str().unwrap();
        let (batch, schema) = generate_batch::<Float32Type>(256, None, 0.0..1.0, false);
        let vector_field = schema.field(1).clone();
        let zero_batch = RecordBatch::try_new(
            schema.clone(),
            vec![
                Arc::new(UInt64Array::from(vec![256])),
                Arc::new(
                    FixedSizeListArray::try_new_from_values(
                        Float32Array::from(vec![0.0; DIM]),
                        DIM as i32,
                    )
                    .unwrap(),
                ),
            ],
        )
        .unwrap();
        let batches = RecordBatchIterator::new(vec![batch, zero_batch].into_iter().map(Ok), schema);
        let mut dataset = Dataset::write(
            batches,
            test_uri,
            Some(WriteParams {
                mode: crate::dataset::WriteMode::Overwrite,
                ..Default::default()
            }),
        )
        .await
        .unwrap();

        let vector_column = vector_field.name();
        let params = VectorIndexParams::ivf_pq(4, 8, DIM / 8, DistanceType::Cosine, 50);
        dataset
            .create_index(&[vector_column], IndexType::Vector, None, &params, true)
            .await
            .unwrap();
    }

    async fn test_recall<T: ArrowPrimitiveType>(
        params: VectorIndexParams,
        nlist: usize,
        recall_requirement: f32,
        vector_column: &str,
        dataset: &Dataset,
        vectors: Arc<FixedSizeListArray>,
    ) {
        let query = vectors.value(0);
        let k = 100;
        let result = dataset
            .scan()
            .nearest(vector_column, query.as_primitive::<T>(), k)
            .unwrap()
            .nprobs(nlist)
            .with_row_id()
            .try_into_batch()
            .await
            .unwrap();

        let row_ids = result[ROW_ID]
            .as_primitive::<UInt64Type>()
            .values()
            .to_vec();
        let dists = result[DIST_COL]
            .as_primitive::<Float32Type>()
            .values()
            .to_vec();
        let results = dists
            .into_iter()
            .zip(row_ids.into_iter())
            .collect::<Vec<_>>();
        let row_ids = results.iter().map(|(_, id)| *id).collect::<HashSet<_>>();
        assert!(row_ids.len() == k);

        let gt = ground_truth(dataset, vector_column, &query, k, params.metric_type).await;

        let recall = row_ids.intersection(&gt).count() as f32 / k as f32;
        assert!(
            recall >= recall_requirement,
            "recall: {}\n results: {:?}\n\ngt: {:?}",
            recall,
            results,
            gt,
        );
    }

    async fn rewrite_pq_storage(dir: Path) -> Result<()> {
        let obj_store = Arc::new(ObjectStore::local());
        let store_path = dir.child(INDEX_AUXILIARY_FILE_NAME);
        let copied_path = dir.child(format!("{}.original", INDEX_AUXILIARY_FILE_NAME));
        obj_store.copy(&store_path, &copied_path).await?;
        obj_store.delete(&store_path).await?;
        let scheduler =
            ScanScheduler::new(obj_store.clone(), SchedulerConfig::default_for_testing());
        let reader = FileReader::try_open(
            scheduler
                .open_file(&copied_path, &CachedFileSize::unknown())
                .await?,
            None,
            Arc::<DecoderPlugins>::default(),
            &FileMetadataCache::no_cache(),
            FileReaderOptions::default(),
        )
        .await?;

        let mut metadata = reader.schema().metadata.clone();
        let batch = reader
            .read_range(0..reader.num_rows() as usize, None)
            .await?;
        let mut writer = FileWriter::try_new(
            obj_store.create(&store_path).await?,
            batch.schema_ref().as_ref().try_into()?,
            Default::default(),
        )?;
        writer.write_batch(&batch).await?;
        // write the IVF
        writer
            .add_global_buffer(reader.read_global_buffer(1).await?)
            .await?;
        // rewrite the PQ to legacy format
        let codebook = reader.read_global_buffer(2).await?;
        let pq_metadata: Vec<String> = serde_json::from_str(&metadata[STORAGE_METADATA_KEY])?;
        let mut pq_metadata: ProductQuantizationMetadata = serde_json::from_str(&pq_metadata[0])?;
        pq_metadata.codebook_position = 0;
        pq_metadata.codebook_tensor = codebook.to_vec();
        let pq_metadata = serde_json::to_string(&pq_metadata)?;
        metadata.insert(
            STORAGE_METADATA_KEY.to_owned(),
            serde_json::to_string(&vec![pq_metadata])?,
        );
        writer.finish_with_metadata(metadata).await?;
        obj_store.delete(&copied_path).await?;
        Ok(())
    }

    #[tokio::test]
    async fn test_pq_storage_backwards_compat() {
        let test_dir = copy_test_data_to_tmp("v0.27.1/pq_in_schema").unwrap();
        let test_uri = test_dir.path().to_str().unwrap();

        // Just make sure we can query the index.
        let dataset = Dataset::open(test_uri).await.unwrap();
        let query_vec = Float32Array::from(vec![0_f32; 32]);
        let search_result = dataset
            .scan()
            .nearest("vec", &query_vec, 5)
            .unwrap()
            .try_into_batch()
            .await
            .unwrap();
        assert_eq!(search_result.num_rows(), 5);

        let obj_store = Arc::new(ObjectStore::local());
        let scheduler =
            ScanScheduler::new(obj_store.clone(), SchedulerConfig::default_for_testing());

        async fn get_pq_metadata(
            dataset: &Dataset,
            scheduler: Arc<ScanScheduler>,
        ) -> ProductQuantizationMetadata {
            let index = dataset.load_indices().await.unwrap();
            let index_path = dataset.indices_dir().child(index[0].uuid.to_string());
            let file_scheduler = scheduler
                .open_file(
                    &index_path.child(INDEX_AUXILIARY_FILE_NAME),
                    &CachedFileSize::unknown(),
                )
                .await
                .unwrap();
            let reader = FileReader::try_open(
                file_scheduler,
                None,
                Arc::<DecoderPlugins>::default(),
                &FileMetadataCache::no_cache(),
                FileReaderOptions::default(),
            )
            .await
            .unwrap();
            let metadata = reader.schema().metadata.get(STORAGE_METADATA_KEY).unwrap();
            serde_json::from_str(&serde_json::from_str::<Vec<String>>(metadata).unwrap()[0])
                .unwrap()
        }
        let pq_meta: ProductQuantizationMetadata =
            get_pq_metadata(&dataset, scheduler.clone()).await;
        assert!(pq_meta.buffer_index().is_none());

        // If we add data and optimize indices, then we start using the global
        // buffer for the PQ index.
        let new_data = RecordBatch::try_new(
            Arc::new(Schema::from(dataset.schema())),
            vec![
                Arc::new(Int64Array::from(vec![0])),
                Arc::new(
                    FixedSizeListArray::try_new_from_values(Float32Array::from(vec![0.0; 32]), 32)
                        .unwrap(),
                ),
            ],
        )
        .unwrap();
        let mut dataset = InsertBuilder::new(Arc::new(dataset))
            .with_params(&WriteParams {
                mode: WriteMode::Append,
                ..Default::default()
            })
            .execute(vec![new_data])
            .await
            .unwrap();
        dataset.optimize_indices(&Default::default()).await.unwrap();

        let pq_meta: ProductQuantizationMetadata =
            get_pq_metadata(&dataset, scheduler.clone()).await;
        assert!(pq_meta.buffer_index().is_some());
    }
}<|MERGE_RESOLUTION|>--- conflicted
+++ resolved
@@ -879,7 +879,6 @@
             .await
             .unwrap();
 
-<<<<<<< HEAD
         test_recall::<T>(
             params.clone(),
             nlist,
@@ -889,36 +888,6 @@
             vectors.clone(),
         )
         .await;
-=======
-        let query = vectors.value(0);
-        let k = 100;
-        let result = dataset
-            .scan()
-            .nearest(vector_column, query.as_primitive::<T>(), k)
-            .unwrap()
-            .minimum_nprobes(nlist)
-            .with_row_id()
-            .try_into_batch()
-            .await
-            .unwrap();
-
-        let row_ids = result[ROW_ID]
-            .as_primitive::<UInt64Type>()
-            .values()
-            .to_vec();
-        let dists = result[DIST_COL]
-            .as_primitive::<Float32Type>()
-            .values()
-            .to_vec();
-        let results = dists
-            .into_iter()
-            .zip(row_ids.into_iter())
-            .collect::<Vec<_>>();
-        let row_ids = results.iter().map(|(_, id)| *id).collect::<HashSet<_>>();
-        assert!(row_ids.len() == k);
-
-        let gt = ground_truth(&dataset, vector_column, &query, k, params.metric_type).await;
->>>>>>> 4eb2d81f
 
         if params.stages.len() > 1
             && matches!(params.version, IndexFileVersion::V3)
