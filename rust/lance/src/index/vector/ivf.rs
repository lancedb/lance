--- conflicted
+++ resolved
@@ -379,17 +379,9 @@
     let index_type = existing_indices[0].sub_index_type();
     let frag_reuse_index = dataset.open_frag_reuse_index(&NoOpMetricsCollector).await?;
 
-<<<<<<< HEAD
     let num_indices_to_merge = if options.retrain {
         existing_indices.len()
     } else {
-=======
-    let num_indices_to_merge = options.num_indices_to_merge;
-    let temp_dir = lance_core::utils::tempfile::TempStdDir::default();
-    let temp_dir_path = Path::from_filesystem_path(&temp_dir)?;
-    let shuffler = Box::new(IvfShuffler::new(temp_dir_path, num_partitions));
-    let start_pos = if options.num_indices_to_merge > existing_indices.len() {
->>>>>>> ec2ac35b
         0
     };
 
@@ -401,8 +393,8 @@
         Vec::new()
     };
 
-    let temp_dir = tempfile::tempdir()?;
-    let temp_dir_path = Path::from_filesystem_path(temp_dir.path())?;
+    let temp_dir = lance_core::utils::tempfile::TempStdDir::default();
+    let temp_dir_path = Path::from_filesystem_path(&temp_dir)?;
     let shuffler = Box::new(IvfShuffler::new(temp_dir_path, num_partitions));
 
     let (_, element_type) = get_vector_type(dataset.schema(), vector_column)?;
