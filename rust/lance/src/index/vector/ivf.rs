--- conflicted
+++ resolved
@@ -2769,7 +2769,6 @@
             .values()
             .to_vec();
 
-<<<<<<< HEAD
         let results = dists.into_iter().zip(row_ids.into_iter()).collect_vec();
         let gt = ground_truth(&mat, query.values(), k, DistanceType::L2);
 
@@ -2777,22 +2776,12 @@
         let gt_set = gt.iter().map(|r| r.1).collect::<HashSet<_>>();
 
         let recall = results_set.intersection(&gt_set).count() as f32 / k as f32;
-=======
-        let gt = ground_truth(&mat, query.values(), k, distance_type);
-        let gt_set = gt.iter().map(|r| r.1).collect::<HashSet<_>>();
-        let recall = results.intersection(&gt_set).count() as f32 / k as f32;
->>>>>>> 04f3aa8b
         assert!(
             recall >= 0.9,
             "recall: {}\n results: {:?}\n\ngt: {:?}",
             recall,
-<<<<<<< HEAD
             results,
             gt,
-=======
-            results.iter().sorted().collect_vec(),
-            gt_set.iter().sorted().collect_vec()
->>>>>>> 04f3aa8b
         );
     }
 
