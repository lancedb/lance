--- conflicted
+++ resolved
@@ -391,15 +391,9 @@
     }
 
     let temp_dir = tempfile::tempdir()?;
-<<<<<<< HEAD
-    let temp_dir = temp_dir.path().to_str().unwrap().into();
-    let shuffler = Box::new(IvfShuffler::new(temp_dir, num_partitions));
-    let start_pos = if num_indices_to_merge > existing_indices.len() {
-=======
     let temp_dir_path = Path::from_filesystem_path(temp_dir.path())?;
     let shuffler = Box::new(IvfShuffler::new(temp_dir_path, num_partitions));
     let start_pos = if options.num_indices_to_merge > existing_indices.len() {
->>>>>>> f85787dc
         0
     } else {
         existing_indices.len() - num_indices_to_merge
