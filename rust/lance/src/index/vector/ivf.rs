--- conflicted
+++ resolved
@@ -1905,11 +1905,7 @@
         generate_random_array, generate_random_array_with_range, generate_random_array_with_seed,
         generate_scaled_random_array, sample_without_replacement,
     };
-<<<<<<< HEAD
-    use rand::seq::SliceRandom;
-=======
     use rand::{rng, seq::SliceRandom};
->>>>>>> eac00f69
     use rstest::rstest;
     use tempfile::tempdir;
 
@@ -2212,11 +2208,7 @@
         if num_parts > ids.len() as u32 {
             panic!("Not enough ids to break into {num_parts} parts");
         }
-<<<<<<< HEAD
-        let mut rng = rand::rng();
-=======
         let mut rng = rng();
->>>>>>> eac00f69
         ids.shuffle(&mut rng);
 
         let values_per_part = ids.len() / num_parts as usize;
