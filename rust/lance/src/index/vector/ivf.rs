// SPDX-License-Identifier: Apache-2.0
// SPDX-FileCopyrightText: Copyright The Lance Authors

//! IVF - Inverted File index.

use std::{
    any::Any,
    collections::HashMap,
    sync::{Arc, Weak},
};

use super::{builder::IvfIndexBuilder, utils::PartitionLoadLock};
use super::{
    pq::{build_pq_model, PQIndex},
    utils::maybe_sample_training_data,
};
use crate::index::vector::utils::{get_vector_dim, get_vector_type};
use crate::index::DatasetIndexInternalExt;
use crate::{dataset::builder::DatasetBuilder, index::vector::IndexFileVersion};
use crate::{
    dataset::Dataset,
    index::{pb, prefilter::PreFilter, vector::ivf::io::write_pq_partitions, INDEX_FILE_NAME},
    session::Session,
};
use arrow::datatypes::UInt8Type;
use arrow_arith::numeric::sub;
use arrow_array::{
    cast::AsArray,
    types::{ArrowPrimitiveType, Float16Type, Float32Type, Float64Type},
    Array, FixedSizeListArray, PrimitiveArray, RecordBatch, UInt32Array,
};
use arrow_schema::{DataType, Schema};
use async_trait::async_trait;
use datafusion::execution::SendableRecordBatchStream;
use deepsize::DeepSizeOf;
use futures::{
    stream::{self, StreamExt},
    Stream, TryStreamExt,
};
use io::write_hnsw_quantization_index_partitions;
use lance_arrow::*;
use lance_core::{
    traits::DatasetTakeRows,
    utils::tracing::{IO_TYPE_LOAD_VECTOR_PART, TRACE_IO_EVENTS},
    Error, Result, ROW_ID_FIELD,
};
use lance_file::{
    format::MAGIC,
    writer::{FileWriter, FileWriterOptions},
};
use lance_index::metrics::MetricsCollector;
use lance_index::metrics::NoOpMetricsCollector;
use lance_index::vector::flat::index::{FlatBinQuantizer, FlatIndex, FlatQuantizer};
use lance_index::vector::ivf::storage::IvfModel;
use lance_index::vector::pq::storage::transpose;
use lance_index::vector::quantizer::QuantizationType;
use lance_index::vector::utils::is_finite;
use lance_index::vector::v3::shuffler::IvfShuffler;
use lance_index::vector::v3::subindex::{IvfSubIndex, SubIndexType};
use lance_index::{
    optimize::OptimizeOptions,
    vector::{
        hnsw::{builder::HnswBuildParams, HNSWIndex, HNSW},
        ivf::{
            builder::load_precomputed_partitions, shuffler::shuffle_dataset,
            storage::IVF_PARTITION_KEY, IvfBuildParams,
        },
        pq::{PQBuildParams, ProductQuantizer},
        quantizer::{Quantization, QuantizationMetadata, Quantizer},
        sq::ScalarQuantizer,
        Query, VectorIndex,
    },
    Index, IndexMetadata, IndexType, INDEX_AUXILIARY_FILE_NAME, INDEX_METADATA_SCHEMA_KEY,
};
use lance_io::{
    encodings::plain::PlainEncoder,
    local::to_local_path,
    object_store::ObjectStore,
    object_writer::ObjectWriter,
    stream::RecordBatchStream,
    traits::{Reader, WriteExt, Writer},
};
use lance_linalg::distance::{DistanceType, Dot, MetricType, L2};
use lance_linalg::{distance::Normalize, kernels::normalize_fsl};
use log::{info, warn};
use object_store::path::Path;
use roaring::RoaringBitmap;
use serde::Serialize;
use serde_json::json;
use snafu::location;
use tracing::instrument;
use uuid::Uuid;

pub mod builder;
pub mod io;
pub mod v2;

/// IVF Index.
/// WARNING: Internal API with no stability guarantees.
pub struct IVFIndex {
    uuid: String,

    /// Ivf model
    pub ivf: IvfModel,

    reader: Arc<dyn Reader>,

    /// Index in each partition.
    sub_index: Arc<dyn VectorIndex>,

    partition_locks: PartitionLoadLock,

    pub metric_type: MetricType,

    // The session cache holds an Arc to this object so we need to
    // hold a weak pointer to avoid cycles
    /// The session cache, used when fetching pages
    session: Weak<Session>,
}

impl DeepSizeOf for IVFIndex {
    fn deep_size_of_children(&self, context: &mut deepsize::Context) -> usize {
        self.uuid.deep_size_of_children(context)
            + self.reader.deep_size_of_children(context)
            + self.sub_index.deep_size_of_children(context)
        // Skipping session since it is a weak ref
    }
}

impl IVFIndex {
    /// Create a new IVF index.
    pub(crate) fn try_new(
        session: Arc<Session>,
        uuid: &str,
        ivf: IvfModel,
        reader: Arc<dyn Reader>,
        sub_index: Arc<dyn VectorIndex>,
        metric_type: MetricType,
    ) -> Result<Self> {
        if !sub_index.is_loadable() {
            return Err(Error::Index {
                message: format!("IVF sub index must be loadable, got: {sub_index:?}"),
                location: location!(),
            });
        }

        let num_partitions = ivf.num_partitions();
        Ok(Self {
            uuid: uuid.to_owned(),
            session: Arc::downgrade(&session),
            ivf,
            reader,
            sub_index,
            metric_type,
            partition_locks: PartitionLoadLock::new(num_partitions),
        })
    }

    /// Load one partition of the IVF sub-index.
    ///
    /// Internal API with no stability guarantees.
    ///
    /// Parameters
    /// ----------
    ///  - partition_id: partition ID.
    #[instrument(level = "debug", skip(self, metrics))]
    pub async fn load_partition(
        &self,
        partition_id: usize,
        write_cache: bool,
        metrics: &dyn MetricsCollector,
    ) -> Result<Arc<dyn VectorIndex>> {
        let cache_key = format!("{}-ivf-{}", self.uuid, partition_id);
        let session = self.session.upgrade().ok_or(Error::Internal {
            message: "attempt to use index after dataset was destroyed".into(),
            location: location!(),
        })?;
        let part_index = if let Some(part_idx) = session.index_cache.get_vector(&cache_key) {
            part_idx
        } else {
            metrics.record_part_load();
            tracing::info!(target: TRACE_IO_EVENTS, r#type=IO_TYPE_LOAD_VECTOR_PART, index_type="ivf", part_id=cache_key);

            let mtx = self.partition_locks.get_partition_mutex(partition_id);
            let _guard = mtx.lock().await;
            // check the cache again, as the partition may have been loaded by another
            // thread that held the lock on loading the partition
            if let Some(part_idx) = session.index_cache.get_vector(&cache_key) {
                part_idx
            } else {
                if partition_id >= self.ivf.num_partitions() {
                    return Err(Error::Index {
                        message: format!(
                            "partition id {} is out of range of {} partitions",
                            partition_id,
                            self.ivf.num_partitions()
                        ),
                        location: location!(),
                    });
                }

                let range = self.ivf.row_range(partition_id);
                let idx = self
                    .sub_index
                    .load_partition(
                        self.reader.clone(),
                        range.start,
                        range.end - range.start,
                        partition_id,
                    )
                    .await?;
                let idx: Arc<dyn VectorIndex> = idx.into();
                if write_cache {
                    session.index_cache.insert_vector(&cache_key, idx.clone());
                }
                idx
            }
        };
        Ok(part_index)
    }

    /// preprocess the query vector given the partition id.
    ///
    /// Internal API with no stability guarantees.
    pub fn preprocess_query(&self, partition_id: usize, query: &Query) -> Result<Query> {
        if self.sub_index.use_residual() {
            let partition_centroids = self.ivf.centroids.as_ref().unwrap().value(partition_id);
            let residual_key = sub(&query.key, &partition_centroids)?;
            let mut part_query = query.clone();
            part_query.key = residual_key;
            Ok(part_query)
        } else {
            Ok(query.clone())
        }
    }
}

impl std::fmt::Debug for IVFIndex {
    fn fmt(&self, f: &mut std::fmt::Formatter<'_>) -> std::fmt::Result {
        write!(f, "Ivf({}) -> {:?}", self.metric_type, self.sub_index)
    }
}

// TODO: move to `lance-index` crate.
///
/// Returns (new_uuid, num_indices_merged)
pub(crate) async fn optimize_vector_indices(
    dataset: Dataset,
    unindexed: Option<impl RecordBatchStream + Unpin + 'static>,
    vector_column: &str,
    existing_indices: &[Arc<dyn Index>],
    options: &OptimizeOptions,
) -> Result<(Uuid, usize)> {
    // Sanity check the indices
    if existing_indices.is_empty() {
        return Err(Error::Index {
            message: "optimizing vector index: no existing index found".to_string(),
            location: location!(),
        });
    }

    // try cast to v1 IVFIndex,
    // fallback to v2 IVFIndex if it's not v1 IVFIndex
    if !existing_indices[0].as_any().is::<IVFIndex>() {
        return optimize_vector_indices_v2(
            &dataset,
            unindexed,
            vector_column,
            existing_indices,
            options,
        )
        .await;
    }

    if options.retrain {
        warn!(
            "optimizing vector index: retrain is only supported for v3 vector indices, falling back to normal optimization. please re-create the index with lance>=0.25.0 to enable retrain."
        );
    }

    let new_uuid = Uuid::new_v4();
    let object_store = dataset.object_store();
    let index_file = dataset
        .indices_dir()
        .child(new_uuid.to_string())
        .child(INDEX_FILE_NAME);
    let writer = object_store.create(&index_file).await?;

    let first_idx = existing_indices[0]
        .as_any()
        .downcast_ref::<IVFIndex>()
        .ok_or(Error::Index {
            message: "optimizing vector index: the first index isn't IVF".to_string(),
            location: location!(),
        })?;

    let merged = if let Some(pq_index) = first_idx.sub_index.as_any().downcast_ref::<PQIndex>() {
        optimize_ivf_pq_indices(
            first_idx,
            pq_index,
            vector_column,
            unindexed,
            existing_indices,
            options,
            writer,
            dataset.version().version,
        )
        .await?
    } else if let Some(hnsw_sq) = first_idx
        .sub_index
        .as_any()
        .downcast_ref::<HNSWIndex<ScalarQuantizer>>()
    {
        let aux_file = dataset
            .indices_dir()
            .child(new_uuid.to_string())
            .child(INDEX_AUXILIARY_FILE_NAME);
        let aux_writer = object_store.create(&aux_file).await?;
        optimize_ivf_hnsw_indices(
            Arc::new(dataset),
            first_idx,
            hnsw_sq,
            vector_column,
            unindexed,
            existing_indices,
            options,
            writer,
            aux_writer,
        )
        .await?
    } else {
        return Err(Error::Index {
            message: "optimizing vector index: the sub index isn't PQ or HNSW".to_string(),
            location: location!(),
        });
    };

    // never change the index version,
    // because we won't update the legacy vector index format
    Ok((new_uuid, merged))
}

pub(crate) async fn optimize_vector_indices_v2(
    dataset: &Dataset,
    unindexed: Option<impl RecordBatchStream + Unpin + 'static>,
    vector_column: &str,
    existing_indices: &[Arc<dyn Index>],
    options: &OptimizeOptions,
) -> Result<(Uuid, usize)> {
    // Sanity check the indices
    if existing_indices.is_empty() {
        return Err(Error::Index {
            message: "optimizing vector index: no existing index found".to_string(),
            location: location!(),
        });
    }
    let existing_indices = existing_indices
        .iter()
        .cloned()
        .map(|idx| idx.as_vector_index())
        .collect::<Result<Vec<_>>>()?;

    let new_uuid = Uuid::new_v4();
    let index_dir = dataset.indices_dir().child(new_uuid.to_string());
    let ivf_model = existing_indices[0].ivf_model();
    let quantizer = existing_indices[0].quantizer();
    let distance_type = existing_indices[0].metric_type();
    let num_partitions = ivf_model.num_partitions();
    let index_type = existing_indices[0].sub_index_type();
    let fri = dataset.open_frag_reuse_index(&NoOpMetricsCollector).await?;

    let num_indices_to_merge = if options.retrain {
        existing_indices.len()
    } else {
        options.num_indices_to_merge
    };
    let temp_dir = tempfile::tempdir()?;
    let temp_dir_path = Path::from_filesystem_path(temp_dir.path())?;
    let shuffler = Box::new(IvfShuffler::new(temp_dir_path, num_partitions));
    let start_pos = if options.num_indices_to_merge > existing_indices.len() {
        0
    } else {
        existing_indices.len() - num_indices_to_merge
    };
    let indices_to_merge = existing_indices[start_pos..].to_vec();
    let merged_num = indices_to_merge.len();

    let (_, element_type) = get_vector_type(dataset.schema(), vector_column)?;
    match index_type {
        // IVF_FLAT
        (SubIndexType::Flat, QuantizationType::Flat) => {
            if element_type == DataType::UInt8 {
                IvfIndexBuilder::<FlatIndex, FlatBinQuantizer>::new_incremental(
                    dataset.clone(),
                    vector_column.to_owned(),
                    index_dir,
                    distance_type,
                    shuffler,
                    (),
                    fri,
                )?
                .with_ivf(ivf_model.clone())
                .with_quantizer(quantizer.try_into()?)
                .with_existing_indices(indices_to_merge)
                .retrain(options.retrain)
                .shuffle_data(unindexed)
                .await?
                .build()
                .await?;
            } else {
                IvfIndexBuilder::<FlatIndex, FlatQuantizer>::new_incremental(
                    dataset.clone(),
                    vector_column.to_owned(),
                    index_dir,
                    distance_type,
                    shuffler,
                    (),
                    fri,
                )?
                .with_ivf(ivf_model.clone())
                .with_quantizer(quantizer.try_into()?)
                .with_existing_indices(indices_to_merge)
                .retrain(options.retrain)
                .shuffle_data(unindexed)
                .await?
                .build()
                .await?;
            }
        }
        // IVF_PQ
        (SubIndexType::Flat, QuantizationType::Product) => {
            IvfIndexBuilder::<FlatIndex, ProductQuantizer>::new_incremental(
                dataset.clone(),
                vector_column.to_owned(),
                index_dir,
                distance_type,
                shuffler,
                (),
                fri,
            )?
            .with_ivf(ivf_model.clone())
            .with_quantizer(quantizer.try_into()?)
            .with_existing_indices(indices_to_merge)
            .retrain(options.retrain)
            .shuffle_data(unindexed)
            .await?
            .build()
            .await?;
        }
        // IVF_SQ
        (SubIndexType::Flat, QuantizationType::Scalar) => {
            IvfIndexBuilder::<FlatIndex, ScalarQuantizer>::new_incremental(
                dataset.clone(),
                vector_column.to_owned(),
                index_dir,
                distance_type,
                shuffler,
                (),
                fri,
            )?
            .with_ivf(ivf_model.clone())
            .with_quantizer(quantizer.try_into()?)
            .with_existing_indices(indices_to_merge)
            .retrain(options.retrain)
            .shuffle_data(unindexed)
            .await?
            .build()
            .await?;
        }
        // IVF_HNSW_FLAT
        (SubIndexType::Hnsw, QuantizationType::Flat) => {
            IvfIndexBuilder::<HNSW, FlatQuantizer>::new(
                dataset.clone(),
                vector_column.to_owned(),
                index_dir,
                distance_type,
                shuffler,
                None,
                None,
                // TODO: get the HNSW parameters from the existing indices
                HnswBuildParams::default(),
                fri,
            )?
            .with_ivf(ivf_model.clone())
            .with_quantizer(quantizer.try_into()?)
            .with_existing_indices(indices_to_merge)
            .retrain(options.retrain)
            .shuffle_data(unindexed)
            .await?
            .build()
            .await?;
        }
        // IVF_HNSW_SQ
        (SubIndexType::Hnsw, QuantizationType::Scalar) => {
            IvfIndexBuilder::<HNSW, ScalarQuantizer>::new(
                dataset.clone(),
                vector_column.to_owned(),
                index_dir,
                distance_type,
                shuffler,
                None,
                None,
                // TODO: get the HNSW parameters from the existing indices
                HnswBuildParams::default(),
                fri,
            )?
            .with_ivf(ivf_model.clone())
            .with_quantizer(quantizer.try_into()?)
            .with_existing_indices(indices_to_merge)
            .retrain(options.retrain)
            .shuffle_data(unindexed)
            .await?
            .build()
            .await?;
        }
        // IVF_HNSW_PQ
        (SubIndexType::Hnsw, QuantizationType::Product) => {
            IvfIndexBuilder::<HNSW, ProductQuantizer>::new(
                dataset.clone(),
                vector_column.to_owned(),
                index_dir,
                distance_type,
                shuffler,
                None,
                None,
                // TODO: get the HNSW parameters from the existing indices
                HnswBuildParams::default(),
                fri,
            )?
            .with_ivf(ivf_model.clone())
            .with_quantizer(quantizer.try_into()?)
            .with_existing_indices(indices_to_merge)
            .retrain(options.retrain)
            .shuffle_data(unindexed)
            .await?
            .build()
            .await?;
        }
<<<<<<< HEAD
        (sub_index_type, quantizer_type) => {
            return Err(Error::Index {
                message: format!(
                    "optimizing vector index: unsupported index type IVF_{sub_index_type}_{quantizer_type}"
                ),
                location: location!(),
            });
        }
=======
>>>>>>> c594f780
    }

    Ok((new_uuid, merged_num))
}

#[allow(clippy::too_many_arguments)]
async fn optimize_ivf_pq_indices(
    first_idx: &IVFIndex,
    pq_index: &PQIndex,
    vector_column: &str,
    unindexed: Option<impl RecordBatchStream + Unpin + 'static>,
    existing_indices: &[Arc<dyn Index>],
    options: &OptimizeOptions,
    mut writer: ObjectWriter,
    dataset_version: u64,
) -> Result<usize> {
    let metric_type = first_idx.metric_type;
    let dim = first_idx.ivf.dimension();

    // TODO: merge `lance::vector::ivf::IVF` and `lance-index::vector::ivf::Ivf`` implementations.
    let ivf = lance_index::vector::ivf::IvfTransformer::with_pq(
        first_idx.ivf.centroids.clone().unwrap(),
        metric_type,
        vector_column,
        pq_index.pq.clone(),
        None,
    );

    // Shuffled un-indexed data with partition.
    let shuffled = match unindexed {
        Some(unindexed) => Some(
            shuffle_dataset(
                unindexed,
                ivf.into(),
                None,
                first_idx.ivf.num_partitions() as u32,
                10000,
                2,
                None,
            )
            .await?,
        ),
        None => None,
    };

    let mut ivf_mut = IvfModel::new(first_idx.ivf.centroids.clone().unwrap(), first_idx.ivf.loss);

    let start_pos = existing_indices
        .len()
        .saturating_sub(options.num_indices_to_merge);

    let indices_to_merge = existing_indices[start_pos..]
        .iter()
        .map(|idx| {
            idx.as_any().downcast_ref::<IVFIndex>().ok_or(Error::Index {
                message: "optimizing vector index: it is not a IVF index".to_string(),
                location: location!(),
            })
        })
        .collect::<Result<Vec<_>>>()?;
    write_pq_partitions(&mut writer, &mut ivf_mut, shuffled, Some(&indices_to_merge)).await?;
    let metadata = IvfPQIndexMetadata {
        name: format!("_{vector_column}_idx"),
        column: vector_column.to_string(),
        dimension: dim as u32,
        dataset_version,
        metric_type,
        ivf: ivf_mut,
        pq: pq_index.pq.clone(),
        transforms: vec![],
    };

    let metadata = pb::Index::try_from(&metadata)?;
    let pos = writer.write_protobuf(&metadata).await?;
    // TODO: for now the IVF_PQ index file format hasn't been updated, so keep the old version,
    // change it to latest version value after refactoring the IVF_PQ
    writer.write_magics(pos, 0, 1, MAGIC).await?;
    writer.shutdown().await?;

    Ok(existing_indices.len() - start_pos)
}

#[allow(clippy::too_many_arguments)]
async fn optimize_ivf_hnsw_indices<Q: Quantization>(
    dataset: Arc<dyn DatasetTakeRows>,
    first_idx: &IVFIndex,
    hnsw_index: &HNSWIndex<Q>,
    vector_column: &str,
    unindexed: Option<impl RecordBatchStream + Unpin + 'static>,
    existing_indices: &[Arc<dyn Index>],
    options: &OptimizeOptions,
    writer: ObjectWriter,
    aux_writer: ObjectWriter,
) -> Result<usize> {
    let distance_type = first_idx.metric_type;
    let quantizer = hnsw_index.quantizer().clone();
    let ivf = lance_index::vector::ivf::new_ivf_transformer_with_quantizer(
        first_idx.ivf.centroids.clone().unwrap(),
        distance_type,
        vector_column,
        quantizer.clone(),
        None,
    )?;

    // Shuffled un-indexed data with partition.
    let unindexed_data = match unindexed {
        Some(unindexed) => Some(
            shuffle_dataset(
                unindexed,
                Arc::new(ivf),
                None,
                first_idx.ivf.num_partitions() as u32,
                10000,
                2,
                None,
            )
            .await?,
        ),
        None => None,
    };

    let mut ivf_mut = IvfModel::new(first_idx.ivf.centroids.clone().unwrap(), first_idx.ivf.loss);

    let start_pos = if options.num_indices_to_merge > existing_indices.len() {
        0
    } else {
        existing_indices.len() - options.num_indices_to_merge
    };

    let indices_to_merge = existing_indices[start_pos..]
        .iter()
        .map(|idx| {
            idx.as_any().downcast_ref::<IVFIndex>().ok_or(Error::Index {
                message: "optimizing vector index: it is not a IVF index".to_string(),
                location: location!(),
            })
        })
        .collect::<Result<Vec<_>>>()?;

    // Prepare the HNSW writer
    let schema = lance_core::datatypes::Schema::try_from(HNSW::schema().as_ref())?;
    let mut writer = FileWriter::with_object_writer(writer, schema, &FileWriterOptions::default())?;
    writer.add_metadata(
        INDEX_METADATA_SCHEMA_KEY,
        json!(IndexMetadata {
            index_type: format!("IVF_HNSW_{}", quantizer.quantization_type()),
            distance_type: distance_type.to_string(),
        })
        .to_string()
        .as_str(),
    );

    // Prepare the quantization storage writer
    let schema = Schema::new(vec![
        ROW_ID_FIELD.clone(),
        arrow_schema::Field::new(
            quantizer.column(),
            DataType::FixedSizeList(
                Arc::new(arrow_schema::Field::new("item", DataType::UInt8, true)),
                quantizer.code_dim() as i32,
            ),
            false,
        ),
    ]);
    let schema = lance_core::datatypes::Schema::try_from(&schema)?;
    let mut aux_writer =
        FileWriter::with_object_writer(aux_writer, schema, &FileWriterOptions::default())?;
    aux_writer.add_metadata(
        INDEX_METADATA_SCHEMA_KEY,
        json!(IndexMetadata {
            index_type: quantizer.quantization_type().to_string(),
            distance_type: distance_type.to_string(),
        })
        .to_string()
        .as_str(),
    );

    // Write the metadata of quantizer
    let quantization_metadata = match &quantizer {
        Quantizer::Flat(_) => None,
        Quantizer::FlatBin(_) => None,
        Quantizer::Product(pq) => {
            let codebook_tensor = pb::Tensor::try_from(&pq.codebook)?;
            let codebook_pos = aux_writer.tell().await?;
            aux_writer
                .object_writer
                .write_protobuf(&codebook_tensor)
                .await?;

            Some(QuantizationMetadata {
                codebook_position: Some(codebook_pos),
                ..Default::default()
            })
        }
        Quantizer::Scalar(_) => None,
    };

    aux_writer.add_metadata(
        quantizer.metadata_key(),
        quantizer
            .metadata(quantization_metadata)?
            .to_string()
            .as_str(),
    );

    let hnsw_params = &hnsw_index.metadata().params;
    let (hnsw_metadata, aux_ivf) = write_hnsw_quantization_index_partitions(
        dataset,
        vector_column,
        distance_type,
        hnsw_params,
        &mut writer,
        Some(&mut aux_writer),
        &mut ivf_mut,
        quantizer,
        unindexed_data,
        Some(&indices_to_merge),
    )
    .await?;

    // Add the metadata of HNSW partitions
    let hnsw_metadata_json = json!(hnsw_metadata);
    writer.add_metadata(IVF_PARTITION_KEY, &hnsw_metadata_json.to_string());

    ivf_mut.write(&mut writer).await?;
    writer.finish().await?;

    // Write the aux file
    aux_ivf.write(&mut aux_writer).await?;
    aux_writer.finish().await?;

    Ok(existing_indices.len() - start_pos)
}

#[derive(Serialize)]
pub struct IvfIndexPartitionStatistics {
    size: u32,
}

#[derive(Serialize)]
pub struct IvfIndexStatistics {
    index_type: String,
    uuid: String,
    uri: String,
    metric_type: String,
    num_partitions: usize,
    sub_index: serde_json::Value,
    partitions: Vec<IvfIndexPartitionStatistics>,
    centroids: Vec<Vec<f32>>,
    loss: Option<f64>,
    index_file_version: IndexFileVersion,
}

fn centroids_to_vectors(centroids: &FixedSizeListArray) -> Result<Vec<Vec<f32>>> {
    centroids
        .iter()
        .map(|v| {
            if let Some(row) = v {
                match row.data_type() {
                    DataType::Float16 => Ok(row
                        .as_primitive::<Float16Type>()
                        .values()
                        .iter()
                        .map(|v| v.to_f32())
                        .collect::<Vec<_>>()),
                    DataType::Float32 => Ok(row.as_primitive::<Float32Type>().values().to_vec()),
                    DataType::Float64 => Ok(row
                        .as_primitive::<Float64Type>()
                        .values()
                        .iter()
                        .map(|v| *v as f32)
                        .collect::<Vec<_>>()),
                    DataType::UInt8 => Ok(row
                        .as_primitive::<UInt8Type>()
                        .values()
                        .iter()
                        .map(|v| *v as f32)
                        .collect::<Vec<_>>()),
                    _ => Err(Error::Index {
                        message: format!(
                            "IVF centroids must be FixedSizeList of floating number, got: {}",
                            row.data_type()
                        ),
                        location: location!(),
                    }),
                }
            } else {
                Err(Error::Index {
                    message: "Invalid centroid".to_string(),
                    location: location!(),
                })
            }
        })
        .collect()
}

#[async_trait]
impl Index for IVFIndex {
    fn as_any(&self) -> &dyn Any {
        self
    }

    fn as_index(self: Arc<Self>) -> Arc<dyn Index> {
        self
    }

    fn as_vector_index(self: Arc<Self>) -> Result<Arc<dyn VectorIndex>> {
        Ok(self)
    }

    fn index_type(&self) -> IndexType {
        if self.sub_index.as_any().downcast_ref::<PQIndex>().is_some() {
            IndexType::IvfPq
        } else if self
            .sub_index
            .as_any()
            .downcast_ref::<HNSWIndex<ScalarQuantizer>>()
            .is_some()
        {
            IndexType::IvfHnswSq
        } else if self
            .sub_index
            .as_any()
            .downcast_ref::<HNSWIndex<ProductQuantizer>>()
            .is_some()
        {
            IndexType::IvfHnswPq
        } else {
            IndexType::Vector
        }
    }

    async fn prewarm(&self) -> Result<()> {
        // TODO: We should prewarm the IVF index by loading the partitions into memory
        Ok(())
    }

    fn statistics(&self) -> Result<serde_json::Value> {
        let partitions_statistics = (0..self.ivf.num_partitions())
            .map(|part_id| IvfIndexPartitionStatistics {
                size: self.ivf.partition_size(part_id) as u32,
            })
            .collect::<Vec<_>>();

        let centroid_vecs = centroids_to_vectors(self.ivf.centroids.as_ref().unwrap())?;

        Ok(serde_json::to_value(IvfIndexStatistics {
            index_type: self.index_type().to_string(),
            uuid: self.uuid.clone(),
            uri: to_local_path(self.reader.path()),
            metric_type: self.metric_type.to_string(),
            num_partitions: self.ivf.num_partitions(),
            sub_index: self.sub_index.statistics()?,
            partitions: partitions_statistics,
            centroids: centroid_vecs,
            loss: self.ivf.loss(),
            index_file_version: IndexFileVersion::Legacy,
        })?)
    }

    async fn calculate_included_frags(&self) -> Result<RoaringBitmap> {
        let mut frag_ids = RoaringBitmap::default();
        let part_ids = 0..self.ivf.num_partitions();
        for part_id in part_ids {
            let part = self
                .load_partition(part_id, false, &NoOpMetricsCollector)
                .await?;
            frag_ids |= part.calculate_included_frags().await?;
        }
        Ok(frag_ids)
    }
}

#[async_trait]
impl VectorIndex for IVFIndex {
    #[instrument(level = "debug", skip_all, name = "IVFIndex::search")]
    async fn search(
        &self,
        _query: &Query,
        _pre_filter: Arc<dyn PreFilter>,
        _metrics: &dyn MetricsCollector,
    ) -> Result<RecordBatch> {
        unimplemented!("IVFIndex not currently used as sub-index and top-level indices do partition-aware search")
    }

    /// find the IVF partitions ids given the query vector.
    ///
    /// Internal API with no stability guarantees.
    ///
    /// Assumes the query vector is normalized if the metric type is cosine.
    fn find_partitions(&self, query: &Query) -> Result<UInt32Array> {
        let mt = if self.metric_type == MetricType::Cosine {
            MetricType::L2
        } else {
            self.metric_type
        };

        let max_nprobes = query.maximum_nprobes.unwrap_or(self.ivf.num_partitions());

        self.ivf.find_partitions(&query.key, max_nprobes, mt)
    }

    async fn search_in_partition(
        &self,
        partition_id: usize,
        query: &Query,
        pre_filter: Arc<dyn PreFilter>,
        metrics: &dyn MetricsCollector,
    ) -> Result<RecordBatch> {
        let part_index = self.load_partition(partition_id, true, metrics).await?;

        let query = self.preprocess_query(partition_id, query)?;
        let batch = part_index.search(&query, pre_filter, metrics).await?;
        Ok(batch)
    }

    fn total_partitions(&self) -> usize {
        self.ivf.num_partitions()
    }

    fn is_loadable(&self) -> bool {
        false
    }

    fn use_residual(&self) -> bool {
        false
    }

    async fn load(
        &self,
        _reader: Arc<dyn Reader>,
        _offset: usize,
        _length: usize,
    ) -> Result<Box<dyn VectorIndex>> {
        Err(Error::Index {
            message: "Flat index does not support load".to_string(),
            location: location!(),
        })
    }

    async fn partition_reader(
        &self,
        partition_id: usize,
        with_vector: bool,
        metrics: &dyn MetricsCollector,
    ) -> Result<SendableRecordBatchStream> {
        let partition = self.load_partition(partition_id, false, metrics).await?;
        partition.to_batch_stream(with_vector).await
    }

    async fn to_batch_stream(&self, _with_vector: bool) -> Result<SendableRecordBatchStream> {
        unimplemented!("this method is for only sub index")
    }

    fn num_rows(&self) -> u64 {
        self.ivf.num_rows()
    }

    fn row_ids(&self) -> Box<dyn Iterator<Item = &u64>> {
        todo!("this method is for only IVF_HNSW_* index");
    }

    async fn remap(&mut self, _mapping: &HashMap<u64, Option<u64>>) -> Result<()> {
        // This will be needed if we want to clean up IVF to allow more than just
        // one layer (e.g. IVF -> IVF -> PQ).  We need to pass on the call to
        // remap to the lower layers.

        // Currently, remapping for IVF is implemented in remap_index_file which
        // mirrors some of the other IVF routines like build_ivf_pq_index
        Err(Error::Index {
            message: "Remapping IVF in this way not supported".to_string(),
            location: location!(),
        })
    }

    fn ivf_model(&self) -> &IvfModel {
        &self.ivf
    }

    fn quantizer(&self) -> Quantizer {
        unimplemented!("only for v2 IVFIndex")
    }

    /// the index type of this vector index.
    fn sub_index_type(&self) -> (SubIndexType, QuantizationType) {
        unimplemented!("only for v2 IVFIndex")
    }

    fn metric_type(&self) -> MetricType {
        self.metric_type
    }
}

/// Ivf PQ index metadata.
///
/// It contains the on-disk data for a IVF PQ index.
#[derive(Debug)]
pub struct IvfPQIndexMetadata {
    /// Index name
    name: String,

    /// The column to build the index for.
    column: String,

    /// Vector dimension.
    dimension: u32,

    /// The version of dataset where this index was built.
    dataset_version: u64,

    /// Metric to compute distance
    pub(crate) metric_type: MetricType,

    /// IVF model
    pub(crate) ivf: IvfModel,

    /// Product Quantizer
    pub(crate) pq: ProductQuantizer,

    /// Transforms to be applied before search.
    transforms: Vec<pb::Transform>,
}

impl IvfPQIndexMetadata {
    /// Create a new IvfPQIndexMetadata object
    pub fn new(
        name: String,
        column: String,
        dataset_version: u64,
        metric_type: MetricType,
        ivf: IvfModel,
        pq: ProductQuantizer,
        transforms: Vec<pb::Transform>,
    ) -> Self {
        let dimension = ivf.dimension() as u32;
        Self {
            name,
            column,
            dimension,
            dataset_version,
            metric_type,
            ivf,
            pq,
            transforms,
        }
    }
}

/// Convert a IvfPQIndex to protobuf payload
impl TryFrom<&IvfPQIndexMetadata> for pb::Index {
    type Error = Error;

    fn try_from(idx: &IvfPQIndexMetadata) -> Result<Self> {
        let mut stages: Vec<pb::VectorIndexStage> = idx
            .transforms
            .iter()
            .map(|tf| {
                Ok(pb::VectorIndexStage {
                    stage: Some(pb::vector_index_stage::Stage::Transform(tf.clone())),
                })
            })
            .collect::<Result<Vec<_>>>()?;

        stages.extend_from_slice(&[
            pb::VectorIndexStage {
                stage: Some(pb::vector_index_stage::Stage::Ivf(pb::Ivf::try_from(
                    &idx.ivf,
                )?)),
            },
            pb::VectorIndexStage {
                stage: Some(pb::vector_index_stage::Stage::Pq(pb::Pq::try_from(
                    &idx.pq,
                )?)),
            },
        ]);

        Ok(Self {
            name: idx.name.clone(),
            columns: vec![idx.column.clone()],
            dataset_version: idx.dataset_version,
            index_type: pb::IndexType::Vector.into(),
            implementation: Some(pb::index::Implementation::VectorIndex(pb::VectorIndex {
                spec_version: 1,
                dimension: idx.dimension,
                stages,
                metric_type: match idx.metric_type {
                    MetricType::L2 => pb::VectorMetricType::L2.into(),
                    MetricType::Cosine => pb::VectorMetricType::Cosine.into(),
                    MetricType::Dot => pb::VectorMetricType::Dot.into(),
                    MetricType::Hamming => pb::VectorMetricType::Hamming.into(),
                },
            })),
        })
    }
}

fn sanity_check_ivf_params(ivf: &IvfBuildParams) -> Result<()> {
    if ivf.precomputed_partitions_file.is_some() && ivf.centroids.is_none() {
        return Err(Error::Index {
            message: "precomputed_partitions_file requires centroids to be set".to_string(),
            location: location!(),
        });
    }

    if ivf.precomputed_shuffle_buffers.is_some() && ivf.centroids.is_none() {
        return Err(Error::Index {
            message: "precomputed_shuffle_buffers requires centroids to be set".to_string(),
            location: location!(),
        });
    }

    if ivf.precomputed_shuffle_buffers.is_some() && ivf.precomputed_partitions_file.is_some() {
        return Err(Error::Index {
            message:
                "precomputed_shuffle_buffers and precomputed_partitions_file are mutually exclusive"
                    .to_string(),
            location: location!(),
        });
    }

    Ok(())
}

fn sanity_check_params(ivf: &IvfBuildParams, pq: &PQBuildParams) -> Result<()> {
    sanity_check_ivf_params(ivf)?;
    if ivf.precomputed_shuffle_buffers.is_some() && pq.codebook.is_none() {
        return Err(Error::Index {
            message: "precomputed_shuffle_buffers requires codebooks to be set".to_string(),
            location: location!(),
        });
    }

    Ok(())
}

/// Build IVF model from the dataset.
///
/// Parameters
/// ----------
/// - *dataset*: Dataset instance
/// - *column*: vector column.
/// - *dim*: vector dimension.
/// - *metric_type*: distance metric type.
/// - *params*: IVF build parameters.
///
/// Returns
/// -------
/// - IVF model.
///
/// Visibility: pub(super) for testing
#[instrument(level = "debug", skip_all, name = "build_ivf_model")]
pub async fn build_ivf_model(
    dataset: &Dataset,
    column: &str,
    dim: usize,
    metric_type: MetricType,
    params: &IvfBuildParams,
) -> Result<IvfModel> {
    let centroids = params.centroids.clone();
    if centroids.is_some() && !params.retrain {
        let centroids = centroids.unwrap();
        info!("Pre-computed IVF centroids is provided, skip IVF training");
        if centroids.values().len() != params.num_partitions * dim {
            return Err(Error::Index {
                message: format!(
                    "IVF centroids length mismatch: {} != {}",
                    centroids.len(),
                    params.num_partitions * dim,
                ),
                location: location!(),
            });
        }
        return Ok(IvfModel::new(centroids.as_ref().clone(), None));
    }
    let sample_size_hint = params.num_partitions * params.sample_rate;

    let start = std::time::Instant::now();
    info!("Loading training data for IVF. Sample size: {sample_size_hint}");
    let training_data = maybe_sample_training_data(dataset, column, sample_size_hint).await?;
    info!(
        "Finished loading training data in {:02} seconds",
        start.elapsed().as_secs_f32()
    );

    // If metric type is cosine, normalize the training data, and after this point,
    // treat the metric type as L2.
    let (training_data, mt) = if metric_type == MetricType::Cosine {
        let training_data = normalize_fsl(&training_data)?;
        (training_data, MetricType::L2)
    } else {
        (training_data, metric_type)
    };

    // we filtered out nulls when sampling, but we still need to filter out NaNs and INFs here
    let training_data = arrow::compute::filter(&training_data, &is_finite(&training_data))?;
    let training_data = training_data.as_fixed_size_list();

    info!("Start to train IVF model");
    let start = std::time::Instant::now();
    let ivf = train_ivf_model(centroids, training_data, mt, params).await?;
    info!(
        "Trained IVF model in {:02} seconds",
        start.elapsed().as_secs_f32()
    );
    Ok(ivf)
}

async fn build_ivf_model_and_pq(
    dataset: &Dataset,
    column: &str,
    metric_type: MetricType,
    ivf_params: &IvfBuildParams,
    pq_params: &PQBuildParams,
) -> Result<(IvfModel, ProductQuantizer)> {
    sanity_check_params(ivf_params, pq_params)?;

    info!(
        "Building vector index: IVF{},PQ{}, metric={}",
        ivf_params.num_partitions, pq_params.num_sub_vectors, metric_type,
    );

    // sanity check
    get_vector_type(dataset.schema(), column)?;
    let dim = get_vector_dim(dataset.schema(), column)?;

    let ivf_model = build_ivf_model(dataset, column, dim, metric_type, ivf_params).await?;

    let ivf_residual = if matches!(metric_type, MetricType::Cosine | MetricType::L2) {
        Some(&ivf_model)
    } else {
        None
    };

    let pq = build_pq_model(dataset, column, dim, metric_type, pq_params, ivf_residual).await?;

    Ok((ivf_model, pq))
}

async fn scan_index_field_stream(
    dataset: &Dataset,
    column: &str,
) -> Result<impl RecordBatchStream + Unpin + 'static> {
    let mut scanner = dataset.scan();
    scanner.project(&[column])?;
    scanner.with_row_id();
    scanner.try_into_stream().await
}

pub async fn load_precomputed_partitions_if_available(
    ivf_params: &IvfBuildParams,
) -> Result<Option<HashMap<u64, u32>>> {
    match &ivf_params.precomputed_partitions_file {
        Some(file) => {
            info!("Loading precomputed partitions from file: {file}");
            let mut builder = DatasetBuilder::from_uri(file);
            if let Some(storage_options) = &ivf_params.storage_options {
                builder = builder.with_storage_options(storage_options.clone());
            }
            let ds = builder.load().await?;
            let stream = ds.scan().try_into_stream().await?;
            Ok(Some(
                load_precomputed_partitions(stream, ds.count_rows(None).await?).await?,
            ))
        }
        None => Ok(None),
    }
}

pub async fn build_ivf_pq_index(
    dataset: &Dataset,
    column: &str,
    index_name: &str,
    uuid: &str,
    metric_type: MetricType,
    ivf_params: &IvfBuildParams,
    pq_params: &PQBuildParams,
) -> Result<()> {
    let (ivf_model, pq) =
        build_ivf_model_and_pq(dataset, column, metric_type, ivf_params, pq_params).await?;
    let stream = scan_index_field_stream(dataset, column).await?;
    let precomputed_partitions = load_precomputed_partitions_if_available(ivf_params).await?;

    write_ivf_pq_file(
        dataset.object_store(),
        dataset.indices_dir(),
        column,
        index_name,
        uuid,
        dataset.version().version,
        ivf_model,
        pq,
        metric_type,
        stream,
        precomputed_partitions,
        ivf_params.shuffle_partition_batches,
        ivf_params.shuffle_partition_concurrency,
        ivf_params.precomputed_shuffle_buffers.clone(),
    )
    .await
}

#[allow(clippy::too_many_arguments)]
pub async fn build_ivf_hnsw_pq_index(
    dataset: &Dataset,
    column: &str,
    index_name: &str,
    uuid: &str,
    metric_type: MetricType,
    ivf_params: &IvfBuildParams,
    hnsw_params: &HnswBuildParams,
    pq_params: &PQBuildParams,
) -> Result<()> {
    let (ivf_model, pq) =
        build_ivf_model_and_pq(dataset, column, metric_type, ivf_params, pq_params).await?;
    let stream = scan_index_field_stream(dataset, column).await?;
    let precomputed_partitions = load_precomputed_partitions_if_available(ivf_params).await?;

    write_ivf_hnsw_file(
        dataset,
        column,
        index_name,
        uuid,
        ivf_model,
        Quantizer::Product(pq),
        metric_type,
        hnsw_params,
        stream,
        precomputed_partitions,
        ivf_params.shuffle_partition_batches,
        ivf_params.shuffle_partition_concurrency,
        ivf_params.precomputed_shuffle_buffers.clone(),
    )
    .await
}

struct RemapPageTask {
    offset: usize,
    length: u32,
    page: Option<Box<dyn VectorIndex>>,
}

impl RemapPageTask {
    fn new(offset: usize, length: u32) -> Self {
        Self {
            offset,
            length,
            page: None,
        }
    }
}

impl RemapPageTask {
    async fn load_and_remap(
        mut self,
        reader: Arc<dyn Reader>,
        index: &IVFIndex,
        mapping: &HashMap<u64, Option<u64>>,
    ) -> Result<Self> {
        let mut page = index
            .sub_index
            .load(reader, self.offset, self.length as usize)
            .await?;
        page.remap(mapping).await?;
        self.page = Some(page);
        Ok(self)
    }

    async fn write(self, writer: &mut ObjectWriter, ivf: &mut IvfModel) -> Result<()> {
        let page = self.page.as_ref().expect("Load was not called");
        let page: &PQIndex = page
            .as_any()
            .downcast_ref()
            .expect("Generic index writing not supported yet");
        ivf.offsets.push(writer.tell().await?);
        ivf.lengths
            .push(page.row_ids.as_ref().unwrap().len() as u32);
        let original_pq = transpose(
            page.code.as_ref().unwrap(),
            page.pq.code_dim(),
            page.row_ids.as_ref().unwrap().len(),
        );
        PlainEncoder::write(writer, &[&original_pq]).await?;
        PlainEncoder::write(writer, &[page.row_ids.as_ref().unwrap().as_ref()]).await?;
        Ok(())
    }
}

fn generate_remap_tasks(offsets: &[usize], lengths: &[u32]) -> Result<Vec<RemapPageTask>> {
    let mut tasks: Vec<RemapPageTask> = Vec::with_capacity(offsets.len() * 2 + 1);

    for (offset, length) in offsets.iter().zip(lengths.iter()) {
        tasks.push(RemapPageTask::new(*offset, *length));
    }

    Ok(tasks)
}

#[allow(clippy::too_many_arguments)]
pub(crate) async fn remap_index_file_v3(
    dataset: &Dataset,
    new_uuid: &str,
    index: Arc<dyn VectorIndex>,
    mapping: &HashMap<u64, Option<u64>>,
    column: String,
) -> Result<()> {
    let index_dir = dataset.indices_dir().child(new_uuid);
    index
        .remap_to(dataset.object_store().clone(), mapping, column, index_dir)
        .await
}

#[allow(clippy::too_many_arguments)]
pub(crate) async fn remap_index_file(
    dataset: &Dataset,
    old_uuid: &str,
    new_uuid: &str,
    old_version: u64,
    index: &IVFIndex,
    mapping: &HashMap<u64, Option<u64>>,
    name: String,
    column: String,
    transforms: Vec<pb::Transform>,
) -> Result<()> {
    let object_store = dataset.object_store();
    let old_path = dataset.indices_dir().child(old_uuid).child(INDEX_FILE_NAME);
    let new_path = dataset.indices_dir().child(new_uuid).child(INDEX_FILE_NAME);

    let reader: Arc<dyn Reader> = object_store.open(&old_path).await?.into();
    let mut writer = object_store.create(&new_path).await?;

    let tasks = generate_remap_tasks(&index.ivf.offsets, &index.ivf.lengths)?;

    let mut task_stream = stream::iter(tasks.into_iter())
        .map(|task| task.load_and_remap(reader.clone(), index, mapping))
        .buffered(object_store.io_parallelism());

    let mut ivf = IvfModel {
        centroids: index.ivf.centroids.clone(),
        offsets: Vec::with_capacity(index.ivf.offsets.len()),
        lengths: Vec::with_capacity(index.ivf.lengths.len()),
        loss: index.ivf.loss,
    };
    while let Some(write_task) = task_stream.try_next().await? {
        write_task.write(&mut writer, &mut ivf).await?;
    }

    let pq_sub_index = index
        .sub_index
        .as_any()
        .downcast_ref::<PQIndex>()
        .ok_or_else(|| Error::NotSupported {
            source: "Remapping a non-pq sub-index".into(),
            location: location!(),
        })?;

    let metadata = IvfPQIndexMetadata {
        name,
        column,
        dimension: index.ivf.dimension() as u32,
        dataset_version: old_version,
        ivf,
        metric_type: index.metric_type,
        pq: pq_sub_index.pq.clone(),
        transforms,
    };

    let metadata = pb::Index::try_from(&metadata)?;
    let pos = writer.write_protobuf(&metadata).await?;
    // TODO: for now the IVF_PQ index file format hasn't been updated, so keep the old version,
    // change it to latest version value after refactoring the IVF_PQ
    writer.write_magics(pos, 0, 1, MAGIC).await?;
    writer.shutdown().await?;

    Ok(())
}

/// Write the index to the index file.
///
#[allow(clippy::too_many_arguments)]
async fn write_ivf_pq_file(
    object_store: &ObjectStore,
    index_dir: Path,
    column: &str,
    index_name: &str,
    uuid: &str,
    dataset_version: u64,
    mut ivf: IvfModel,
    pq: ProductQuantizer,
    metric_type: MetricType,
    stream: impl RecordBatchStream + Unpin + 'static,
    precomputed_partitions: Option<HashMap<u64, u32>>,
    shuffle_partition_batches: usize,
    shuffle_partition_concurrency: usize,
    precomputed_shuffle_buffers: Option<(Path, Vec<String>)>,
) -> Result<()> {
    let path = index_dir.child(uuid).child(INDEX_FILE_NAME);
    let mut writer = object_store.create(&path).await?;

    let start = std::time::Instant::now();
    let num_partitions = ivf.num_partitions() as u32;
    builder::build_partitions(
        &mut writer,
        stream,
        column,
        &mut ivf,
        pq.clone(),
        metric_type,
        0..num_partitions,
        precomputed_partitions,
        shuffle_partition_batches,
        shuffle_partition_concurrency,
        precomputed_shuffle_buffers,
    )
    .await?;
    info!("Built IVF partitions: {}s", start.elapsed().as_secs_f32());

    let metadata = IvfPQIndexMetadata {
        name: index_name.to_string(),
        column: column.to_string(),
        dimension: pq.dimension as u32,
        dataset_version,
        metric_type,
        ivf,
        pq,
        transforms: vec![],
    };

    let metadata = pb::Index::try_from(&metadata)?;
    let pos = writer.write_protobuf(&metadata).await?;
    // TODO: for now the IVF_PQ index file format hasn't been updated, so keep the old version,
    // change it to latest version value after refactoring the IVF_PQ
    writer.write_magics(pos, 0, 1, MAGIC).await?;
    writer.shutdown().await?;

    Ok(())
}

pub async fn write_ivf_pq_file_from_existing_index(
    dataset: &Dataset,
    column: &str,
    index_name: &str,
    index_id: Uuid,
    mut ivf: IvfModel,
    pq: ProductQuantizer,
    streams: Vec<impl Stream<Item = Result<RecordBatch>>>,
) -> Result<()> {
    let obj_store = dataset.object_store();
    let path = dataset
        .indices_dir()
        .child(index_id.to_string())
        .child("index.idx");
    let mut writer = obj_store.create(&path).await?;
    write_pq_partitions(&mut writer, &mut ivf, Some(streams), None).await?;

    let metadata = IvfPQIndexMetadata::new(
        index_name.to_string(),
        column.to_string(),
        dataset.version().version,
        pq.distance_type,
        ivf,
        pq,
        vec![],
    );

    let metadata = pb::Index::try_from(&metadata)?;
    let pos = writer.write_protobuf(&metadata).await?;
    writer.write_magics(pos, 0, 1, MAGIC).await?;
    writer.shutdown().await?;

    Ok(())
}

#[allow(clippy::too_many_arguments)]
async fn write_ivf_hnsw_file(
    dataset: &Dataset,
    column: &str,
    _index_name: &str,
    uuid: &str,
    mut ivf: IvfModel,
    quantizer: Quantizer,
    distance_type: DistanceType,
    hnsw_params: &HnswBuildParams,
    stream: impl RecordBatchStream + Unpin + 'static,
    precomputed_partitions: Option<HashMap<u64, u32>>,
    shuffle_partition_batches: usize,
    shuffle_partition_concurrency: usize,
    precomputed_shuffle_buffers: Option<(Path, Vec<String>)>,
) -> Result<()> {
    let object_store = dataset.object_store();
    let path = dataset.indices_dir().child(uuid).child(INDEX_FILE_NAME);
    let writer = object_store.create(&path).await?;

    let schema = lance_core::datatypes::Schema::try_from(HNSW::schema().as_ref())?;
    let mut writer = FileWriter::with_object_writer(writer, schema, &FileWriterOptions::default())?;
    writer.add_metadata(
        INDEX_METADATA_SCHEMA_KEY,
        json!(IndexMetadata {
            index_type: format!("IVF_HNSW_{}", quantizer.quantization_type()),
            distance_type: distance_type.to_string(),
        })
        .to_string()
        .as_str(),
    );

    let aux_path = dataset
        .indices_dir()
        .child(uuid)
        .child(INDEX_AUXILIARY_FILE_NAME);
    let aux_writer = object_store.create(&aux_path).await?;
    let schema = Schema::new(vec![
        ROW_ID_FIELD.clone(),
        arrow_schema::Field::new(
            quantizer.column(),
            DataType::FixedSizeList(
                Arc::new(arrow_schema::Field::new("item", DataType::UInt8, true)),
                quantizer.code_dim() as i32,
            ),
            false,
        ),
    ]);
    let schema = lance_core::datatypes::Schema::try_from(&schema)?;
    let mut aux_writer =
        FileWriter::with_object_writer(aux_writer, schema, &FileWriterOptions::default())?;
    aux_writer.add_metadata(
        INDEX_METADATA_SCHEMA_KEY,
        json!(IndexMetadata {
            index_type: quantizer.quantization_type().to_string(),
            distance_type: distance_type.to_string(),
        })
        .to_string()
        .as_str(),
    );

    // For PQ, we need to store the codebook
    let quantization_metadata = match &quantizer {
        Quantizer::Flat(_) => None,
        Quantizer::FlatBin(_) => None,
        Quantizer::Product(pq) => {
            let codebook_tensor = pb::Tensor::try_from(&pq.codebook)?;
            let codebook_pos = aux_writer.tell().await?;
            aux_writer
                .object_writer
                .write_protobuf(&codebook_tensor)
                .await?;

            Some(QuantizationMetadata {
                codebook_position: Some(codebook_pos),
                ..Default::default()
            })
        }
        Quantizer::Scalar(_) => None,
    };

    aux_writer.add_metadata(
        quantizer.metadata_key(),
        quantizer
            .metadata(quantization_metadata)?
            .to_string()
            .as_str(),
    );

    let start = std::time::Instant::now();
    let num_partitions = ivf.num_partitions() as u32;

    let (hnsw_metadata, aux_ivf) = builder::build_hnsw_partitions(
        Arc::new(dataset.clone()),
        &mut writer,
        Some(&mut aux_writer),
        stream,
        column,
        &mut ivf,
        quantizer,
        distance_type,
        hnsw_params,
        0..num_partitions,
        precomputed_partitions,
        shuffle_partition_batches,
        shuffle_partition_concurrency,
        precomputed_shuffle_buffers,
    )
    .await?;
    info!("Built IVF partitions: {}s", start.elapsed().as_secs_f32());

    // Add the metadata of HNSW partitions
    let hnsw_metadata_json = json!(hnsw_metadata);
    writer.add_metadata(IVF_PARTITION_KEY, &hnsw_metadata_json.to_string());

    ivf.write(&mut writer).await?;
    writer.finish().await?;

    // Write the aux file
    aux_ivf.write(&mut aux_writer).await?;
    aux_writer.finish().await?;
    Ok(())
}

async fn do_train_ivf_model<T: ArrowPrimitiveType>(
    centroids: Option<Arc<FixedSizeListArray>>,
    data: &PrimitiveArray<T>,
    dimension: usize,
    metric_type: MetricType,
    params: &IvfBuildParams,
) -> Result<IvfModel>
where
    <T as ArrowPrimitiveType>::Native: Dot + L2 + Normalize,
    PrimitiveArray<T>: From<Vec<T::Native>>,
{
    const REDOS: usize = 1;
    let kmeans = lance_index::vector::kmeans::train_kmeans::<T>(
        centroids,
        data,
        dimension,
        params.num_partitions,
        params.max_iters as u32,
        REDOS,
        metric_type,
        params.sample_rate,
    )?;
    Ok(IvfModel::new(
        FixedSizeListArray::try_new_from_values(kmeans.centroids, dimension as i32)?,
        Some(kmeans.loss),
    ))
}

/// Train IVF partitions using kmeans.
async fn train_ivf_model(
    centroids: Option<Arc<FixedSizeListArray>>,
    data: &FixedSizeListArray,
    distance_type: DistanceType,
    params: &IvfBuildParams,
) -> Result<IvfModel> {
    assert!(
        distance_type != DistanceType::Cosine,
        "Cosine metric should be done by normalized L2 distance",
    );
    let values = data.values();
    let dim = data.value_length() as usize;
    match (values.data_type(), distance_type) {
        (DataType::Float16, _) => {
            do_train_ivf_model::<Float16Type>(
                centroids,
                values.as_primitive::<Float16Type>(),
                dim,
                distance_type,
                params,
            )
            .await
        }
        (DataType::Float32, _) => {
            do_train_ivf_model::<Float32Type>(
                centroids,
                values.as_primitive::<Float32Type>(),
                dim,
                distance_type,
                params,
            )
            .await
        }
        (DataType::Float64, _) => {
            do_train_ivf_model::<Float64Type>(
                centroids,
                values.as_primitive::<Float64Type>(),
                dim,
                distance_type,
                params,
            )
            .await
        }
        (DataType::Int8, DistanceType::L2)
        | (DataType::Int8, DistanceType::Dot)
        | (DataType::Int8, DistanceType::Cosine) => {
            do_train_ivf_model::<Float32Type>(
                centroids,
                data.convert_to_floating_point()?
                    .values()
                    .as_primitive::<Float32Type>(),
                dim,
                distance_type,
                params,
            )
            .await
        }
        (DataType::UInt8, DistanceType::Hamming) => {
            do_train_ivf_model::<UInt8Type>(
                centroids,
                values.as_primitive::<UInt8Type>(),
                dim,
                distance_type,
                params,
            )
            .await
        }
        _ => Err(Error::Index {
            message: format!(
                "Unsupported data type {} with distance type {}",
                values.data_type(),
                distance_type
            ),
            location: location!(),
        }),
    }
}

#[cfg(test)]
mod tests {
    use super::*;

    use std::collections::HashSet;
    use std::iter::repeat_n;
    use std::ops::Range;

    use arrow_array::types::UInt64Type;
    use arrow_array::{
        make_array, FixedSizeListArray, Float32Array, RecordBatch, RecordBatchIterator,
        RecordBatchReader, UInt64Array,
    };
    use arrow_buffer::{BooleanBuffer, NullBuffer};
    use arrow_schema::{DataType, Field, Schema};
    use itertools::Itertools;
    use lance_core::utils::address::RowAddress;
    use lance_core::ROW_ID;
    use lance_datagen::{array, gen, ArrayGeneratorExt, Dimension, RowCount};
    use lance_index::metrics::NoOpMetricsCollector;
    use lance_index::vector::sq::builder::SQBuildParams;
    use lance_linalg::distance::l2_distance_batch;
    use lance_testing::datagen::{
        generate_random_array, generate_random_array_with_range, generate_random_array_with_seed,
        generate_scaled_random_array, sample_without_replacement,
    };
    use rand::{seq::SliceRandom, thread_rng};
    use rstest::rstest;
    use tempfile::tempdir;

    use crate::dataset::{InsertBuilder, WriteMode, WriteParams};
    use crate::index::prefilter::DatasetPreFilter;
    use crate::index::vector::IndexFileVersion;
    use crate::index::vector_index_details;
    use crate::index::{vector::VectorIndexParams, DatasetIndexExt, DatasetIndexInternalExt};

    const DIM: usize = 32;

    /// This goal of this function is to generate data that behaves in a very deterministic way so that
    /// we can evaluate the correctness of an IVF_PQ implementation.  Currently it is restricted to the
    /// L2 distance metric.
    ///
    /// First, we generate a set of centroids.  These are generated randomly but we ensure that is
    /// sufficient distance between each of the centroids.
    ///
    /// Then, we generate 256 vectors per centroid.  Each vector is generated by making a line by
    /// adding / subtracting [1,1,1...,1] (with the centroid in the middle)
    ///
    /// The trained result should have our generated centroids (without these centroids actually being
    /// a part of the input data) and the PQ codes for every data point should be identical and, given
    /// any three data points a, b, and c that are in the same centroid then the distance between a and
    /// b should be different than the distance between a and c.
    struct WellKnownIvfPqData {
        dim: u32,
        num_centroids: u32,
        centroids: Option<Float32Array>,
        vectors: Option<Float32Array>,
    }

    impl WellKnownIvfPqData {
        // Right now we are assuming 8-bit codes
        const VALS_PER_CODE: u32 = 256;
        const COLUMN: &'static str = "vector";

        fn new(dim: u32, num_centroids: u32) -> Self {
            Self {
                dim,
                num_centroids,
                centroids: None,
                vectors: None,
            }
        }

        fn distance_between_points(&self) -> f32 {
            (self.dim as f32).sqrt()
        }

        fn generate_centroids(&self) -> Float32Array {
            const MAX_ATTEMPTS: u32 = 10;
            let distance_needed =
                self.distance_between_points() * Self::VALS_PER_CODE as f32 * 2_f32;
            let mut attempts_remaining = MAX_ATTEMPTS;
            let num_values = self.dim * self.num_centroids;
            while attempts_remaining > 0 {
                // Use some biggish numbers to ensure we get the distance we want but make them positive
                // and not too big for easier debugging.
                let centroids: Float32Array =
                    generate_scaled_random_array(num_values as usize, 0_f32, 1000_f32);
                let mut broken = false;
                for (index, centroid) in centroids
                    .values()
                    .chunks_exact(self.dim as usize)
                    .enumerate()
                {
                    let offset = (index + 1) * self.dim as usize;
                    let length = centroids.len() - offset;
                    if length == 0 {
                        // This will be true for the last item since we ignore comparison with self
                        continue;
                    }
                    let distances = l2_distance_batch(
                        centroid,
                        &centroids.values()[offset..offset + length],
                        self.dim as usize,
                    );
                    let min_distance = distances.min_by(|a, b| a.total_cmp(b)).unwrap();
                    // In theory we could just replace this one vector but, out of laziness, we just retry all of them
                    if min_distance < distance_needed {
                        broken = true;
                        break;
                    }
                }
                if !broken {
                    return centroids;
                }
                attempts_remaining -= 1;
            }
            panic!(
                "Unable to generate centroids with sufficient distance after {MAX_ATTEMPTS} attempts"
            );
        }

        fn get_centroids(&mut self) -> &Float32Array {
            if self.centroids.is_some() {
                return self.centroids.as_ref().unwrap();
            }
            self.centroids = Some(self.generate_centroids());
            self.centroids.as_ref().unwrap()
        }

        fn get_centroids_as_list_arr(&mut self) -> Arc<FixedSizeListArray> {
            Arc::new(
                FixedSizeListArray::try_new_from_values(
                    self.get_centroids().clone(),
                    self.dim as i32,
                )
                .unwrap(),
            )
        }

        fn generate_vectors(&mut self) -> Float32Array {
            let dim = self.dim as usize;
            let num_centroids = self.num_centroids;
            let centroids = self.get_centroids();
            let mut vectors: Vec<f32> =
                vec![0_f32; Self::VALS_PER_CODE as usize * dim * num_centroids as usize];
            for (centroid, dst_batch) in centroids
                .values()
                .chunks_exact(dim)
                .zip(vectors.chunks_exact_mut(dim * Self::VALS_PER_CODE as usize))
            {
                for (offset, dst) in (-128..0).chain(1..129).zip(dst_batch.chunks_exact_mut(dim)) {
                    for (cent_val, dst_val) in centroid.iter().zip(dst) {
                        *dst_val = *cent_val + offset as f32;
                    }
                }
            }
            Float32Array::from(vectors)
        }

        fn get_vectors(&mut self) -> &Float32Array {
            if self.vectors.is_some() {
                return self.vectors.as_ref().unwrap();
            }
            self.vectors = Some(self.generate_vectors());
            self.vectors.as_ref().unwrap()
        }

        fn get_vector(&mut self, idx: u32) -> Float32Array {
            let dim = self.dim as usize;
            let vectors = self.get_vectors();
            let start = idx as usize * dim;
            vectors.slice(start, dim)
        }

        fn generate_batches(&mut self) -> impl RecordBatchReader + Send + 'static {
            let dim = self.dim as usize;
            let vectors_array = self.get_vectors();

            let schema = Arc::new(Schema::new(vec![Field::new(
                Self::COLUMN,
                DataType::FixedSizeList(
                    Arc::new(Field::new("item", DataType::Float32, true)),
                    dim as i32,
                ),
                true,
            )]));
            let array = Arc::new(
                FixedSizeListArray::try_new_from_values(vectors_array.clone(), dim as i32).unwrap(),
            );
            let batch = RecordBatch::try_new(schema.clone(), vec![array]).unwrap();
            RecordBatchIterator::new(vec![batch].into_iter().map(Ok), schema)
        }

        async fn generate_dataset(&mut self, test_uri: &str) -> Result<Dataset> {
            let batches = self.generate_batches();
            Dataset::write(batches, test_uri, None).await
        }

        async fn check_index<F: Fn(u64) -> Option<u64>>(
            &mut self,
            index: &IVFIndex,
            prefilter: Arc<dyn PreFilter>,
            ids_to_test: &[u64],
            row_id_map: F,
        ) {
            const ROWS_TO_TEST: u32 = 500;
            let num_vectors = ids_to_test.len() as u32 / self.dim;
            let num_tests = ROWS_TO_TEST.min(num_vectors);
            let row_ids_to_test = sample_without_replacement(ids_to_test, num_tests);
            for row_id in row_ids_to_test {
                let row = self.get_vector(row_id as u32);
                let query = Query {
                    column: Self::COLUMN.to_string(),
                    key: Arc::new(row),
                    k: 5,
                    lower_bound: None,
                    upper_bound: None,
                    minimum_nprobes: 1,
                    maximum_nprobes: None,
                    ef: None,
                    refine_factor: None,
                    metric_type: MetricType::L2,
                    use_index: true,
                };
                let partitions = index.find_partitions(&query).unwrap();
                let nearest_partition_id = partitions.value(0) as usize;
                let search_result = index
                    .search_in_partition(
                        nearest_partition_id,
                        &query,
                        prefilter.clone(),
                        &NoOpMetricsCollector,
                    )
                    .await
                    .unwrap();

                let found_ids = search_result.column(1);
                let found_ids = found_ids.as_any().downcast_ref::<UInt64Array>().unwrap();
                let expected_id = row_id_map(row_id);

                match expected_id {
                    // Original id was deleted, results can be anything, just make sure they don't
                    // include the original id
                    None => assert!(!found_ids.iter().any(|f_id| f_id.unwrap() == row_id)),
                    // Original id remains or was remapped, make sure expected id in results
                    Some(expected_id) => {
                        assert!(found_ids.iter().any(|f_id| f_id.unwrap() == expected_id))
                    }
                };
                // The invalid row id should never show up in results
                assert!(!found_ids
                    .iter()
                    .any(|f_id| f_id.unwrap() == RowAddress::TOMBSTONE_ROW));
            }
        }
    }

    async fn generate_test_dataset(
        test_uri: &str,
        range: Range<f32>,
    ) -> (Dataset, Arc<FixedSizeListArray>) {
        let vectors = generate_random_array_with_range::<Float32Type>(1000 * DIM, range);
        let metadata: HashMap<String, String> = vec![("test".to_string(), "ivf_pq".to_string())]
            .into_iter()
            .collect();

        let schema = Arc::new(
            Schema::new(vec![Field::new(
                "vector",
                DataType::FixedSizeList(
                    Arc::new(Field::new("item", DataType::Float32, true)),
                    DIM as i32,
                ),
                true,
            )])
            .with_metadata(metadata),
        );
        let array = Arc::new(FixedSizeListArray::try_new_from_values(vectors, DIM as i32).unwrap());
        let batch = RecordBatch::try_new(schema.clone(), vec![array.clone()]).unwrap();

        let batches = RecordBatchIterator::new(vec![batch].into_iter().map(Ok), schema.clone());
        let dataset = Dataset::write(batches, test_uri, None).await.unwrap();
        (dataset, array)
    }

    #[tokio::test]
    async fn test_create_ivf_pq_with_centroids() {
        let test_dir = tempdir().unwrap();
        let test_uri = test_dir.path().to_str().unwrap();

        let (mut dataset, vector_array) = generate_test_dataset(test_uri, 0.0..1.0).await;

        let centroids = generate_random_array(2 * DIM);
        let ivf_centroids = FixedSizeListArray::try_new_from_values(centroids, DIM as i32).unwrap();
        let ivf_params = IvfBuildParams::try_with_centroids(2, Arc::new(ivf_centroids)).unwrap();

        let codebook = Arc::new(generate_random_array(256 * DIM));
        let pq_params = PQBuildParams::with_codebook(4, 8, codebook);

        let params = VectorIndexParams::with_ivf_pq_params(MetricType::L2, ivf_params, pq_params);

        dataset
            .create_index(&["vector"], IndexType::Vector, None, &params, false)
            .await
            .unwrap();

        let sample_query = vector_array.value(10);
        let query = sample_query.as_primitive::<Float32Type>();
        let results = dataset
            .scan()
            .nearest("vector", query, 5)
            .unwrap()
            .try_into_stream()
            .await
            .unwrap()
            .try_collect::<Vec<_>>()
            .await
            .unwrap();
        assert_eq!(1, results.len());
        assert_eq!(5, results[0].num_rows());
    }

    fn partition_ids(mut ids: Vec<u64>, num_parts: u32) -> Vec<Vec<u64>> {
        if num_parts > ids.len() as u32 {
            panic!("Not enough ids to break into {num_parts} parts");
        }
        let mut rng = thread_rng();
        ids.shuffle(&mut rng);

        let values_per_part = ids.len() / num_parts as usize;
        let parts_with_one_extra = ids.len() % num_parts as usize;

        let mut parts = Vec::with_capacity(num_parts as usize);
        let mut offset = 0;
        for part_size in (0..num_parts).map(|part_idx| {
            if part_idx < parts_with_one_extra as u32 {
                values_per_part + 1
            } else {
                values_per_part
            }
        }) {
            parts.push(Vec::from_iter(
                ids[offset..(offset + part_size)].iter().copied(),
            ));
            offset += part_size;
        }

        parts
    }

    const BIG_OFFSET: u64 = 10000;

    fn build_mapping(
        row_ids_to_modify: &[u64],
        row_ids_to_remove: &[u64],
        max_id: u64,
    ) -> HashMap<u64, Option<u64>> {
        // Some big number we can add to row ids so they are remapped but don't intersect with anything
        if max_id > BIG_OFFSET {
            panic!("This logic will only work if the max row id is less than BIG_OFFSET");
        }
        row_ids_to_modify
            .iter()
            .copied()
            .map(|val| (val, Some(val + BIG_OFFSET)))
            .chain(row_ids_to_remove.iter().copied().map(|val| (val, None)))
            .collect()
    }

    #[tokio::test]
    async fn remap_ivf_pq_index() {
        // Use small numbers to keep runtime down
        const DIM: u32 = 8;
        const CENTROIDS: u32 = 2;
        const NUM_SUBVECTORS: u32 = 4;
        const NUM_BITS: u32 = 8;
        const INDEX_NAME: &str = "my_index";

        // In this test we create a sample dataset with reliable data, train an IVF PQ index
        // remap the rows, and then verify that we can still search the index and will get
        // back the remapped row ids.

        let test_dir = tempdir().unwrap();
        let test_uri = test_dir.path().to_str().unwrap();

        let mut test_data = WellKnownIvfPqData::new(DIM, CENTROIDS);

        let dataset = Arc::new(test_data.generate_dataset(test_uri).await.unwrap());
        let ivf_params = IvfBuildParams::try_with_centroids(
            CENTROIDS as usize,
            test_data.get_centroids_as_list_arr(),
        )
        .unwrap();
        let pq_params = PQBuildParams::new(NUM_SUBVECTORS as usize, NUM_BITS as usize);

        let uuid = Uuid::new_v4();
        let uuid_str = uuid.to_string();

        build_ivf_pq_index(
            &dataset,
            WellKnownIvfPqData::COLUMN,
            INDEX_NAME,
            &uuid_str,
            MetricType::L2,
            &ivf_params,
            &pq_params,
        )
        .await
        .unwrap();

        let index = dataset
            .open_vector_index(WellKnownIvfPqData::COLUMN, &uuid_str, &NoOpMetricsCollector)
            .await
            .unwrap();
        let ivf_index = index.as_any().downcast_ref::<IVFIndex>().unwrap();

        let index_meta = lance_table::format::Index {
            uuid,
            dataset_version: 0,
            fields: Vec::new(),
            name: INDEX_NAME.to_string(),
            fragment_bitmap: None,
            index_details: Some(vector_index_details()),
            index_version: index.index_type().version(),
            created_at: None, // Test index, not setting timestamp
        };

        let prefilter = Arc::new(DatasetPreFilter::new(dataset.clone(), &[index_meta], None));

        let is_not_remapped = Some;
        let is_remapped = |row_id| Some(row_id + BIG_OFFSET);
        let is_removed = |_| None;
        let max_id = test_data.get_vectors().len() as u64 / test_data.dim as u64;
        let row_ids = Vec::from_iter(0..max_id);

        // Sanity check to make sure the index we built is behaving correctly.  Any
        // input row, when used as a query, should be found in the results list with
        // the same id
        test_data
            .check_index(ivf_index, prefilter.clone(), &row_ids, is_not_remapped)
            .await;

        // When remapping we change the id of 1/3 of the rows, we remove another 1/3,
        // and we keep 1/3 as they are
        let partitioned_row_ids = partition_ids(row_ids, 3);
        let row_ids_to_modify = &partitioned_row_ids[0];
        let row_ids_to_remove = &partitioned_row_ids[1];
        let row_ids_to_remain = &partitioned_row_ids[2];

        let mapping = build_mapping(row_ids_to_modify, row_ids_to_remove, max_id);

        let new_uuid = Uuid::new_v4();
        let new_uuid_str = new_uuid.to_string();

        remap_index_file(
            &dataset,
            &uuid_str,
            &new_uuid_str,
            dataset.version().version,
            ivf_index,
            &mapping,
            INDEX_NAME.to_string(),
            WellKnownIvfPqData::COLUMN.to_string(),
            vec![],
        )
        .await
        .unwrap();

        let remapped = dataset
            .open_vector_index(
                WellKnownIvfPqData::COLUMN,
                &new_uuid.to_string(),
                &NoOpMetricsCollector,
            )
            .await
            .unwrap();
        let ivf_remapped = remapped.as_any().downcast_ref::<IVFIndex>().unwrap();

        // If the ids were remapped then make sure the new row id is in the results
        test_data
            .check_index(
                ivf_remapped,
                prefilter.clone(),
                row_ids_to_modify,
                is_remapped,
            )
            .await;
        // If the ids were removed then make sure the old row id isn't in the results
        test_data
            .check_index(
                ivf_remapped,
                prefilter.clone(),
                row_ids_to_remove,
                is_removed,
            )
            .await;
        // If the ids were not remapped then make sure they still return the old id
        test_data
            .check_index(
                ivf_remapped,
                prefilter.clone(),
                row_ids_to_remain,
                is_not_remapped,
            )
            .await;
    }

    struct TestPqParams {
        num_sub_vectors: usize,
        num_bits: usize,
    }

    impl TestPqParams {
        fn small() -> Self {
            Self {
                num_sub_vectors: 2,
                num_bits: 8,
            }
        }
    }

    // Clippy doesn't like that all start with Ivf but we might have some in the future
    // that _don't_ start with Ivf so I feel it is meaningful to keep the prefix
    #[allow(clippy::enum_variant_names)]
    enum TestIndexType {
        IvfPq { pq: TestPqParams },
        IvfHnswPq { pq: TestPqParams, num_edges: usize },
        IvfHnswSq { num_edges: usize },
        IvfFlat,
    }

    struct CreateIndexCase {
        metric_type: MetricType,
        num_partitions: usize,
        dimension: usize,
        index_type: TestIndexType,
    }

    // We test L2 and Dot, because L2 PQ uses residuals while Dot doesn't,
    // so they have slightly different code paths.
    #[tokio::test]
    #[rstest]
    #[case::ivf_pq_l2(CreateIndexCase {
        metric_type: MetricType::L2,
        num_partitions: 2,
        dimension: 16,
        index_type: TestIndexType::IvfPq { pq: TestPqParams::small() },
    })]
    #[case::ivf_pq_dot(CreateIndexCase {
        metric_type: MetricType::Dot,
        num_partitions: 2,
        dimension: 2000,
        index_type: TestIndexType::IvfPq { pq: TestPqParams::small() },
    })]
    #[case::ivf_flat(CreateIndexCase { num_partitions: 1, metric_type: MetricType::Dot, dimension: 16, index_type: TestIndexType::IvfFlat })]
    #[case::ivf_hnsw_pq(CreateIndexCase {
        num_partitions: 2,
        metric_type: MetricType::Dot,
        dimension: 16,
        index_type: TestIndexType::IvfHnswPq { pq: TestPqParams::small(), num_edges: 100 },
    })]
    #[case::ivf_hnsw_sq(CreateIndexCase {
        metric_type: MetricType::Dot,
        num_partitions: 2,
        dimension: 16,
        index_type: TestIndexType::IvfHnswSq { num_edges: 100 },
    })]
    async fn test_create_index_nulls(
        #[case] test_case: CreateIndexCase,
        #[values(IndexFileVersion::Legacy, IndexFileVersion::V3)] index_version: IndexFileVersion,
    ) {
        let mut index_params = match test_case.index_type {
            TestIndexType::IvfPq { pq } => VectorIndexParams::with_ivf_pq_params(
                test_case.metric_type,
                IvfBuildParams::new(test_case.num_partitions),
                PQBuildParams::new(pq.num_sub_vectors, pq.num_bits),
            ),
            TestIndexType::IvfHnswPq { pq, num_edges } => {
                VectorIndexParams::with_ivf_hnsw_pq_params(
                    test_case.metric_type,
                    IvfBuildParams::new(test_case.num_partitions),
                    HnswBuildParams::default().num_edges(num_edges),
                    PQBuildParams::new(pq.num_sub_vectors, pq.num_bits),
                )
            }
            TestIndexType::IvfFlat => {
                VectorIndexParams::ivf_flat(test_case.num_partitions, test_case.metric_type)
            }
            TestIndexType::IvfHnswSq { num_edges } => VectorIndexParams::with_ivf_hnsw_sq_params(
                test_case.metric_type,
                IvfBuildParams::new(test_case.num_partitions),
                HnswBuildParams::default().num_edges(num_edges),
                SQBuildParams::default(),
            ),
        };
        index_params.version(index_version);

        let nrows = 2_000;
        let data = gen()
            .col(
                "vec",
                array::rand_vec::<Float32Type>(Dimension::from(test_case.dimension as u32)),
            )
            .into_batch_rows(RowCount::from(nrows))
            .unwrap();

        // Make every other row null
        let null_buffer = (0..nrows).map(|i| i % 2 == 0).collect::<BooleanBuffer>();
        let null_buffer = NullBuffer::new(null_buffer);
        let vectors = data["vec"]
            .clone()
            .to_data()
            .into_builder()
            .nulls(Some(null_buffer))
            .build()
            .unwrap();
        let vectors = make_array(vectors);
        let num_non_null = vectors.len() - vectors.logical_null_count();
        let data = RecordBatch::try_new(data.schema(), vec![vectors]).unwrap();

        let mut dataset = InsertBuilder::new("memory://")
            .execute(vec![data])
            .await
            .unwrap();

        // Create index
        dataset
            .create_index(&["vec"], IndexType::Vector, None, &index_params, false)
            .await
            .unwrap();

        let query = vec![0.0; test_case.dimension]
            .into_iter()
            .collect::<Float32Array>();
        let results = dataset
            .scan()
            .nearest("vec", &query, 2_000)
            .unwrap()
            .ef(100_000)
            .minimum_nprobes(2)
            .try_into_batch()
            .await
            .unwrap();
        assert_eq!(results.num_rows(), num_non_null);
        assert_eq!(results["vec"].logical_null_count(), 0);
    }

    #[tokio::test]
    async fn test_index_lifecycle_nulls() {
        // Generate random data with nulls
        let nrows = 2_000;
        let dims = 32;
        let data = gen()
            .col(
                "vec",
                array::rand_vec::<Float32Type>(Dimension::from(dims as u32)).with_random_nulls(0.5),
            )
            .into_batch_rows(RowCount::from(nrows))
            .unwrap();
        let num_non_null = data["vec"].len() - data["vec"].logical_null_count();

        let mut dataset = InsertBuilder::new("memory://")
            .execute(vec![data])
            .await
            .unwrap();

        // Create index
        let index_params = VectorIndexParams::with_ivf_pq_params(
            MetricType::L2,
            IvfBuildParams::new(2),
            PQBuildParams::new(2, 8),
        );
        dataset
            .create_index(&["vec"], IndexType::Vector, None, &index_params, false)
            .await
            .unwrap();

        // Check that the index is working
        async fn check_index(dataset: &Dataset, num_non_null: usize, dims: usize) {
            let query = vec![0.0; dims].into_iter().collect::<Float32Array>();
            let results = dataset
                .scan()
                .nearest("vec", &query, 2_000)
                .unwrap()
                .minimum_nprobes(2)
                .try_into_batch()
                .await
                .unwrap();
            assert_eq!(results.num_rows(), num_non_null);
        }
        check_index(&dataset, num_non_null, dims).await;

        // Append more data
        let data = gen()
            .col(
                "vec",
                array::rand_vec::<Float32Type>(Dimension::from(dims as u32)).with_random_nulls(0.5),
            )
            .into_batch_rows(RowCount::from(500))
            .unwrap();
        let num_non_null = data["vec"].len() - data["vec"].logical_null_count() + num_non_null;
        let mut dataset = InsertBuilder::new(Arc::new(dataset))
            .with_params(&WriteParams {
                mode: WriteMode::Append,
                ..Default::default()
            })
            .execute(vec![data])
            .await
            .unwrap();
        check_index(&dataset, num_non_null, dims).await;

        // Optimize the index
        dataset.optimize_indices(&Default::default()).await.unwrap();
        check_index(&dataset, num_non_null, dims).await;
    }

    #[tokio::test]
    async fn test_create_ivf_pq_cosine() {
        let test_dir = tempdir().unwrap();
        let test_uri = test_dir.path().to_str().unwrap();

        let (mut dataset, vector_array) = generate_test_dataset(test_uri, 0.0..1.0).await;

        let centroids = generate_random_array(2 * DIM);
        let ivf_centroids = FixedSizeListArray::try_new_from_values(centroids, DIM as i32).unwrap();
        let ivf_params = IvfBuildParams::try_with_centroids(2, Arc::new(ivf_centroids)).unwrap();

        let pq_params = PQBuildParams::new(4, 8);

        let params =
            VectorIndexParams::with_ivf_pq_params(MetricType::Cosine, ivf_params, pq_params);

        dataset
            .create_index(&["vector"], IndexType::Vector, None, &params, false)
            .await
            .unwrap();

        let sample_query = vector_array.value(10);
        let query = sample_query.as_primitive::<Float32Type>();
        let results = dataset
            .scan()
            .nearest("vector", query, 5)
            .unwrap()
            .try_into_stream()
            .await
            .unwrap()
            .try_collect::<Vec<_>>()
            .await
            .unwrap();
        assert_eq!(1, results.len());
        assert_eq!(5, results[0].num_rows());
        for batch in results.iter() {
            let dist = &batch["_distance"];
            dist.as_primitive::<Float32Type>()
                .values()
                .iter()
                .for_each(|v| {
                    assert!(
                        (0.0..2.0).contains(v),
                        "Expect cosine value in range [0.0, 2.0], got: {v}"
                    )
                });
        }
    }

    #[tokio::test]
    async fn test_build_ivf_model_l2() {
        let test_dir = tempdir().unwrap();
        let test_uri = test_dir.path().to_str().unwrap();

        let (dataset, _) = generate_test_dataset(test_uri, 1000.0..1100.0).await;

        let ivf_params = IvfBuildParams::new(2);
        let ivf_model = build_ivf_model(&dataset, "vector", DIM, MetricType::L2, &ivf_params)
            .await
            .unwrap();
        assert_eq!(2, ivf_model.centroids.as_ref().unwrap().len());
        assert_eq!(32, ivf_model.centroids.as_ref().unwrap().value_length());
        assert_eq!(2, ivf_model.num_partitions());

        // All centroids values should be in the range [1000, 1100]
        ivf_model
            .centroids
            .unwrap()
            .values()
            .as_primitive::<Float32Type>()
            .values()
            .iter()
            .for_each(|v| {
                assert!((1000.0..1100.0).contains(v));
            });
    }

    #[tokio::test]
    async fn test_build_ivf_model_cosine() {
        let test_dir = tempdir().unwrap();
        let test_uri = test_dir.path().to_str().unwrap();

        let (dataset, _) = generate_test_dataset(test_uri, 1000.0..1100.0).await;

        let ivf_params = IvfBuildParams::new(2);
        let ivf_model = build_ivf_model(&dataset, "vector", DIM, MetricType::Cosine, &ivf_params)
            .await
            .unwrap();
        assert_eq!(2, ivf_model.centroids.as_ref().unwrap().len());
        assert_eq!(32, ivf_model.centroids.as_ref().unwrap().value_length());
        assert_eq!(2, ivf_model.num_partitions());

        // All centroids values should be in the range [1000, 1100]
        ivf_model
            .centroids
            .unwrap()
            .values()
            .as_primitive::<Float32Type>()
            .values()
            .iter()
            .for_each(|v| {
                assert!(
                    (-1.0..1.0).contains(v),
                    "Expect cosine value in range [-1.0, 1.0], got: {v}"
                );
            });
    }

    #[tokio::test]
    async fn test_create_ivf_pq_dot() {
        let test_dir = tempdir().unwrap();
        let test_uri = test_dir.path().to_str().unwrap();

        let (mut dataset, vector_array) = generate_test_dataset(test_uri, 0.0..1.0).await;

        let centroids = generate_random_array(2 * DIM);
        let ivf_centroids = FixedSizeListArray::try_new_from_values(centroids, DIM as i32).unwrap();
        let ivf_params = IvfBuildParams::try_with_centroids(2, Arc::new(ivf_centroids)).unwrap();

        let codebook = Arc::new(generate_random_array(256 * DIM));
        let pq_params = PQBuildParams::with_codebook(4, 8, codebook);

        let params = VectorIndexParams::with_ivf_pq_params(MetricType::Dot, ivf_params, pq_params);

        dataset
            .create_index(&["vector"], IndexType::Vector, None, &params, false)
            .await
            .unwrap();

        let sample_query = vector_array.value(10);
        let query = sample_query.as_primitive::<Float32Type>();
        let results = dataset
            .scan()
            .nearest("vector", query, 5)
            .unwrap()
            .try_into_stream()
            .await
            .unwrap()
            .try_collect::<Vec<_>>()
            .await
            .unwrap();
        assert_eq!(1, results.len());
        assert_eq!(5, results[0].num_rows());

        for batch in results.iter() {
            let dist = &batch["_distance"];
            dist.as_primitive::<Float32Type>()
                .values()
                .iter()
                .for_each(|v| {
                    assert!(
                        (-2.0 * DIM as f32..0.0).contains(v),
                        "Expect dot product value in range [-2.0 * DIM, 0.0], got: {v}"
                    )
                });
        }
    }

    #[tokio::test]
    async fn test_create_ivf_pq_f16() {
        let test_dir = tempdir().unwrap();
        let test_uri = test_dir.path().to_str().unwrap();

        const DIM: usize = 32;
        let schema = Arc::new(Schema::new(vec![Field::new(
            "vector",
            DataType::FixedSizeList(
                Arc::new(Field::new("item", DataType::Float16, true)),
                DIM as i32,
            ),
            true,
        )]));

        let arr = generate_random_array_with_seed::<Float16Type>(1000 * DIM, [22; 32]);
        let fsl = FixedSizeListArray::try_new_from_values(arr, DIM as i32).unwrap();
        let batch = RecordBatch::try_new(schema.clone(), vec![Arc::new(fsl)]).unwrap();
        let batches = RecordBatchIterator::new(vec![batch].into_iter().map(Ok), schema.clone());
        let mut dataset = Dataset::write(batches, test_uri, None).await.unwrap();

        let params = VectorIndexParams::with_ivf_pq_params(
            MetricType::L2,
            IvfBuildParams::new(2),
            PQBuildParams::new(4, 8),
        );
        dataset
            .create_index(&["vector"], IndexType::Vector, None, &params, false)
            .await
            .unwrap();

        let results = dataset
            .scan()
            .nearest(
                "vector",
                &Float32Array::from_iter_values(repeat_n(0.5, DIM)),
                5,
            )
            .unwrap()
            .try_into_stream()
            .await
            .unwrap()
            .try_collect::<Vec<_>>()
            .await
            .unwrap();
        assert_eq!(results.len(), 1);
        assert_eq!(results[0].num_rows(), 5);
        let batch = &results[0];
        assert_eq!(
            batch.schema(),
            Arc::new(Schema::new(vec![
                Field::new(
                    "vector",
                    DataType::FixedSizeList(
                        Arc::new(Field::new("item", DataType::Float16, true)),
                        DIM as i32,
                    ),
                    true,
                ),
                Field::new("_distance", DataType::Float32, true)
            ]))
        );
    }

    #[tokio::test]
    async fn test_create_ivf_pq_f16_with_codebook() {
        let test_dir = tempdir().unwrap();
        let test_uri = test_dir.path().to_str().unwrap();

        const DIM: usize = 32;
        let schema = Arc::new(Schema::new(vec![Field::new(
            "vector",
            DataType::FixedSizeList(
                Arc::new(Field::new("item", DataType::Float16, true)),
                DIM as i32,
            ),
            true,
        )]));

        let arr = generate_random_array_with_seed::<Float16Type>(1000 * DIM, [22; 32]);
        let fsl = FixedSizeListArray::try_new_from_values(arr, DIM as i32).unwrap();
        let batch = RecordBatch::try_new(schema.clone(), vec![Arc::new(fsl)]).unwrap();
        let batches = RecordBatchIterator::new(vec![batch].into_iter().map(Ok), schema.clone());
        let mut dataset = Dataset::write(batches, test_uri, None).await.unwrap();

        let codebook = Arc::new(generate_random_array_with_seed::<Float16Type>(
            256 * DIM,
            [22; 32],
        ));
        let params = VectorIndexParams::with_ivf_pq_params(
            MetricType::L2,
            IvfBuildParams::new(2),
            PQBuildParams::with_codebook(4, 8, codebook),
        );
        dataset
            .create_index(&["vector"], IndexType::Vector, None, &params, false)
            .await
            .unwrap();

        let results = dataset
            .scan()
            .nearest(
                "vector",
                &Float32Array::from_iter_values(repeat_n(0.5, DIM)),
                5,
            )
            .unwrap()
            .try_into_stream()
            .await
            .unwrap()
            .try_collect::<Vec<_>>()
            .await
            .unwrap();
        assert_eq!(results.len(), 1);
        assert_eq!(results[0].num_rows(), 5);
        let batch = &results[0];
        assert_eq!(
            batch.schema(),
            Arc::new(Schema::new(vec![
                Field::new(
                    "vector",
                    DataType::FixedSizeList(
                        Arc::new(Field::new("item", DataType::Float16, true)),
                        DIM as i32,
                    ),
                    true,
                ),
                Field::new("_distance", DataType::Float32, true)
            ]))
        );
    }

    #[tokio::test]
    async fn test_create_ivf_pq_with_invalid_num_sub_vectors() {
        let test_dir = tempdir().unwrap();
        let test_uri = test_dir.path().to_str().unwrap();

        const DIM: usize = 32;
        let schema = Arc::new(Schema::new(vec![Field::new(
            "vector",
            DataType::FixedSizeList(
                Arc::new(Field::new("item", DataType::Float32, true)),
                DIM as i32,
            ),
            true,
        )]));

        let arr = generate_random_array_with_seed::<Float32Type>(1000 * DIM, [22; 32]);
        let fsl = FixedSizeListArray::try_new_from_values(arr, DIM as i32).unwrap();
        let batch = RecordBatch::try_new(schema.clone(), vec![Arc::new(fsl)]).unwrap();
        let batches = RecordBatchIterator::new(vec![batch].into_iter().map(Ok), schema.clone());
        let mut dataset = Dataset::write(batches, test_uri, None).await.unwrap();

        let params = VectorIndexParams::with_ivf_pq_params(
            MetricType::L2,
            IvfBuildParams::new(256),
            PQBuildParams::new(6, 8),
        );
        let res = dataset
            .create_index(&["vector"], IndexType::Vector, None, &params, false)
            .await;
        match &res {
            Err(Error::InvalidInput { source, .. }) => {
                assert!(
                    source
                        .to_string()
                        .contains("num_sub_vectors must divide vector dimension"),
                    "{res:?}"
                );
            }
            _ => panic!("Expected InvalidInput error: {res:?}"),
        }
    }

    fn ground_truth(
        fsl: &FixedSizeListArray,
        query: &[f32],
        k: usize,
        distance_type: DistanceType,
    ) -> Vec<(f32, u32)> {
        let dim = fsl.value_length() as usize;
        let mut dists = fsl
            .values()
            .as_primitive::<Float32Type>()
            .values()
            .chunks(dim)
            .enumerate()
            .map(|(i, vec)| {
                let dist = distance_type.func()(query, vec);
                (dist, i as u32)
            })
            .collect_vec();
        dists.sort_by(|a, b| a.0.partial_cmp(&b.0).unwrap());
        dists.truncate(k);
        dists
    }

    #[tokio::test]
    async fn test_create_ivf_hnsw_pq() {
        let test_dir = tempdir().unwrap();
        let test_uri = test_dir.path().to_str().unwrap();

        let nlist = 4;
        let (mut dataset, vector_array) = generate_test_dataset(test_uri, 0.0..1.0).await;

        let ivf_params = IvfBuildParams::new(nlist);
        let pq_params = PQBuildParams::default();
        let hnsw_params = HnswBuildParams::default();
        let params = VectorIndexParams::with_ivf_hnsw_pq_params(
            MetricType::L2,
            ivf_params,
            hnsw_params,
            pq_params,
        );

        dataset
            .create_index(&["vector"], IndexType::Vector, None, &params, false)
            .await
            .unwrap();

        let query = vector_array.value(0);
        let query = query.as_primitive::<Float32Type>();
        let k = 100;
        let results = dataset
            .scan()
            .with_row_id()
            .nearest("vector", query, k)
            .unwrap()
            .minimum_nprobes(nlist)
            .try_into_stream()
            .await
            .unwrap()
            .try_collect::<Vec<_>>()
            .await
            .unwrap();
        assert_eq!(1, results.len());
        assert_eq!(k, results[0].num_rows());

        let row_ids = results[0]
            .column_by_name(ROW_ID)
            .unwrap()
            .as_any()
            .downcast_ref::<UInt64Array>()
            .unwrap()
            .iter()
            .map(|v| v.unwrap() as u32)
            .collect::<Vec<_>>();
        let dists = results[0]
            .column_by_name("_distance")
            .unwrap()
            .as_any()
            .downcast_ref::<Float32Array>()
            .unwrap()
            .values()
            .to_vec();

        let results = dists.into_iter().zip(row_ids.into_iter()).collect_vec();
        let gt = ground_truth(&vector_array, query.values(), k, DistanceType::L2);

        let results_set = results.iter().map(|r| r.1).collect::<HashSet<_>>();
        let gt_set = gt.iter().map(|r| r.1).collect::<HashSet<_>>();

        let recall = results_set.intersection(&gt_set).count() as f32 / k as f32;
        assert!(
            recall >= 0.9,
            "recall: {recall}\n results: {results:?}\n\ngt: {gt:?}",
        );
    }

    #[tokio::test]
    async fn test_create_ivf_hnsw_with_empty_partition() {
        let test_dir = tempdir().unwrap();
        let test_uri = test_dir.path().to_str().unwrap();

        // the generate_test_dataset function generates a dataset with 1000 vectors,
        // so 1001 partitions will have at least one empty partition
        let nlist = 1001;
        let (mut dataset, vector_array) = generate_test_dataset(test_uri, 0.0..1.0).await;

        let centroids = generate_random_array(nlist * DIM);
        let ivf_centroids = FixedSizeListArray::try_new_from_values(centroids, DIM as i32).unwrap();
        let ivf_params =
            IvfBuildParams::try_with_centroids(nlist, Arc::new(ivf_centroids)).unwrap();

        let distance_type = DistanceType::L2;
        let sq_params = SQBuildParams::default();
        let hnsw_params = HnswBuildParams::default();
        let params = VectorIndexParams::with_ivf_hnsw_sq_params(
            distance_type,
            ivf_params,
            hnsw_params,
            sq_params,
        );

        dataset
            .create_index(&["vector"], IndexType::Vector, None, &params, false)
            .await
            .unwrap();

        let query = vector_array.value(0);
        let query = query.as_primitive::<Float32Type>();
        let k = 100;
        let results = dataset
            .scan()
            .with_row_id()
            .nearest("vector", query, k)
            .unwrap()
            .minimum_nprobes(nlist)
            .try_into_stream()
            .await
            .unwrap()
            .try_collect::<Vec<_>>()
            .await
            .unwrap();
        assert_eq!(1, results.len());
        assert_eq!(k, results[0].num_rows());

        let row_ids = results[0]
            .column_by_name(ROW_ID)
            .unwrap()
            .as_any()
            .downcast_ref::<UInt64Array>()
            .unwrap()
            .iter()
            .map(|v| v.unwrap() as u32)
            .collect::<Vec<_>>();
        let dists = results[0]
            .column_by_name("_distance")
            .unwrap()
            .as_any()
            .downcast_ref::<Float32Array>()
            .unwrap()
            .values()
            .to_vec();

        let results = dists.into_iter().zip(row_ids.into_iter()).collect_vec();
        let gt = ground_truth(&vector_array, query.values(), k, distance_type);

        let results_set = results.iter().map(|r| r.1).collect::<HashSet<_>>();
        let gt_set = gt.iter().map(|r| r.1).collect::<HashSet<_>>();

        let recall = results_set.intersection(&gt_set).count() as f32 / k as f32;
        assert!(
            recall >= 0.9,
            "recall: {recall}\n results: {results:?}\n\ngt: {gt:?}",
        );
    }

    #[tokio::test]
    async fn test_check_cosine_normalization() {
        let test_dir = tempdir().unwrap();
        let test_uri = test_dir.path().to_str().unwrap();
        const DIM: usize = 32;

        let schema = Arc::new(Schema::new(vec![Field::new(
            "vector",
            DataType::FixedSizeList(
                Arc::new(Field::new("item", DataType::Float32, true)),
                DIM as i32,
            ),
            true,
        )]));

        let arr = generate_random_array_with_range::<Float32Type>(1000 * DIM, 1000.0..1001.0);
        let fsl = FixedSizeListArray::try_new_from_values(arr.clone(), DIM as i32).unwrap();
        let batch = RecordBatch::try_new(schema.clone(), vec![Arc::new(fsl)]).unwrap();
        let batches = RecordBatchIterator::new(vec![batch].into_iter().map(Ok), schema.clone());
        let mut dataset = Dataset::write(batches, test_uri, None).await.unwrap();

        let params = VectorIndexParams::ivf_pq(2, 8, 4, MetricType::Cosine, 50);
        dataset
            .create_index(&["vector"], IndexType::Vector, None, &params, false)
            .await
            .unwrap();
        let indices = dataset.load_indices().await.unwrap();
        let idx = dataset
            .open_generic_index(
                "vector",
                indices[0].uuid.to_string().as_str(),
                &NoOpMetricsCollector,
            )
            .await
            .unwrap();
        let ivf_idx = idx.as_any().downcast_ref::<v2::IvfPq>().unwrap();

        assert!(ivf_idx
            .ivf_model()
            .centroids
            .as_ref()
            .unwrap()
            .values()
            .as_primitive::<Float32Type>()
            .values()
            .iter()
            .all(|v| (0.0..=1.0).contains(v)));

        // PQ code is on residual space
        let pq_store = ivf_idx.load_partition_storage(0).await.unwrap();
        pq_store
            .codebook()
            .values()
            .as_primitive::<Float32Type>()
            .values()
            .iter()
            .for_each(|v| assert!((-1.0..=1.0).contains(v), "Got {v}"));

        let dataset = Dataset::open(test_uri).await.unwrap();

        let mut correct_times = 0;
        for query_id in 0..10 {
            let query = &arr.slice(query_id * DIM, DIM);
            let results = dataset
                .scan()
                .with_row_id()
                .nearest("vector", query, 1)
                .unwrap()
                .try_into_batch()
                .await
                .unwrap();
            assert_eq!(results.num_rows(), 1);
            let row_id = results
                .column_by_name("_rowid")
                .unwrap()
                .as_primitive::<UInt64Type>()
                .value(0);
            if row_id == (query_id as u64) {
                correct_times += 1;
            }
        }

        assert!(correct_times >= 9, "correct: {correct_times}");
    }
}<|MERGE_RESOLUTION|>--- conflicted
+++ resolved
@@ -536,17 +536,6 @@
             .build()
             .await?;
         }
-<<<<<<< HEAD
-        (sub_index_type, quantizer_type) => {
-            return Err(Error::Index {
-                message: format!(
-                    "optimizing vector index: unsupported index type IVF_{sub_index_type}_{quantizer_type}"
-                ),
-                location: location!(),
-            });
-        }
-=======
->>>>>>> c594f780
     }
 
     Ok((new_uuid, merged_num))
