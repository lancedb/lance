--- conflicted
+++ resolved
@@ -1772,14 +1772,7 @@
         data,
         kmeans_params,
         dimension,
-<<<<<<< HEAD
         params.num_partitions,
-=======
-        params.num_partitions.unwrap(),
-        params.max_iters as u32,
-        REDOS,
-        metric_type,
->>>>>>> 16bfffcd
         params.sample_rate,
     )?;
     Ok(IvfModel::new(
