--- conflicted
+++ resolved
@@ -122,12 +122,7 @@
     }
 
     /// Create index parameters with `IVF`, `PQ` and `HNSW` parameters, respectively.
-<<<<<<< HEAD
-    /// This is used for `IVF_HNSW_PQ` index.
-    #[allow(dead_code)]
-=======
     /// This is used for `IVF_HNSW` index.
->>>>>>> cb99c16b
     pub fn with_ivf_hnsw_pq_params(
         metric_type: MetricType,
         ivf: IvfBuildParams,
