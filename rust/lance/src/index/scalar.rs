// SPDX-License-Identifier: Apache-2.0
// SPDX-FileCopyrightText: Copyright The Lance Authors

//! Utilities for integrating scalar indices with datasets
//!

use std::sync::{Arc, LazyLock};

use crate::index::DatasetIndexInternalExt;
use crate::session::index_caches::ProstAny;
use crate::{
    dataset::{index::LanceIndexStoreExt, scanner::ColumnOrdering},
    Dataset,
};
use arrow_schema::DataType;
use datafusion::physical_plan::stream::RecordBatchStreamAdapter;
use datafusion::physical_plan::SendableRecordBatchStream;
use futures::TryStreamExt;
use itertools::Itertools;
use lance_core::datatypes::Field;
use lance_core::{Error, Result, ROW_ADDR, ROW_ID};
use lance_datafusion::exec::LanceExecutionOptions;
use lance_index::metrics::{MetricsCollector, NoOpMetricsCollector};
use lance_index::scalar::inverted::METADATA_FILE;
use lance_index::scalar::registry::{
    ScalarIndexPlugin, ScalarIndexPluginRegistry, TrainingCriteria, TrainingOrdering,
    VALUE_COLUMN_NAME,
};
use lance_index::scalar::{
    bitmap::BITMAP_LOOKUP_NAME, inverted::INVERT_LIST_FILE, lance_format::LanceIndexStore,
    ScalarIndex, ScalarIndexParams,
};
use lance_index::scalar::{CreatedIndex, InvertedIndexParams};
use lance_index::{DatasetIndexExt, IndexType, ScalarIndexCriteria, VECTOR_INDEX_VERSION};
use lance_table::format::{Fragment, Index};
use log::info;
use snafu::location;
use tracing::instrument;

// Log an update every TRAINING_UPDATE_FREQ million rows processed
const TRAINING_UPDATE_FREQ: usize = 1000000;

pub(crate) struct TrainingRequest {
    pub fragment_ids: Option<Vec<u32>>,
}

impl TrainingRequest {
    pub fn with_fragment_ids(
        _dataset: Arc<Dataset>,
        _column: String,
        fragment_ids: Vec<u32>,
    ) -> Self {
        Self {
            fragment_ids: Some(fragment_ids),
        }
    }

    async fn create_empty_stream(
        dataset: &Dataset,
        column: &str,
        criteria: &TrainingCriteria,
    ) -> Result<SendableRecordBatchStream> {
        let column_field = dataset.schema().field(column).ok_or(Error::InvalidInput {
            source: format!("No column with name {}", column).into(),
            location: location!(),
        })?;

        let mut fields = Vec::with_capacity(3);
        fields.push(arrow_schema::Field::new(
            VALUE_COLUMN_NAME,
            column_field.data_type(),
            true,
        ));
        if criteria.needs_row_ids {
            fields.push(arrow_schema::Field::new(
                ROW_ID,
                arrow_schema::DataType::UInt64,
                false,
            ));
        }
        if criteria.needs_row_addrs {
            fields.push(arrow_schema::Field::new(
                ROW_ADDR,
                arrow_schema::DataType::UInt64,
                false,
            ));
        }

        // Create schema with the column and row_id field (matching scan_chunks behavior)
        let schema = Arc::new(arrow_schema::Schema::new(fields));

        // Create empty stream
        let empty_stream = futures::stream::empty();
        Ok(Box::pin(RecordBatchStreamAdapter::new(
            schema,
            empty_stream,
        )))
    }
}

pub(crate) async fn scan_training_data(
    dataset: &Dataset,
    column: &str,
    criteria: &TrainingCriteria,
    fragments: Option<Vec<Fragment>>,
) -> Result<SendableRecordBatchStream> {
    let num_rows = dataset.count_all_rows().await?;

    let mut scan = dataset.scan();

    // Fragment filtering is now handled in load_training_data function
    // This function just processes the fragments passed to it

    let column_field = dataset.schema().field(column).ok_or(Error::InvalidInput {
        source: format!("No column with name {}", column).into(),
        location: location!(),
    })?;

    // Datafusion currently has bugs with spilling on string columns
    // See https://github.com/apache/datafusion/issues/10073
    //
    // One we upgrade we can remove this
    let use_spilling = !matches!(
        column_field.data_type(),
        DataType::Utf8 | DataType::LargeUtf8
    );

    // Note: we don't need to sort for TrainingOrdering::Addresses because
    // Lance will return data in the order of the row_address by default.
    if TrainingOrdering::Values == criteria.ordering {
        scan.order_by(Some(vec![ColumnOrdering::asc_nulls_first(
            column.to_string(),
        )]))?;
    }

    if criteria.needs_row_ids {
        scan.with_row_id();
    }
    if criteria.needs_row_addrs {
        scan.with_row_address();
    }

    scan.project_with_transform(&[(VALUE_COLUMN_NAME, column)])?;

    if let Some(fragments) = fragments {
        scan.with_fragments(fragments);
    }

    let batches = scan
        .try_into_dfstream(LanceExecutionOptions {
            use_spilling,
            ..Default::default()
        })
        .await?;

    let schema = batches.schema();
    let mut rows_processed = 0;
    let mut next_update = TRAINING_UPDATE_FREQ;
    let training_uuid = uuid::Uuid::new_v4().to_string();
    info!(
        "Starting index training job with id {} on column {}",
        training_uuid, column
    );
    info!("Training index (job_id={}): 0/{}", training_uuid, num_rows);
    let batches = batches.map_ok(move |batch| {
        rows_processed += batch.num_rows();
        if rows_processed >= next_update {
            next_update += TRAINING_UPDATE_FREQ;
            info!(
                "Training index (job_id={}): {}/{}",
                training_uuid, rows_processed, num_rows
            );
        }
        batch
    });

    Ok(Box::pin(RecordBatchStreamAdapter::new(schema, batches)))
}

pub(crate) async fn load_training_data(
    dataset: &Dataset,
    column: &str,
    criteria: &TrainingCriteria,
    fragments: Option<Vec<Fragment>>,
    train: bool,
    fragment_ids: Option<Vec<u32>>,
) -> Result<SendableRecordBatchStream> {
    // Create training request with fragment_ids if provided
    let training_request = Box::new(match fragment_ids.clone() {
        Some(fragment_ids) => TrainingRequest::with_fragment_ids(
            Arc::new(dataset.clone()),
            column.to_string(),
            fragment_ids,
        ),
        None => TrainingRequest { fragment_ids: None },
    });

    if train {
        // Use the training request to scan data with fragment filtering
        if let Some(ref fragment_ids) = training_request.fragment_ids {
            let fragment_ids = fragment_ids.clone().into_iter().dedup().collect_vec();
            let frags = dataset.get_frags_from_ordered_ids(&fragment_ids);
            let frags: Result<Vec<_>> = fragment_ids
                .iter()
                .zip(frags)
                .map(|(id, frag)| {
                    let Some(frag) = frag else {
                        return Err(Error::InvalidInput {
                            source: format!("No fragment with id {}", id).into(),
                            location: location!(),
                        });
                    };
                    Ok(frag.metadata().clone())
                })
                .collect();
            scan_training_data(dataset, column, criteria, Some(frags?)).await
        } else {
            scan_training_data(dataset, column, criteria, fragments).await
        }
    } else {
        TrainingRequest::create_empty_stream(dataset, column, criteria).await
    }
}

// TODO: Allow users to register their own plugins
static SCALAR_INDEX_PLUGIN_REGISTRY: LazyLock<Arc<ScalarIndexPluginRegistry>> =
    LazyLock::new(ScalarIndexPluginRegistry::with_default_plugins);

pub struct IndexDetails(pub Arc<prost_types::Any>);

impl IndexDetails {
    /// Returns true if the index is a vector index
    pub fn is_vector(&self) -> bool {
        self.0.type_url.ends_with("VectorIndexDetails")
    }

    /// Returns true if the index supports FTS
    pub fn supports_fts(&self) -> bool {
        // In the future this may need to change if we want FTS indices to be pluggable
        self.0.type_url.ends_with("InvertedIndexDetails")
    }

    /// Returns the plugin for the index
    pub fn get_plugin(&self) -> Result<&dyn ScalarIndexPlugin> {
        SCALAR_INDEX_PLUGIN_REGISTRY.get_plugin_by_details(self.0.as_ref())
    }

    /// Returns the index version
    pub fn index_version(&self) -> Result<u32> {
        if self.is_vector() {
            Ok(VECTOR_INDEX_VERSION)
        } else {
            self.get_plugin().map(|p| p.version())
        }
    }
}

/// Build a Scalar Index (returns details to store in the manifest)
#[instrument(level = "debug", skip_all)]
pub(super) async fn build_scalar_index(
    dataset: &Dataset,
    column: &str,
    uuid: &str,
    params: &ScalarIndexParams,
    train: bool,
    fragment_ids: Option<Vec<u32>>,
) -> Result<CreatedIndex> {
    let field = dataset.schema().field(column).ok_or(Error::InvalidInput {
        source: format!("No column with name {}", column).into(),
        location: location!(),
    })?;
    let field: arrow_schema::Field = field.into();

    let index_store = LanceIndexStore::from_dataset_for_new(dataset, uuid)?;

    let plugin = SCALAR_INDEX_PLUGIN_REGISTRY.get_plugin_by_name(&params.index_type)?;
    let training_request =
        plugin.new_training_request(params.params.as_deref().unwrap_or("{}"), &field)?;

    let training_data = load_training_data(
        dataset,
        column,
        training_request.criteria(),
        None,
        train,
        fragment_ids.clone(),
    )
    .await?;
    plugin
        .train_index(training_data, &index_store, training_request, fragment_ids)
<<<<<<< HEAD
        .await
}

/// Build a Scalar Index
#[instrument(level = "debug", skip_all)]
pub(super) async fn build_inverted_index(
    dataset: &Dataset,
    column: &str,
    uuid: &str,
    params: &InvertedIndexParams,
    train: bool,
    fragment_ids: Option<Vec<u32>>,
) -> Result<CreatedIndex> {
    let data = load_training_data(
        dataset,
        column,
        &TrainingCriteria::new(TrainingOrdering::None).with_row_id(),
        None,
        train,
        fragment_ids.clone(),
    )
    .await?;
    let index_store = LanceIndexStore::from_dataset_for_new(dataset, uuid)?;
    InvertedIndexPlugin::train_inverted_index(data, &index_store, params.clone(), fragment_ids)
=======
>>>>>>> 76a710eb
        .await
}

/// Fetches the scalar index plugin for a given index metadata
///
/// The fast path, on newer datasets, is just a plugin lookup by the type URL of the index details.
///
/// If the index details are missing (older dataset) then we need to look at the files present in the
/// index directory to guess the index type.
pub async fn fetch_index_details(
    dataset: &Dataset,
    column: &str,
    index: &Index,
) -> Result<Arc<prost_types::Any>> {
    let index_details = match index.index_details.as_ref() {
        Some(details) => details.clone(),
        None => infer_scalar_index_details(dataset, column, index).await?,
    };

    Ok(index_details)
}

pub async fn open_scalar_index(
    dataset: &Dataset,
    column: &str,
    index: &Index,
    metrics: &dyn MetricsCollector,
) -> Result<Arc<dyn ScalarIndex>> {
    let uuid_str = index.uuid.to_string();
    let index_store = Arc::new(LanceIndexStore::from_dataset_for_existing(dataset, index)?);

    let index_details = fetch_index_details(dataset, column, index).await?;
    let plugin = SCALAR_INDEX_PLUGIN_REGISTRY.get_plugin_by_details(index_details.as_ref())?;

    let frag_reuse_index = dataset.open_frag_reuse_index(metrics).await?;

    let index_cache = dataset
        .index_cache
        .for_index(&uuid_str, frag_reuse_index.as_ref().map(|f| &f.uuid));

    plugin
        .load_index(index_store, &index_details, frag_reuse_index, &index_cache)
        .await
}

pub(crate) async fn infer_scalar_index_details(
    dataset: &Dataset,
    column: &str,
    index: &Index,
) -> Result<Arc<prost_types::Any>> {
    let uuid = index.uuid.to_string();
    let type_key = crate::session::index_caches::ScalarIndexDetailsKey { uuid: &uuid };
    if let Some(index_details) = dataset.index_cache.get_with_key(&type_key).await {
        return Ok(index_details.0.clone());
    }

    let index_dir = dataset.indice_files_dir(index)?.child(uuid.clone());
    let col = dataset.schema().field(column).ok_or(Error::Internal {
        message: format!(
            "Index refers to column {} which does not exist in dataset schema",
            column
        ),
        location: location!(),
    })?;

    let bitmap_page_lookup = index_dir.child(BITMAP_LOOKUP_NAME);
    let inverted_list_lookup = index_dir.child(METADATA_FILE);
    let legacy_inverted_list_lookup = index_dir.child(INVERT_LIST_FILE);
    let index_details = if let DataType::List(_) = col.data_type() {
        prost_types::Any::from_msg(&lance_index::pb::LabelListIndexDetails::default()).unwrap()
    } else if dataset.object_store.exists(&bitmap_page_lookup).await? {
        prost_types::Any::from_msg(&lance_index::pb::BitmapIndexDetails::default()).unwrap()
    } else if dataset.object_store.exists(&inverted_list_lookup).await?
        || dataset
            .object_store
            .exists(&legacy_inverted_list_lookup)
            .await?
    {
        prost_types::Any::from_msg(&lance_index::pb::InvertedIndexDetails::default()).unwrap()
    } else {
        prost_types::Any::from_msg(&lance_index::pb::BTreeIndexDetails::default()).unwrap()
    };

    let index_details = Arc::new(index_details);
    let prost_any = Arc::new(ProstAny(index_details.clone()));

    dataset
        .index_cache
        .insert_with_key(&type_key, prost_any)
        .await;
    Ok(index_details)
}

pub fn index_matches_criteria(
    index: &Index,
    criteria: &ScalarIndexCriteria,
    field: &Field,
    has_multiple_indices: bool,
) -> Result<bool> {
    if let Some(name) = &criteria.has_name {
        if &index.name != name {
            return Ok(false);
        }
    }

    if let Some(for_column) = criteria.for_column {
        if index.fields.len() != 1 {
            return Ok(false);
        }
        if for_column != field.name {
            return Ok(false);
        }
    }

    let index_details = index.index_details.clone().map(IndexDetails);
    let Some(index_details) = index_details else {
        if has_multiple_indices {
            return Err(Error::InvalidInput {
                                source: format!(
                                    "An index {} on the field with id {} co-exists with other indices on the same column but was written with an older Lance version, and this is not supported.  Please retrain this index.",
                                    index.name,
                                    index.fields.first().unwrap_or(&0),
                                ).into(),
                                location: location!(),
                            });
        }

        // If we don't have details then allow it for backwards compatibility
        return Ok(true);
    };

    if index_details.is_vector() {
        // This method is only for finding matching scalar indexes today so reject any vector indexes
        return Ok(false);
    }

    if criteria.must_support_fts && !index_details.supports_fts() {
        return Ok(false);
    }

    // We should not use FTS / NGram indices for exact equality queries
    // (i.e. merge insert with a join on the indexed column)
    if criteria.must_support_exact_equality {
        let plugin = index_details.get_plugin()?;
        if !plugin.provides_exact_answer() {
            return Ok(false);
        }
    }
    Ok(true)
}

/// Initialize a scalar index from a source dataset
pub async fn initialize_scalar_index(
    target_dataset: &mut Dataset,
    source_dataset: &Dataset,
    source_index: &Index,
    field_names: &[&str],
) -> Result<()> {
    if field_names.is_empty() || field_names.len() > 1 {
        return Err(Error::Index {
            message: format!("Unsupported fields for scalar index: {:?}", field_names),
            location: location!(),
        });
    }

    // Scalar indices currently support only single fields, use the first one
    let column_name = field_names[0];

    let source_scalar_index = source_dataset
        .open_scalar_index(
            column_name,
            &source_index.uuid.to_string(),
            &NoOpMetricsCollector,
        )
        .await?;

    let params = source_scalar_index.derive_index_params()?;
    let index_type = source_scalar_index.index_type();

    // For Inverted index, we need to parse the params JSON and create InvertedIndexParams
    if index_type == IndexType::Inverted {
        // Extract the JSON string from ScalarIndexParams
        let params_json = params.params.as_ref().ok_or_else(|| Error::Index {
            message: "Inverted index params missing".to_string(),
            location: location!(),
        })?;

        // Parse the JSON into InvertedIndexParams
        let inverted_params: InvertedIndexParams = serde_json::from_str(params_json)?;

        target_dataset
            .create_index(
                &[column_name],
                index_type,
                Some(source_index.name.clone()),
                &inverted_params,
                false,
            )
            .await?;
    } else {
        target_dataset
            .create_index(
                &[column_name],
                index_type,
                Some(source_index.name.clone()),
                &params,
                false,
            )
            .await?;
    }

    Ok(())
}

#[cfg(test)]
mod tests {
    use crate::utils::test::{DatagenExt, FragmentCount, FragmentRowCount};

    use super::*;
    use arrow::{
        array::AsArray,
        datatypes::{Int32Type, UInt64Type},
    };
    use arrow_schema::DataType;
    use futures::TryStreamExt;
    use lance_core::{datatypes::Field, utils::address::RowAddress};
    use lance_datagen::array;
    use lance_index::{
        pb::{BTreeIndexDetails, InvertedIndexDetails, NGramIndexDetails},
        IndexType,
    };
    use lance_table::format::pb::VectorIndexDetails;

    fn make_index_metadata(
        name: &str,
        field_id: i32,
        index_type: Option<IndexType>,
    ) -> crate::index::IndexMetadata {
        let index_details = index_type
            .map(|index_type| match index_type {
                IndexType::BTree => {
                    prost_types::Any::from_msg(&BTreeIndexDetails::default()).unwrap()
                }
                IndexType::Inverted => {
                    prost_types::Any::from_msg(&InvertedIndexDetails::default()).unwrap()
                }
                IndexType::NGram => {
                    prost_types::Any::from_msg(&NGramIndexDetails::default()).unwrap()
                }
                IndexType::Vector => {
                    prost_types::Any::from_msg(&VectorIndexDetails::default()).unwrap()
                }
                _ => {
                    unimplemented!("unsupported index type: {}", index_type)
                }
            })
            .map(Arc::new);
        crate::index::IndexMetadata {
            uuid: uuid::Uuid::new_v4(),
            name: name.to_string(),
            fields: vec![field_id],
            dataset_version: 1,
            fragment_bitmap: None,
            index_details,
            index_version: 0,
            created_at: None,
            base_id: None,
        }
    }

    #[test]
    fn test_index_matches_criteria_vector_index() {
        let index1 = make_index_metadata("vector_index", 1, Some(IndexType::Vector));

        let criteria = ScalarIndexCriteria {
            must_support_fts: false,
            must_support_exact_equality: false,
            for_column: None,
            has_name: None,
        };

        let field = Field::new_arrow("mycol", DataType::Int32, true).unwrap();
        let result = index_matches_criteria(&index1, &criteria, &field, true).unwrap();
        assert!(!result);

        let result = index_matches_criteria(&index1, &criteria, &field, false).unwrap();
        assert!(!result);
    }

    #[test]
    fn test_index_matches_criteria_scalar_index() {
        let btree_index = make_index_metadata("btree_index", 1, Some(IndexType::BTree));
        let inverted_index = make_index_metadata("inverted_index", 1, Some(IndexType::Inverted));
        let ngram_index = make_index_metadata("ngram_index", 1, Some(IndexType::NGram));

        let criteria = ScalarIndexCriteria {
            must_support_fts: false,
            must_support_exact_equality: false,
            for_column: None,
            has_name: None,
        };

        let field = Field::new_arrow("mycol", DataType::Int32, true).unwrap();
        let result = index_matches_criteria(&btree_index, &criteria, &field, true).unwrap();
        assert!(result);

        let result = index_matches_criteria(&btree_index, &criteria, &field, false).unwrap();
        assert!(result);

        // test for_column
        let mut criteria = ScalarIndexCriteria {
            must_support_fts: false,
            must_support_exact_equality: false,
            for_column: Some("mycol"),
            has_name: None,
        };
        let result = index_matches_criteria(&btree_index, &criteria, &field, false).unwrap();
        assert!(result);

        criteria.for_column = Some("mycol2");
        let result = index_matches_criteria(&btree_index, &criteria, &field, false).unwrap();
        assert!(!result);

        // test has_name
        let mut criteria = ScalarIndexCriteria {
            must_support_fts: false,
            must_support_exact_equality: false,
            for_column: None,
            has_name: Some("btree_index"),
        };
        let result = index_matches_criteria(&btree_index, &criteria, &field, true).unwrap();
        assert!(result);
        let result = index_matches_criteria(&btree_index, &criteria, &field, false).unwrap();
        assert!(result);

        criteria.has_name = Some("btree_index2");
        let result = index_matches_criteria(&btree_index, &criteria, &field, true).unwrap();
        assert!(!result);
        let result = index_matches_criteria(&btree_index, &criteria, &field, false).unwrap();
        assert!(!result);

        // test supports_exact_equality
        let mut criteria = ScalarIndexCriteria {
            must_support_fts: false,
            must_support_exact_equality: true,
            for_column: None,
            has_name: None,
        };
        let result = index_matches_criteria(&btree_index, &criteria, &field, false).unwrap();
        assert!(result);

        criteria.must_support_fts = true;
        let result = index_matches_criteria(&inverted_index, &criteria, &field, false).unwrap();
        assert!(!result);

        criteria.must_support_fts = false;
        let result = index_matches_criteria(&ngram_index, &criteria, &field, true).unwrap();
        assert!(!result);

        // test multiple indices
        let mut criteria = ScalarIndexCriteria {
            must_support_fts: false,
            must_support_exact_equality: false,
            for_column: None,
            has_name: None,
        };
        let result = index_matches_criteria(&btree_index, &criteria, &field, true).unwrap();
        assert!(result);

        criteria.must_support_fts = true;
        let result = index_matches_criteria(&inverted_index, &criteria, &field, true).unwrap();
        assert!(result);

        criteria.must_support_fts = false;
        let result = index_matches_criteria(&ngram_index, &criteria, &field, true).unwrap();
        assert!(result);
    }

    #[tokio::test]
    async fn test_load_training_data_addr_sort() {
        // Create test data using lance_datagen
        let dataset = lance_datagen::gen_batch()
            .col("values", array::step::<Int32Type>())
            .into_ram_dataset(FragmentCount::from(4), FragmentRowCount::from(10))
            .await
            .unwrap();

        // Test scan_aligned_chunks with different chunk sizes
        log::info!("Testing with chunk_size=10:");
        let stream = load_training_data(
            &dataset,
            "values",
            &TrainingCriteria::new(TrainingOrdering::Addresses).with_row_addr(),
            None,
            true,
            None,
        )
        .await
        .unwrap();

        // Row addresses should be strictly increasing and ending with fragment id=3
        let mut max_frag_id_seen = 0;
        let mut last_rowaddr = 0;
        for batch in stream.try_collect::<Vec<_>>().await.unwrap() {
            for rowaddr in batch
                .column_by_name(ROW_ADDR)
                .unwrap()
                .as_primitive::<UInt64Type>()
                .values()
            {
                assert!(last_rowaddr == 0 || *rowaddr > last_rowaddr);
                last_rowaddr = *rowaddr;
                let frag_id = RowAddress::from(*rowaddr).fragment_id();
                max_frag_id_seen = frag_id;
            }
        }
        assert_eq!(max_frag_id_seen, 3);
    }

    #[tokio::test]
    async fn test_initialize_scalar_index_btree() {
        use crate::dataset::Dataset;
        use arrow_array::types::Float32Type;
        use lance_datagen::{array, BatchCount, RowCount};
        use lance_index::metrics::NoOpMetricsCollector;
        use lance_index::scalar::ScalarIndexParams;
        use lance_index::DatasetIndexExt;
        use tempfile::tempdir;

        let test_dir = tempdir().unwrap();
        let source_uri = test_dir.path().join("source").to_str().unwrap().to_string();
        let target_uri = test_dir.path().join("target").to_str().unwrap().to_string();

        // Create source dataset with BTree index
        let source_reader = lance_datagen::gen_batch()
            .col("id", array::step::<Int32Type>())
            .col("value", array::rand::<Float32Type>())
            .into_reader_rows(RowCount::from(100), BatchCount::from(1));
        let mut source_dataset = Dataset::write(source_reader, &source_uri, None)
            .await
            .unwrap();

        // Create BTree index on source with custom zone_size
        use lance_index::scalar::btree::BTreeParameters;

        let btree_params = BTreeParameters {
            zone_size: Some(50),
        };
        let params_json = serde_json::to_value(&btree_params).unwrap();
        let index_params =
            ScalarIndexParams::for_builtin(lance_index::scalar::BuiltinIndexType::BTree)
                .with_params(&params_json);

        source_dataset
            .create_index(
                &["id"],
                IndexType::BTree,
                Some("id_btree".to_string()),
                &index_params,
                false,
            )
            .await
            .unwrap();

        // Reload to get updated metadata
        let source_dataset = Dataset::open(&source_uri).await.unwrap();
        let source_indices = source_dataset.load_indices().await.unwrap();
        let source_index = source_indices
            .iter()
            .find(|idx| idx.name == "id_btree")
            .unwrap();

        // Create target dataset with same schema
        let target_reader = lance_datagen::gen_batch()
            .col("id", array::step::<Int32Type>())
            .col("value", array::rand::<Float32Type>())
            .into_reader_rows(RowCount::from(100), BatchCount::from(1));
        let mut target_dataset = Dataset::write(target_reader, &target_uri, None)
            .await
            .unwrap();

        // Initialize BTree index on target
        super::initialize_scalar_index(&mut target_dataset, &source_dataset, source_index, &["id"])
            .await
            .unwrap();

        // Verify index was created
        let target_indices = target_dataset.load_indices().await.unwrap();
        assert_eq!(target_indices.len(), 1, "Target should have 1 index");
        assert_eq!(
            target_indices[0].name, "id_btree",
            "Index name should match"
        );
        assert_eq!(
            target_indices[0].fields,
            vec![0],
            "Index should be on field 0 (id)"
        );

        // Verify the index type is correct
        let target_scalar_index = target_dataset
            .open_scalar_index(
                "id",
                &target_indices[0].uuid.to_string(),
                &NoOpMetricsCollector,
            )
            .await
            .unwrap();

        assert_eq!(
            target_scalar_index.index_type(),
            IndexType::BTree,
            "Index type should be BTree"
        );

        // Verify BTree parameters are preserved
        let derived_params = target_scalar_index.derive_index_params().unwrap();
        if let Some(params_json) = derived_params.params {
            let params: BTreeParameters = serde_json::from_str(&params_json).unwrap();
            assert_eq!(params.zone_size, Some(50), "BTree zone_size should be 50");
        } else {
            panic!("BTree index should have parameters");
        }
    }

    #[tokio::test]
    async fn test_initialize_scalar_index_bitmap() {
        use crate::dataset::Dataset;
        use arrow_array::types::Float32Type;
        use lance_datagen::{array, BatchCount, RowCount};
        use lance_index::scalar::ScalarIndexParams;
        use lance_index::DatasetIndexExt;
        use tempfile::tempdir;

        let test_dir = tempdir().unwrap();
        let source_uri = test_dir.path().join("source").to_str().unwrap().to_string();
        let target_uri = test_dir.path().join("target").to_str().unwrap().to_string();

        // Create source dataset with low cardinality column for bitmap index
        let source_reader = lance_datagen::gen_batch()
            .col(
                "category",
                array::cycle::<Int32Type>((0..10).collect::<Vec<_>>()),
            )
            .col("value", array::rand::<Float32Type>())
            .into_reader_rows(RowCount::from(100), BatchCount::from(1));
        let mut source_dataset = Dataset::write(source_reader, &source_uri, None)
            .await
            .unwrap();

        // Create Bitmap index on source
        source_dataset
            .create_index(
                &["category"],
                IndexType::Bitmap,
                Some("category_bitmap".to_string()),
                &ScalarIndexParams::default(),
                false,
            )
            .await
            .unwrap();

        // Reload to get updated metadata
        let source_dataset = Dataset::open(&source_uri).await.unwrap();
        let source_indices = source_dataset.load_indices().await.unwrap();
        let source_index = source_indices
            .iter()
            .find(|idx| idx.name == "category_bitmap")
            .unwrap();

        // Create target dataset with same schema
        let target_reader = lance_datagen::gen_batch()
            .col(
                "category",
                array::cycle::<Int32Type>((0..10).collect::<Vec<_>>()),
            )
            .col("value", array::rand::<Float32Type>())
            .into_reader_rows(RowCount::from(100), BatchCount::from(1));
        let mut target_dataset = Dataset::write(target_reader, &target_uri, None)
            .await
            .unwrap();

        // Initialize Bitmap index on target
        super::initialize_scalar_index(
            &mut target_dataset,
            &source_dataset,
            source_index,
            &["category"],
        )
        .await
        .unwrap();

        // Verify index was created
        let target_indices = target_dataset.load_indices().await.unwrap();
        assert_eq!(target_indices.len(), 1, "Target should have 1 index");
        assert_eq!(
            target_indices[0].name, "category_bitmap",
            "Index name should match"
        );
        assert_eq!(
            target_indices[0].fields,
            vec![0],
            "Index should be on field 0 (category)"
        );
    }

    #[tokio::test]
    async fn test_initialize_scalar_index_inverted() {
        use crate::dataset::Dataset;
        use lance_datagen::{array, BatchCount, ByteCount, RowCount};
        use lance_index::metrics::NoOpMetricsCollector;
        use lance_index::scalar::inverted::tokenizer::InvertedIndexParams;
        use lance_index::DatasetIndexExt;
        use tempfile::tempdir;

        let test_dir = tempdir().unwrap();
        let source_uri = test_dir.path().join("source").to_str().unwrap().to_string();
        let target_uri = test_dir.path().join("target").to_str().unwrap().to_string();

        // Create source dataset with text column for inverted index
        let source_reader = lance_datagen::gen_batch()
            .col("text", array::rand_utf8(ByteCount::from(50), false))
            .col("id", array::step::<Int32Type>())
            .into_reader_rows(RowCount::from(100), BatchCount::from(1));
        let mut source_dataset = Dataset::write(source_reader, &source_uri, None)
            .await
            .unwrap();

        // Create Inverted (FTS) index on source with custom parameters
        let inverted_params = InvertedIndexParams::default()
            .base_tokenizer("whitespace".to_string())
            .with_position(true)
            .max_token_length(Some(128))
            .lower_case(false)
            .stem(false)
            .remove_stop_words(false)
            .ascii_folding(false);

        source_dataset
            .create_index(
                &["text"],
                IndexType::Inverted,
                Some("text_fts".to_string()),
                &inverted_params,
                false,
            )
            .await
            .unwrap();

        // Reload to get updated metadata
        let source_dataset = Dataset::open(&source_uri).await.unwrap();
        let source_indices = source_dataset.load_indices().await.unwrap();
        let source_index = source_indices
            .iter()
            .find(|idx| idx.name == "text_fts")
            .unwrap();

        // Create target dataset with same schema
        let target_reader = lance_datagen::gen_batch()
            .col("text", array::rand_utf8(ByteCount::from(50), false))
            .col("id", array::step::<Int32Type>())
            .into_reader_rows(RowCount::from(100), BatchCount::from(1));
        let mut target_dataset = Dataset::write(target_reader, &target_uri, None)
            .await
            .unwrap();

        // Initialize Inverted index on target
        super::initialize_scalar_index(
            &mut target_dataset,
            &source_dataset,
            source_index,
            &["text"],
        )
        .await
        .unwrap();

        // Verify index was created
        let target_indices = target_dataset.load_indices().await.unwrap();
        assert_eq!(target_indices.len(), 1, "Target should have 1 index");
        assert_eq!(
            target_indices[0].name, "text_fts",
            "Index name should match"
        );
        assert_eq!(
            target_indices[0].fields,
            vec![0],
            "Index should be on field 0 (text)"
        );

        // Verify the index type is correct
        let target_scalar_index = target_dataset
            .open_scalar_index(
                "text",
                &target_indices[0].uuid.to_string(),
                &NoOpMetricsCollector,
            )
            .await
            .unwrap();

        assert_eq!(
            target_scalar_index.index_type(),
            IndexType::Inverted,
            "Index type should be Inverted"
        );

        // Verify parameters are preserved by parsing the JSON params
        let derived_params = target_scalar_index.derive_index_params().unwrap();
        assert!(
            derived_params.params.is_some(),
            "Inverted index should have parameters"
        );

        // Parse the JSON parameters to verify specific fields
        let params_json = derived_params.params.unwrap();
        let params: serde_json::Value = serde_json::from_str(&params_json).unwrap();

        // Verify all the custom parameters we set
        assert_eq!(
            params["base_tokenizer"].as_str().unwrap(),
            "whitespace",
            "Base tokenizer should be whitespace"
        );
        assert!(
            params["with_position"].as_bool().unwrap(),
            "with_position should be true"
        );
        assert_eq!(
            params["max_token_length"].as_u64().unwrap(),
            128,
            "max_token_length should be 128"
        );
        assert!(
            !params["lower_case"].as_bool().unwrap(),
            "lower_case should be false"
        );
        assert!(!params["stem"].as_bool().unwrap(), "stem should be false");
        assert!(
            !params["remove_stop_words"].as_bool().unwrap(),
            "remove_stop_words should be false"
        );
        assert!(
            !params["ascii_folding"].as_bool().unwrap(),
            "ascii_folding should be false"
        );
    }

    #[tokio::test]
    async fn test_initialize_scalar_index_zonemap() {
        use crate::dataset::Dataset;
        use arrow_array::types::Float32Type;
        use lance_datagen::{array, BatchCount, RowCount};
        use lance_index::metrics::NoOpMetricsCollector;
        use lance_index::scalar::zonemap::ZoneMapIndexBuilderParams;
        use lance_index::scalar::ScalarIndexParams;
        use lance_index::DatasetIndexExt;
        use tempfile::tempdir;

        let test_dir = tempdir().unwrap();
        let source_uri = test_dir.path().join("source").to_str().unwrap().to_string();
        let target_uri = test_dir.path().join("target").to_str().unwrap().to_string();

        // Create source dataset with ZoneMap index
        let source_reader = lance_datagen::gen_batch()
            .col("value", array::rand::<Float32Type>())
            .col("id", array::step::<Int32Type>())
            .into_reader_rows(RowCount::from(1000), BatchCount::from(1));
        let mut source_dataset = Dataset::write(source_reader, &source_uri, None)
            .await
            .unwrap();

        // Create ZoneMap index on source with custom rows_per_zone
        let zonemap_params = ZoneMapIndexBuilderParams::new(200);
        let params_json = serde_json::to_value(&zonemap_params).unwrap();
        let index_params =
            ScalarIndexParams::for_builtin(lance_index::scalar::BuiltinIndexType::ZoneMap)
                .with_params(&params_json);

        source_dataset
            .create_index(
                &["value"],
                IndexType::ZoneMap,
                Some("value_zonemap".to_string()),
                &index_params,
                false,
            )
            .await
            .unwrap();

        // Reload to get updated metadata
        let source_dataset = Dataset::open(&source_uri).await.unwrap();
        let source_indices = source_dataset.load_indices().await.unwrap();
        let source_index = source_indices
            .iter()
            .find(|idx| idx.name == "value_zonemap")
            .unwrap();

        // Create target dataset with same schema
        let target_reader = lance_datagen::gen_batch()
            .col("value", array::rand::<Float32Type>())
            .col("id", array::step::<Int32Type>())
            .into_reader_rows(RowCount::from(1000), BatchCount::from(1));
        let mut target_dataset = Dataset::write(target_reader, &target_uri, None)
            .await
            .unwrap();

        // Initialize ZoneMap index on target
        super::initialize_scalar_index(
            &mut target_dataset,
            &source_dataset,
            source_index,
            &["value"],
        )
        .await
        .unwrap();

        // Verify index was created
        let target_indices = target_dataset.load_indices().await.unwrap();
        assert_eq!(target_indices.len(), 1, "Target should have 1 index");
        assert_eq!(
            target_indices[0].name, "value_zonemap",
            "Index name should match"
        );
        assert_eq!(
            target_indices[0].fields,
            vec![0],
            "Index should be on field 0 (value)"
        );

        // Verify the index type is correct
        let target_scalar_index = target_dataset
            .open_scalar_index(
                "value",
                &target_indices[0].uuid.to_string(),
                &NoOpMetricsCollector,
            )
            .await
            .unwrap();

        assert_eq!(
            target_scalar_index.index_type(),
            IndexType::ZoneMap,
            "Index type should be ZoneMap"
        );

        // Verify ZoneMap statistics show correct rows_per_zone
        let stats = target_scalar_index.statistics().unwrap();
        let rows_per_zone = stats["rows_per_zone"].as_u64().unwrap();
        assert_eq!(rows_per_zone, 200, "ZoneMap rows_per_zone should be 200");
    }
}<|MERGE_RESOLUTION|>--- conflicted
+++ resolved
@@ -286,35 +286,9 @@
         fragment_ids.clone(),
     )
     .await?;
+
     plugin
         .train_index(training_data, &index_store, training_request, fragment_ids)
-<<<<<<< HEAD
-        .await
-}
-
-/// Build a Scalar Index
-#[instrument(level = "debug", skip_all)]
-pub(super) async fn build_inverted_index(
-    dataset: &Dataset,
-    column: &str,
-    uuid: &str,
-    params: &InvertedIndexParams,
-    train: bool,
-    fragment_ids: Option<Vec<u32>>,
-) -> Result<CreatedIndex> {
-    let data = load_training_data(
-        dataset,
-        column,
-        &TrainingCriteria::new(TrainingOrdering::None).with_row_id(),
-        None,
-        train,
-        fragment_ids.clone(),
-    )
-    .await?;
-    let index_store = LanceIndexStore::from_dataset_for_new(dataset, uuid)?;
-    InvertedIndexPlugin::train_inverted_index(data, &index_store, params.clone(), fragment_ids)
-=======
->>>>>>> 76a710eb
         .await
 }
 
