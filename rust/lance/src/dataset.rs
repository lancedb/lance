--- conflicted
+++ resolved
@@ -560,11 +560,8 @@
             session,
             tags,
             metadata_cache,
-<<<<<<< HEAD
+            index_cache,
             file_reader_options,
-=======
-            index_cache,
->>>>>>> def43e55
         })
     }
 
@@ -1572,40 +1569,6 @@
             let tx_key = TransactionKey {
                 version: manifest.version,
             };
-<<<<<<< HEAD
-            let transaction = if let Some(cached) = dataset.metadata_cache.get_with_key(&tx_key) {
-                cached
-            } else {
-                let dataset_version = Dataset::checkout_manifest(
-                    dataset.object_store.clone(),
-                    dataset.base.clone(),
-                    dataset.uri.clone(),
-                    manifest_copy.clone(),
-                    location,
-                    dataset.session(),
-                    dataset.commit_handler.clone(),
-                    dataset.file_reader_options.clone(),
-                )?;
-                let object_store = dataset_version.object_store();
-                let path = dataset_version
-                    .manifest
-                    .transaction_file
-                    .as_ref()
-                    .ok_or_else(|| Error::Internal {
-                        message: format!(
-                            "Dataset version {} does not have a transaction file",
-                            manifest_copy.version
-                        ),
-                        location: location!(),
-                    })?;
-                let loaded =
-                    Arc::new(read_transaction_file(object_store, &dataset.base, path).await?);
-                dataset
-                    .metadata_cache
-                    .insert_with_key(&tx_key, loaded.clone());
-                loaded
-            };
-=======
             let transaction =
                 if let Some(cached) = dataset.metadata_cache.get_with_key(&tx_key).await {
                     cached
@@ -1618,6 +1581,7 @@
                         location,
                         dataset.session(),
                         dataset.commit_handler.clone(),
+                       dataset.file_reader_options.clone(),
                     )?;
                     let object_store = dataset_version.object_store();
                     let path = dataset_version
@@ -1639,7 +1603,6 @@
                         .await;
                     loaded
                 };
->>>>>>> def43e55
             Ok((manifest.version, transaction))
         })
         .try_buffer_unordered(io_parallelism / 2);
