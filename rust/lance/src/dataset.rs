// SPDX-License-Identifier: Apache-2.0
// SPDX-FileCopyrightText: Copyright The Lance Authors

//! Lance Dataset
//!

use arrow_array::{RecordBatch, RecordBatchReader};
use arrow_schema::DataType;
use byteorder::{ByteOrder, LittleEndian};
use chrono::{prelude::*, Duration};
use deepsize::DeepSizeOf;
use futures::future::BoxFuture;
use futures::stream::{self, BoxStream, StreamExt, TryStreamExt};
use futures::{FutureExt, Stream};

use crate::dataset::blob::blob_version_from_config;
use crate::dataset::metadata::UpdateFieldMetadataBuilder;
use crate::dataset::transaction::translate_schema_metadata_updates;
use crate::session::caches::{DSMetadataCache, ManifestKey, TransactionKey};
use crate::session::index_caches::DSIndexCache;
use itertools::Itertools;
use lance_core::datatypes::{
    BlobVersion, Field, OnMissing, OnTypeMismatch, Projectable, Projection,
};
use lance_core::traits::DatasetTakeRows;
use lance_core::utils::address::RowAddress;
use lance_core::utils::tracing::{
    DATASET_CLEANING_EVENT, DATASET_DELETING_EVENT, DATASET_DROPPING_COLUMN_EVENT,
    TRACE_DATASET_EVENTS,
};
use lance_core::{ROW_ADDR, ROW_ADDR_FIELD, ROW_ID_FIELD};
use lance_datafusion::projection::ProjectionPlan;
use lance_file::datatypes::populate_schema_dictionary;
use lance_file::v2::reader::FileReaderOptions;
use lance_file::version::LanceFileVersion;
use lance_index::DatasetIndexExt;
use lance_io::object_store::{ObjectStore, ObjectStoreParams};
use lance_io::utils::{read_last_block, read_message, read_metadata_offset, read_struct};
use lance_table::format::{
    pb, DataFile, DataStorageFormat, DeletionFile, Fragment, IndexMetadata, Manifest,
};
use lance_table::io::commit::{
    migrate_scheme_to_v2, write_manifest_file_to_path, CommitConfig, CommitError, CommitHandler,
    CommitLock, ManifestLocation, ManifestNamingScheme,
};
use lance_table::io::manifest::read_manifest;
use object_store::path::Path;
use prost::Message;
use roaring::RoaringBitmap;
use rowids::get_row_id_index;
use serde::{Deserialize, Serialize};
use snafu::location;
use std::borrow::Cow;
use std::collections::{BTreeMap, HashMap, HashSet};
use std::fmt::Debug;
use std::ops::Range;
use std::pin::Pin;
use std::sync::Arc;
use take::row_offsets_to_row_addresses;
use tracing::{info, instrument};

pub(crate) mod blob;
mod branch_location;
pub mod builder;
pub mod cleanup;
pub mod delta;
pub mod fragment;
mod hash_joiner;
pub mod index;
mod metadata;
pub mod optimize;
pub mod progress;
pub mod refs;
pub(crate) mod rowids;
pub mod scanner;
mod schema_evolution;
pub mod sql;
pub mod statistics;
mod take;
pub mod transaction;
pub mod udtf;
pub mod updater;
mod utils;
mod write;

use self::builder::DatasetBuilder;
use self::cleanup::RemovalStats;
use self::fragment::FileFragment;
use self::refs::Refs;
use self::scanner::{DatasetRecordBatchStream, Scanner};
use self::transaction::{Operation, Transaction, TransactionBuilder, UpdateMapEntry};
use self::write::write_fragments_internal;
use crate::dataset::branch_location::BranchLocation;
use crate::dataset::cleanup::{CleanupPolicy, CleanupPolicyBuilder};
use crate::dataset::refs::{BranchContents, Branches, Tags};
use crate::dataset::sql::SqlQueryBuilder;
use crate::datatypes::Schema;
use crate::index::retain_supported_indices;
use crate::io::commit::{
    commit_detached_transaction, commit_new_dataset, commit_transaction,
    detect_overlapping_fragments,
};
use crate::session::Session;
use crate::utils::temporal::{timestamp_to_nanos, utc_now, SystemTime};
use crate::{Error, Result};
pub use blob::BlobFile;
use hash_joiner::HashJoiner;
use lance_core::box_error;
pub use lance_core::ROW_ID;
use lance_table::feature_flags::{apply_feature_flags, can_read_dataset};
pub use schema_evolution::{
    BatchInfo, BatchUDF, ColumnAlteration, NewColumnTransform, UDFCheckpointStore,
};
pub use take::TakeBuilder;
pub use write::merge_insert::{
    MergeInsertBuilder, MergeInsertJob, MergeStats, UncommittedMergeInsert, WhenMatched,
    WhenNotMatched, WhenNotMatchedBySource,
};

pub use write::update::{UpdateBuilder, UpdateJob};
#[allow(deprecated)]
pub use write::{
    write_fragments, AutoCleanupParams, CommitBuilder, DeleteBuilder, InsertBuilder,
    WriteDestination, WriteMode, WriteParams,
};

const INDICES_DIR: &str = "_indices";

pub const DATA_DIR: &str = "data";
// We default to 6GB for the index cache, since indices are often large but
// worth caching.
pub const DEFAULT_INDEX_CACHE_SIZE: usize = 6 * 1024 * 1024 * 1024;
// Default to 1 GiB for the metadata cache. Column metadata can be like 40MB,
// so this should be enough for a few hundred columns. Other metadata is much
// smaller.
pub const DEFAULT_METADATA_CACHE_SIZE: usize = 1024 * 1024 * 1024;

/// Lance Dataset
#[derive(Clone)]
pub struct Dataset {
    pub object_store: Arc<ObjectStore>,
    pub(crate) commit_handler: Arc<dyn CommitHandler>,
    /// Uri of the dataset.
    ///
    /// On cloud storage, we can not use [Dataset::base] to build the full uri because the
    /// `bucket` is swallowed in the inner [ObjectStore].
    uri: String,
    pub(crate) base: Path,
    pub manifest: Arc<Manifest>,
    // Path for the manifest that is loaded. Used to get additional information,
    // such as the index metadata.
    pub(crate) manifest_location: ManifestLocation,
    pub(crate) session: Arc<Session>,
    pub refs: Refs,

    // Bitmap of fragment ids in this dataset.
    pub(crate) fragment_bitmap: Arc<RoaringBitmap>,

    // These are references to session caches, but with the dataset URI as a prefix.
    pub(crate) index_cache: Arc<DSIndexCache>,
    pub(crate) metadata_cache: Arc<DSMetadataCache>,

    /// File reader options to use when reading data files.
    pub(crate) file_reader_options: Option<FileReaderOptions>,

    /// Object store parameters used when opening this dataset.
    /// These are used when creating object stores for additional base paths.
    pub(crate) store_params: Option<Box<ObjectStoreParams>>,
}

impl std::fmt::Debug for Dataset {
    fn fmt(&self, f: &mut std::fmt::Formatter<'_>) -> std::fmt::Result {
        f.debug_struct("Dataset")
            .field("uri", &self.uri)
            .field("base", &self.base)
            .field("version", &self.manifest.version)
            .field("cache_num_items", &self.session.approx_num_items())
            .finish()
    }
}

/// Dataset Version
#[derive(Deserialize, Serialize)]
pub struct Version {
    /// version number
    pub version: u64,

    /// Timestamp of dataset creation in UTC.
    pub timestamp: DateTime<Utc>,

    /// Key-value pairs of metadata.
    pub metadata: BTreeMap<String, String>,
}

/// Convert Manifest to Data Version.
impl From<&Manifest> for Version {
    fn from(m: &Manifest) -> Self {
        Self {
            version: m.version,
            timestamp: m.timestamp(),
            metadata: m.summary().into(),
        }
    }
}

/// Customize read behavior of a dataset.
#[derive(Clone, Debug)]
pub struct ReadParams {
    /// Size of the index cache in bytes. This cache stores index data in memory
    /// for faster lookups. The default is 6 GiB.
    pub index_cache_size_bytes: usize,

    /// Size of the metadata cache in bytes. This cache stores metadata in memory
    /// for faster open table and scans. The default is 1 GiB.
    pub metadata_cache_size_bytes: usize,

    /// If present, dataset will use this shared [`Session`] instead creating a new one.
    ///
    /// This is useful for sharing the same session across multiple datasets.
    pub session: Option<Arc<Session>>,

    pub store_options: Option<ObjectStoreParams>,

    /// If present, dataset will use this to resolve the latest version
    ///
    /// Lance needs to be able to make atomic updates to the manifest.  This involves
    /// coordination between readers and writers and we can usually rely on the filesystem
    /// to do this coordination for us.
    ///
    /// Some file systems (e.g. S3) do not support atomic operations.  In this case, for
    /// safety, we recommend an external commit mechanism (such as dynamodb) and, on the
    /// read path, we need to reach out to that external mechanism to figure out the latest
    /// version of the dataset.
    ///
    /// If this is not set then a default behavior is chosen that is appropriate for the
    /// filesystem.
    ///
    /// If a custom object store is provided (via store_params.object_store) then this
    /// must also be provided.
    pub commit_handler: Option<Arc<dyn CommitHandler>>,

    /// File reader options to use when reading data files.
    ///
    /// This allows control over features like caching repetition indices and validation.
    pub file_reader_options: Option<FileReaderOptions>,
}

impl ReadParams {
    /// Set the cache size for indices. Set to zero, to disable the cache.
    #[deprecated(
        since = "0.30.0",
        note = "Use `index_cache_size_bytes` instead, which accepts a size in bytes."
    )]
    pub fn index_cache_size(&mut self, cache_size: usize) -> &mut Self {
        let assumed_entry_size = 20 * 1024 * 1024; // 20 MiB per entry
        self.index_cache_size_bytes = cache_size * assumed_entry_size;
        self
    }

    pub fn index_cache_size_bytes(&mut self, cache_size: usize) -> &mut Self {
        self.index_cache_size_bytes = cache_size;
        self
    }

    /// Set the cache size for the file metadata. Set to zero to disable this cache.
    #[deprecated(
        since = "0.30.0",
        note = "Use `metadata_cache_size_bytes` instead, which accepts a size in bytes."
    )]
    pub fn metadata_cache_size(&mut self, cache_size: usize) -> &mut Self {
        let assumed_entry_size = 10 * 1024 * 1024; // 10 MiB per entry
        self.metadata_cache_size_bytes = cache_size * assumed_entry_size;
        self
    }

    /// Set the cache size for the file metadata in bytes.
    pub fn metadata_cache_size_bytes(&mut self, cache_size: usize) -> &mut Self {
        self.metadata_cache_size_bytes = cache_size;
        self
    }

    /// Set a shared session for the datasets.
    pub fn session(&mut self, session: Arc<Session>) -> &mut Self {
        self.session = Some(session);
        self
    }

    /// Use the explicit locking to resolve the latest version
    pub fn set_commit_lock<T: CommitLock + Send + Sync + 'static>(&mut self, lock: Arc<T>) {
        self.commit_handler = Some(Arc::new(lock));
    }

    /// Set the file reader options.
    pub fn file_reader_options(&mut self, options: FileReaderOptions) -> &mut Self {
        self.file_reader_options = Some(options);
        self
    }
}

impl Default for ReadParams {
    fn default() -> Self {
        Self {
            index_cache_size_bytes: DEFAULT_INDEX_CACHE_SIZE,
            metadata_cache_size_bytes: DEFAULT_METADATA_CACHE_SIZE,
            session: None,
            store_options: None,
            commit_handler: None,
            file_reader_options: None,
        }
    }
}

#[derive(Debug, Clone)]
pub enum ProjectionRequest {
    Schema(Arc<Schema>),
    Sql(Vec<(String, String)>),
}

impl ProjectionRequest {
    pub fn from_columns(
        columns: impl IntoIterator<Item = impl AsRef<str>>,
        dataset_schema: &Schema,
    ) -> Self {
        let columns = columns
            .into_iter()
            .map(|s| s.as_ref().to_string())
            .collect::<Vec<_>>();

        // Separate data columns from system columns
        // System columns need to be added to the schema manually since Schema::project
        // doesn't include them (they're virtual columns)
        let mut data_columns = Vec::new();
        let mut system_fields = Vec::new();

        for col in &columns {
            if lance_core::is_system_column(col) {
                // For now we only support _rowid and _rowaddr in projections
                if col == ROW_ID {
                    system_fields.push(Field::try_from(ROW_ID_FIELD.clone()).unwrap());
                } else if col == ROW_ADDR {
                    system_fields.push(Field::try_from(ROW_ADDR_FIELD.clone()).unwrap());
                }
                // Note: Other system columns like _rowoffset are handled differently
            } else {
                data_columns.push(col.as_str());
            }
        }

        // Project only the data columns
        let mut schema = dataset_schema.project(&data_columns).unwrap();

        // Add system fields in the order they appeared in the original columns list
        // We need to reconstruct the proper order
        let mut final_fields = Vec::new();
        for col in &columns {
            if lance_core::is_system_column(col) {
                // Find and add the system field
                if let Some(field) = system_fields.iter().find(|f| &f.name == col) {
                    final_fields.push(field.clone());
                }
            } else {
                // Find and add the data field
                if let Some(field) = schema.fields.iter().find(|f| &f.name == col) {
                    final_fields.push(field.clone());
                }
            }
        }

        schema.fields = final_fields;
        Self::Schema(Arc::new(schema))
    }

    pub fn from_schema(schema: Schema) -> Self {
        Self::Schema(Arc::new(schema))
    }

    /// Provide a list of projection with SQL transform.
    ///
    /// # Parameters
    /// - `columns`: A list of tuples where the first element is resulted column name and the second
    ///   element is the SQL expression.
    pub fn from_sql(
        columns: impl IntoIterator<Item = (impl Into<String>, impl Into<String>)>,
    ) -> Self {
        Self::Sql(
            columns
                .into_iter()
                .map(|(a, b)| (a.into(), b.into()))
                .collect(),
        )
    }

    pub fn into_projection_plan(self, dataset: Arc<Dataset>) -> Result<ProjectionPlan> {
        match self {
            Self::Schema(schema) => {
                // The schema might contain system columns (_rowid, _rowaddr) which are not
                // in the dataset schema. We handle these specially in ProjectionPlan::from_schema.
                let system_columns_present = schema
                    .fields
                    .iter()
                    .any(|f| lance_core::is_system_column(&f.name));

                if system_columns_present {
                    // If system columns are present, we can't use project_by_schema directly
                    // Just pass the schema to ProjectionPlan::from_schema which handles it
                    ProjectionPlan::from_schema(dataset, schema.as_ref())
                } else {
                    // No system columns, use normal path with validation
                    let projection = dataset.schema().project_by_schema(
                        schema.as_ref(),
                        OnMissing::Error,
                        OnTypeMismatch::Error,
                    )?;
                    ProjectionPlan::from_schema(dataset, &projection)
                }
            }
            Self::Sql(columns) => ProjectionPlan::from_expressions(dataset, &columns),
        }
    }
}

impl From<Arc<Schema>> for ProjectionRequest {
    fn from(schema: Arc<Schema>) -> Self {
        Self::Schema(schema)
    }
}

impl From<Schema> for ProjectionRequest {
    fn from(schema: Schema) -> Self {
        Self::from(Arc::new(schema))
    }
}

impl Dataset {
    /// Open an existing dataset.
    ///
    /// See also [DatasetBuilder].
    #[instrument]
    pub async fn open(uri: &str) -> Result<Self> {
        DatasetBuilder::from_uri(uri).load().await
    }

    /// Check out a dataset version with a ref
    pub async fn checkout_version(&self, version: impl Into<refs::Ref>) -> Result<Self> {
        let ref_: refs::Ref = version.into();
        match ref_ {
            refs::Ref::Version(branch, version_number) => {
                self.checkout_by_ref(version_number, branch).await
            }
            refs::Ref::Tag(tag_name) => {
                let tag_contents = self.tags().get(tag_name.as_str()).await?;
                self.checkout_by_ref(Some(tag_contents.version), tag_contents.branch)
                    .await
            }
        }
    }

    pub fn tags(&self) -> Tags<'_> {
        self.refs.tags()
    }

    pub fn branches(&self) -> Branches<'_> {
        self.refs.branches()
    }

    /// Check out the latest version of the dataset
    pub async fn checkout_latest(&mut self) -> Result<()> {
        let (manifest, manifest_location) = self.latest_manifest().await?;
        self.manifest = manifest;
        self.manifest_location = manifest_location;
        self.fragment_bitmap = Arc::new(
            self.manifest
                .fragments
                .iter()
                .map(|f| f.id as u32)
                .collect(),
        );
        Ok(())
    }

    /// Check out the latest version of the branch
    pub async fn checkout_branch(&self, branch: &str) -> Result<Self> {
        self.checkout_by_ref(None, Some(branch.to_string())).await
    }

    /// This is a two-phase operation:
    /// - Create the branch dataset by shallow cloning.
    /// - Create the branch metadata (a.k.a. `BranchContents`).
    ///
    /// These two phases are not atomic. We consider `BranchContents` as the source of truth
    /// for the branch.
    ///
    /// The cleanup procedure should:
    /// - Clean up zombie branch datasets that have no related `BranchContents`.
    /// - Delete broken `BranchContents` entries that have no related branch dataset.
    ///
    /// If `create_branch` stops at phase 1, it may leave a zombie branch dataset,
    /// which can be cleaned up later. Such a zombie dataset may cause a branch creation
    /// failure if we use the same name to `create_branch`. In that case, you need to call
    /// `force_delete_branch` to interactively clean up the zombie dataset.
    pub async fn create_branch(
        &mut self,
        branch: &str,
        version: impl Into<refs::Ref>,
        store_params: Option<ObjectStoreParams>,
    ) -> Result<Self> {
        let (source_branch, version_number) = self.resolve_reference(version.into()).await?;
        let branch_location = self.find_branch_location(branch)?;
        let clone_op = Operation::Clone {
            is_shallow: true,
            ref_name: source_branch.clone(),
            ref_version: version_number,
            ref_path: String::from(self.uri()),
            branch_name: Some(branch.to_string()),
        };
        let transaction = Transaction::new(version_number, clone_op, None);

        let builder = CommitBuilder::new(WriteDestination::Uri(branch_location.uri.as_str()))
            .with_store_params(store_params.unwrap_or_default())
            .with_object_store(Arc::new(self.object_store().clone()))
            .with_commit_handler(self.commit_handler.clone())
            .with_storage_format(self.manifest.data_storage_format.lance_file_version()?);
        let dataset = builder.execute(transaction).await?;

        // Create BranchContents after shallow_clone
        self.branches()
            .create(branch, version_number, source_branch.as_deref())
            .await?;
        Ok(dataset)
    }

    pub async fn delete_branch(&mut self, branch: &str) -> Result<()> {
        self.branches().delete(branch, false).await
    }

    /// Delete the branch even if the BranchContents is not found.
    /// This could be useful when we have zombie branches and want to clean them up immediately.
    pub async fn force_delete_branch(&mut self, branch: &str) -> Result<()> {
        self.branches().delete(branch, true).await
    }

    pub async fn list_branches(&self) -> Result<HashMap<String, BranchContents>> {
        self.branches().list().await
    }

    fn already_checked_out(
        &self,
        location: &ManifestLocation,
        branch_name: Option<String>,
    ) -> bool {
        // We check the e_tag here just in case it has been overwritten. This can
        // happen if the table has been dropped then re-created recently.
        self.manifest.branch == branch_name
            && self.manifest.version == location.version
            && self.manifest_location.naming_scheme == location.naming_scheme
            && location.e_tag.as_ref().is_some_and(|e_tag| {
                self.manifest_location
                    .e_tag
                    .as_ref()
                    .is_some_and(|current_e_tag| e_tag == current_e_tag)
            })
    }

    async fn checkout_by_ref(
        &self,
        version_number: Option<u64>,
        branch: Option<String>,
    ) -> Result<Self> {
        let new_location = if self.manifest.branch.as_ref() != branch.as_ref() {
            if let Some(branch_name) = branch.as_deref() {
                self.find_branch_location(branch_name)?
            } else {
                self.branch_location().find_main()?
            }
        } else {
            self.branch_location()
        };

        let manifest_location = if let Some(version_number) = version_number {
            self.commit_handler
                .resolve_version_location(
                    &new_location.path,
                    version_number,
                    &self.object_store.inner,
                )
                .await?
        } else {
            self.commit_handler
                .resolve_latest_location(&new_location.path, &self.object_store)
                .await?
        };

        if self.already_checked_out(&manifest_location, branch.clone()) {
            return Ok(self.clone());
        }

        let manifest = Self::load_manifest(
            self.object_store.as_ref(),
            &manifest_location,
            &new_location.uri,
            self.session.as_ref(),
        )
        .await?;
        Self::checkout_manifest(
            self.object_store.clone(),
            new_location.path,
            new_location.uri,
            Arc::new(manifest),
            manifest_location,
            self.session.clone(),
            self.commit_handler.clone(),
            self.file_reader_options.clone(),
            self.store_params.as_deref().cloned(),
        )
    }

    pub(crate) async fn load_manifest(
        object_store: &ObjectStore,
        manifest_location: &ManifestLocation,
        uri: &str,
        session: &Session,
    ) -> Result<Manifest> {
        let object_reader = if let Some(size) = manifest_location.size {
            object_store
                .open_with_size(&manifest_location.path, size as usize)
                .await
        } else {
            object_store.open(&manifest_location.path).await
        };
        let object_reader = object_reader.map_err(|e| match &e {
            Error::NotFound { uri, .. } => Error::DatasetNotFound {
                path: uri.clone(),
                source: box_error(e),
                location: location!(),
            },
            _ => e,
        })?;

        let last_block =
            read_last_block(object_reader.as_ref())
                .await
                .map_err(|err| match err {
                    object_store::Error::NotFound { path, source } => Error::DatasetNotFound {
                        path,
                        source,
                        location: location!(),
                    },
                    _ => Error::IO {
                        source: err.into(),
                        location: location!(),
                    },
                })?;
        let offset = read_metadata_offset(&last_block)?;

        // If manifest is in the last block, we can decode directly from memory.
        let manifest_size = object_reader.size().await?;
        let mut manifest = if manifest_size - offset <= last_block.len() {
            let manifest_len = manifest_size - offset;
            let offset_in_block = last_block.len() - manifest_len;
            let message_len =
                LittleEndian::read_u32(&last_block[offset_in_block..offset_in_block + 4]) as usize;
            let message_data = &last_block[offset_in_block + 4..offset_in_block + 4 + message_len];
            Manifest::try_from(lance_table::format::pb::Manifest::decode(message_data)?)
        } else {
            read_struct(object_reader.as_ref(), offset).await
        }?;

        if !can_read_dataset(manifest.reader_feature_flags) {
            let message = format!(
                "This dataset cannot be read by this version of Lance. \
                 Please upgrade Lance to read this dataset.\n Flags: {}",
                manifest.reader_feature_flags
            );
            return Err(Error::NotSupported {
                source: message.into(),
                location: location!(),
            });
        }

        // If indices were also in the last block, we can take the opportunity to
        // decode them now and cache them.
        if let Some(index_offset) = manifest.index_section {
            if manifest_size - index_offset <= last_block.len() {
                let offset_in_block = last_block.len() - (manifest_size - index_offset);
                let message_len =
                    LittleEndian::read_u32(&last_block[offset_in_block..offset_in_block + 4])
                        as usize;
                let message_data =
                    &last_block[offset_in_block + 4..offset_in_block + 4 + message_len];
                let section = lance_table::format::pb::IndexSection::decode(message_data)?;
                let mut indices: Vec<IndexMetadata> = section
                    .indices
                    .into_iter()
                    .map(IndexMetadata::try_from)
                    .collect::<Result<Vec<_>>>()?;
                retain_supported_indices(&mut indices);
                let ds_index_cache = session.index_cache.for_dataset(uri);
                let metadata_key = crate::session::index_caches::IndexMetadataKey {
                    version: manifest_location.version,
                };
                ds_index_cache
                    .insert_with_key(&metadata_key, Arc::new(indices))
                    .await;
            }
        }

        // If transaction is also in the last block, we can take the opportunity to
        // decode them now and cache them.
        if let Some(transaction_offset) = manifest.transaction_section {
            if manifest_size - transaction_offset <= last_block.len() {
                let offset_in_block = last_block.len() - (manifest_size - transaction_offset);
                let message_len =
                    LittleEndian::read_u32(&last_block[offset_in_block..offset_in_block + 4])
                        as usize;
                let message_data =
                    &last_block[offset_in_block + 4..offset_in_block + 4 + message_len];
                let transaction: Transaction =
                    lance_table::format::pb::Transaction::decode(message_data)?.try_into()?;

                let metadata_cache = session.metadata_cache.for_dataset(uri);
                let metadata_key = TransactionKey {
                    version: manifest_location.version,
                };
                metadata_cache
                    .insert_with_key(&metadata_key, Arc::new(transaction))
                    .await;
            }
        }

        if manifest.should_use_legacy_format() {
            populate_schema_dictionary(&mut manifest.schema, object_reader.as_ref()).await?;
        }

        Ok(manifest)
    }

    #[allow(clippy::too_many_arguments)]
    fn checkout_manifest(
        object_store: Arc<ObjectStore>,
        base_path: Path,
        uri: String,
        manifest: Arc<Manifest>,
        manifest_location: ManifestLocation,
        session: Arc<Session>,
        commit_handler: Arc<dyn CommitHandler>,
        file_reader_options: Option<FileReaderOptions>,
        store_params: Option<ObjectStoreParams>,
    ) -> Result<Self> {
        let refs = Refs::new(
            object_store.clone(),
            commit_handler.clone(),
            BranchLocation {
                path: base_path.clone(),
                uri: uri.clone(),
                branch: manifest.branch.clone(),
            },
        );
        let metadata_cache = Arc::new(session.metadata_cache.for_dataset(&uri));
        let index_cache = Arc::new(session.index_cache.for_dataset(&uri));
        let fragment_bitmap = Arc::new(manifest.fragments.iter().map(|f| f.id as u32).collect());
        Ok(Self {
            object_store,
            base: base_path,
            uri,
            manifest,
            manifest_location,
            commit_handler,
            session,
            refs,
            fragment_bitmap,
            metadata_cache,
            index_cache,
            file_reader_options,
            store_params: store_params.map(Box::new),
        })
    }

    /// Write to or Create a [Dataset] with a stream of [RecordBatch]s.
    ///
    /// `dest` can be a `&str`, `object_store::path::Path` or `Arc<Dataset>`.
    ///
    /// Returns the newly created [`Dataset`].
    /// Or Returns [Error] if the dataset already exists.
    ///
    pub async fn write(
        batches: impl RecordBatchReader + Send + 'static,
        dest: impl Into<WriteDestination<'_>>,
        params: Option<WriteParams>,
    ) -> Result<Self> {
        let mut builder = InsertBuilder::new(dest);
        if let Some(params) = &params {
            builder = builder.with_params(params);
        }
        Box::pin(builder.execute_stream(Box::new(batches) as Box<dyn RecordBatchReader + Send>))
            .await
    }

    /// Append to existing [Dataset] with a stream of [RecordBatch]s
    ///
    /// Returns void result or Returns [Error]
    pub async fn append(
        &mut self,
        batches: impl RecordBatchReader + Send + 'static,
        params: Option<WriteParams>,
    ) -> Result<()> {
        let write_params = WriteParams {
            mode: WriteMode::Append,
            ..params.unwrap_or_default()
        };

        let new_dataset = InsertBuilder::new(WriteDestination::Dataset(Arc::new(self.clone())))
            .with_params(&write_params)
            .execute_stream(Box::new(batches) as Box<dyn RecordBatchReader + Send>)
            .await?;

        *self = new_dataset;

        Ok(())
    }

    /// Get the fully qualified URI of this dataset.
    pub fn uri(&self) -> &str {
        &self.uri
    }

    pub fn branch_location(&self) -> BranchLocation {
        BranchLocation {
            path: self.base.clone(),
            uri: self.uri.clone(),
            branch: self.manifest.branch.clone(),
        }
    }

    pub fn find_branch_location(&self, branch_name: &str) -> Result<BranchLocation> {
        let current_location = BranchLocation {
            path: self.base.clone(),
            uri: self.uri.clone(),
            branch: self.manifest.branch.clone(),
        };
        current_location.find_branch(Some(branch_name.to_string()))
    }

    /// Get the full manifest of the dataset version.
    pub fn manifest(&self) -> &Manifest {
        &self.manifest
    }

    pub fn manifest_location(&self) -> &ManifestLocation {
        &self.manifest_location
    }

    /// Create a [`delta::DatasetDeltaBuilder`] to explore changes between dataset versions.
    ///
    /// # Example
    ///
    /// ```
    /// # use lance::{Dataset, Result};
    /// # async fn example(dataset: &Dataset) -> Result<()> {
    /// let delta = dataset.delta()
    ///     .compared_against_version(5)
    ///     .build()?;
    /// let inserted = delta.get_inserted_rows().await?;
    /// # Ok(())
    /// # }
    /// ```
    pub fn delta(&self) -> delta::DatasetDeltaBuilder {
        delta::DatasetDeltaBuilder::new(self.clone())
    }

    // TODO: Cache this
    pub(crate) fn is_legacy_storage(&self) -> bool {
        self.manifest
            .data_storage_format
            .lance_file_version()
            .unwrap()
            == LanceFileVersion::Legacy
    }

    pub async fn latest_manifest(&self) -> Result<(Arc<Manifest>, ManifestLocation)> {
        let location = self
            .commit_handler
            .resolve_latest_location(&self.base, &self.object_store)
            .await?;

        // Check if manifest is in cache before reading from storage
        let manifest_key = ManifestKey {
            version: location.version,
            e_tag: location.e_tag.as_deref(),
        };
        let cached_manifest = self.metadata_cache.get_with_key(&manifest_key).await;
        if let Some(cached_manifest) = cached_manifest {
            return Ok((cached_manifest, location));
        }

        if self.already_checked_out(&location, self.manifest.branch.clone()) {
            return Ok((self.manifest.clone(), self.manifest_location.clone()));
        }
        let mut manifest = read_manifest(&self.object_store, &location.path, location.size).await?;
        if manifest.schema.has_dictionary_types() && manifest.should_use_legacy_format() {
            let reader = if let Some(size) = location.size {
                self.object_store
                    .open_with_size(&location.path, size as usize)
                    .await?
            } else {
                self.object_store.open(&location.path).await?
            };
            populate_schema_dictionary(&mut manifest.schema, reader.as_ref()).await?;
        }
        let manifest_arc = Arc::new(manifest);
        self.metadata_cache
            .insert_with_key(&manifest_key, manifest_arc.clone())
            .await;
        Ok((manifest_arc, location))
    }

    /// Read the transaction file for this version of the dataset.
    ///
    /// If there was no transaction file written for this version of the dataset
    /// then this will return None.
    pub async fn read_transaction(&self) -> Result<Option<Transaction>> {
        let transaction_key = TransactionKey {
            version: self.manifest.version,
        };
        if let Some(transaction) = self.metadata_cache.get_with_key(&transaction_key).await {
            return Ok(Some((*transaction).clone()));
        }

        // Prefer inline transaction from manifest when available
        let transaction = if let Some(pos) = self.manifest.transaction_section {
            let reader = if let Some(size) = self.manifest_location.size {
                self.object_store
                    .open_with_size(&self.manifest_location.path, size as usize)
                    .await?
            } else {
                self.object_store.open(&self.manifest_location.path).await?
            };

            let tx: pb::Transaction = read_message(reader.as_ref(), pos).await?;
            Transaction::try_from(tx).map(Some)?
        } else if let Some(path) = &self.manifest.transaction_file {
            // Fallback: read external transaction file if present
            let path = self.base.child("_transactions").child(path.as_str());
            let data = self.object_store.inner.get(&path).await?.bytes().await?;
            let transaction = lance_table::format::pb::Transaction::decode(data)?;
            Transaction::try_from(transaction).map(Some)?
        } else {
            None
        };

        if let Some(tx) = transaction.as_ref() {
            self.metadata_cache
                .insert_with_key(&transaction_key, Arc::new(tx.clone()))
                .await;
        }
        Ok(transaction)
    }

    /// Read the transaction file for this version of the dataset.
    ///
    /// If there was no transaction file written for this version of the dataset
    /// then this will return None.
    pub async fn read_transaction_by_version(&self, version: u64) -> Result<Option<Transaction>> {
        let dataset_version = self.checkout_version(version).await?;
        dataset_version.read_transaction().await
    }

    /// List transactions for the dataset, up to a maximum number.
    ///
    /// This method iterates through dataset versions, starting from the current version,
    /// and collects the transaction for each version. It stops when either `recent_transactions`
    /// is reached or there are no more versions.
    ///
    /// # Arguments
    ///
    /// * `recent_transactions` - Maximum number of transactions to return
    ///
    /// # Returns
    ///
    /// A vector of optional transactions. Each element corresponds to a version,
    /// and may be None if no transaction file exists for that version.
    pub async fn get_transactions(
        &self,
        recent_transactions: usize,
    ) -> Result<Vec<Option<Transaction>>> {
        let mut transactions = vec![];
        let mut dataset = self.clone();

        loop {
            let transaction = dataset.read_transaction().await?;
            transactions.push(transaction);

            if transactions.len() >= recent_transactions {
                break;
            } else {
                match dataset
                    .checkout_version(dataset.version().version - 1)
                    .await
                {
                    Ok(ds) => dataset = ds,
                    Err(Error::DatasetNotFound { .. }) => break,
                    Err(err) => return Err(err),
                }
            }
        }

        Ok(transactions)
    }

    /// Restore the currently checked out version of the dataset as the latest version.
    pub async fn restore(&mut self) -> Result<()> {
        let (latest_manifest, _) = self.latest_manifest().await?;
        let latest_version = latest_manifest.version;

        let transaction = Transaction::new(
            latest_version,
            Operation::Restore {
                version: self.manifest.version,
            },
            None,
        );

        self.apply_commit(transaction, &Default::default(), &Default::default())
            .await?;

        Ok(())
    }

    /// Removes old versions of the dataset from disk
    ///
    /// This function will remove all versions of the dataset that are older than the provided
    /// timestamp.  This function will not remove the current version of the dataset.
    ///
    /// Once a version is removed it can no longer be checked out or restored.  Any data unique
    /// to that version will be lost.
    ///
    /// # Arguments
    ///
    /// * `older_than` - Versions older than this will be deleted.
    /// * `delete_unverified` - If false (the default) then files will only be deleted if they
    ///                        are listed in at least one manifest.  Otherwise these files will
    ///                        be kept since they cannot be distinguished from an in-progress
    ///                        transaction.  Set to true to delete these files if you are sure
    ///                        there are no other in-progress dataset operations.
    ///
    /// # Returns
    ///
    /// * `RemovalStats` - Statistics about the removal operation
    #[instrument(level = "debug", skip(self))]
    pub fn cleanup_old_versions(
        &self,
        older_than: Duration,
        delete_unverified: Option<bool>,
        error_if_tagged_old_versions: Option<bool>,
    ) -> BoxFuture<'_, Result<RemovalStats>> {
        let mut builder = CleanupPolicyBuilder::default();
        builder = builder.before_timestamp(utc_now() - older_than);
        if let Some(v) = delete_unverified {
            builder = builder.delete_unverified(v);
        }
        if let Some(v) = error_if_tagged_old_versions {
            builder = builder.error_if_tagged_old_versions(v);
        }

        self.cleanup_with_policy(builder.build())
    }

    /// Removes old versions of the dataset from storage
    ///
    /// This function will remove all versions of the dataset that satisfies the given policy.
    /// This function will not remove the current version of the dataset.
    ///
    /// Once a version is removed it can no longer be checked out or restored.  Any data unique
    /// to that version will be lost.
    ///
    /// # Arguments
    ///
    /// * `policy` - `CleanupPolicy` determines the behaviour of cleanup.
    ///
    /// # Returns
    ///
    /// * `RemovalStats` - Statistics about the removal operation
    #[instrument(level = "debug", skip(self))]
    pub fn cleanup_with_policy(
        &self,
        policy: CleanupPolicy,
    ) -> BoxFuture<'_, Result<RemovalStats>> {
        info!(target: TRACE_DATASET_EVENTS, event=DATASET_CLEANING_EVENT, uri=&self.uri);
        cleanup::cleanup_old_versions(self, policy).boxed()
    }

    #[allow(clippy::too_many_arguments)]
    async fn do_commit(
        base_uri: WriteDestination<'_>,
        operation: Operation,
        read_version: Option<u64>,
        store_params: Option<ObjectStoreParams>,
        commit_handler: Option<Arc<dyn CommitHandler>>,
        session: Arc<Session>,
        enable_v2_manifest_paths: bool,
        detached: bool,
    ) -> Result<Self> {
        let read_version = read_version.map_or_else(
            || match operation {
                Operation::Overwrite { .. } | Operation::Restore { .. } => Ok(0),
                _ => Err(Error::invalid_input(
                    "read_version must be specified for this operation",
                    location!(),
                )),
            },
            Ok,
        )?;

        let transaction = Transaction::new(read_version, operation, None);

        let mut builder = CommitBuilder::new(base_uri)
            .enable_v2_manifest_paths(enable_v2_manifest_paths)
            .with_session(session)
            .with_detached(detached);

        if let Some(store_params) = store_params {
            builder = builder.with_store_params(store_params);
        }

        if let Some(commit_handler) = commit_handler {
            builder = builder.with_commit_handler(commit_handler);
        }

        builder.execute(transaction).await
    }

    /// Commit changes to the dataset
    ///
    /// This operation is not needed if you are using append/write/delete to manipulate the dataset.
    /// It is used to commit changes to the dataset that are made externally.  For example, a bulk
    /// import tool may import large amounts of new data and write the appropriate lance files
    /// directly instead of using the write function.
    ///
    /// This method can be used to commit this change to the dataset's manifest.  This method will
    /// not verify that the provided fragments exist and correct, that is the caller's responsibility.
    /// Some validation can be performed using the function
    /// [crate::dataset::transaction::validate_operation].
    ///
    /// If this commit is a change to an existing dataset then it will often need to be based on an
    /// existing version of the dataset.  For example, if this change is a `delete` operation then
    /// the caller will have read in the existing data (at some version) to determine which fragments
    /// need to be deleted.  The base version that the caller used should be supplied as the `read_version`
    /// parameter.  Some operations (e.g. Overwrite) do not depend on a previous version and `read_version`
    /// can be None.  An error will be returned if the `read_version` is needed for an operation and
    /// it is not specified.
    ///
    /// All operations except Overwrite will fail if the dataset does not already exist.
    ///
    /// # Arguments
    ///
    /// * `base_uri` - The base URI of the dataset
    /// * `operation` - A description of the change to commit
    /// * `read_version` - The version of the dataset that this change is based on
    /// * `store_params` Parameters controlling object store access to the manifest
    /// * `enable_v2_manifest_paths`: If set to true, and this is a new dataset, uses the new v2 manifest
    ///   paths. These allow constant-time lookups for the latest manifest on object storage.
    ///   This parameter has no effect on existing datasets. To migrate an existing
    ///   dataset, use the [`Self::migrate_manifest_paths_v2`] method. WARNING: turning
    ///   this on will make the dataset unreadable for older versions of Lance
    ///   (prior to 0.17.0). Default is False.
    pub async fn commit(
        dest: impl Into<WriteDestination<'_>>,
        operation: Operation,
        read_version: Option<u64>,
        store_params: Option<ObjectStoreParams>,
        commit_handler: Option<Arc<dyn CommitHandler>>,
        session: Arc<Session>,
        enable_v2_manifest_paths: bool,
    ) -> Result<Self> {
        Self::do_commit(
            dest.into(),
            operation,
            read_version,
            store_params,
            commit_handler,
            session,
            enable_v2_manifest_paths,
            /*detached=*/ false,
        )
        .await
    }

    /// Commits changes exactly the same as [`Self::commit`] but the commit will
    /// not be associated with the dataset lineage.
    ///
    /// The commit will not show up in the dataset's history and will never be
    /// the latest version of the dataset.
    ///
    /// This can be used to stage changes or to handle "secondary" datasets whose
    /// lineage is tracked elsewhere.
    pub async fn commit_detached(
        dest: impl Into<WriteDestination<'_>>,
        operation: Operation,
        read_version: Option<u64>,
        store_params: Option<ObjectStoreParams>,
        commit_handler: Option<Arc<dyn CommitHandler>>,
        session: Arc<Session>,
        enable_v2_manifest_paths: bool,
    ) -> Result<Self> {
        Self::do_commit(
            dest.into(),
            operation,
            read_version,
            store_params,
            commit_handler,
            session,
            enable_v2_manifest_paths,
            /*detached=*/ true,
        )
        .await
    }

    pub(crate) async fn apply_commit(
        &mut self,
        transaction: Transaction,
        write_config: &ManifestWriteConfig,
        commit_config: &CommitConfig,
    ) -> Result<()> {
        let (manifest, manifest_location) = commit_transaction(
            self,
            self.object_store(),
            self.commit_handler.as_ref(),
            &transaction,
            write_config,
            commit_config,
            self.manifest_location.naming_scheme,
            None,
        )
        .await?;

        self.manifest = Arc::new(manifest);
        self.manifest_location = manifest_location;
        self.fragment_bitmap = Arc::new(
            self.manifest
                .fragments
                .iter()
                .map(|f| f.id as u32)
                .collect(),
        );

        Ok(())
    }

    /// Create a Scanner to scan the dataset.
    pub fn scan(&self) -> Scanner {
        Scanner::new(Arc::new(self.clone()))
    }

    /// Count the number of rows in the dataset.
    ///
    /// It offers a fast path of counting rows by just computing via metadata.
    #[instrument(skip_all)]
    pub async fn count_rows(&self, filter: Option<String>) -> Result<usize> {
        // TODO: consolidate the count_rows into Scanner plan.
        if let Some(filter) = filter {
            let mut scanner = self.scan();
            scanner.filter(&filter)?;
            Ok(scanner
                .project::<String>(&[])?
                .with_row_id() // TODO: fix scan plan to not require row_id for count_rows.
                .count_rows()
                .await? as usize)
        } else {
            self.count_all_rows().await
        }
    }

    pub(crate) async fn count_all_rows(&self) -> Result<usize> {
        let cnts = stream::iter(self.get_fragments())
            .map(|f| async move { f.count_rows(None).await })
            .buffer_unordered(16)
            .try_collect::<Vec<_>>()
            .await?;
        Ok(cnts.iter().sum())
    }

    /// Take rows by indices.
    #[instrument(skip_all, fields(num_rows=row_indices.len()))]
    pub async fn take(
        &self,
        row_indices: &[u64],
        projection: impl Into<ProjectionRequest>,
    ) -> Result<RecordBatch> {
        take::take(self, row_indices, projection.into()).await
    }

    /// Take Rows by the internal ROW ids.
    ///
    /// In Lance format, each row has a unique `u64` id, which is used to identify the row globally.
    ///
    /// ```rust
    /// # use std::sync::Arc;
    /// # use tokio::runtime::Runtime;
    /// # use arrow_array::{RecordBatch, RecordBatchIterator, Int64Array};
    /// # use arrow_schema::{Schema, Field, DataType};
    /// # use lance::dataset::{WriteParams, Dataset, ProjectionRequest};
    /// #
    /// # let mut rt = Runtime::new().unwrap();
    /// # rt.block_on(async {
    /// # let test_dir = tempfile::tempdir().unwrap();
    /// # let uri = test_dir.path().to_str().unwrap().to_string();
    /// #
    /// # let schema = Arc::new(Schema::new(vec![Field::new("id", DataType::Int64, false)]));
    /// # let write_params = WriteParams::default();
    /// # let array = Arc::new(Int64Array::from_iter(0..128));
    /// # let batch = RecordBatch::try_new(schema.clone(), vec![array]).unwrap();
    /// # let reader = RecordBatchIterator::new(
    /// #    vec![batch].into_iter().map(Ok), schema
    /// # );
    /// # let dataset = Dataset::write(reader, &uri, Some(write_params)).await.unwrap();
    /// #
    /// let schema = dataset.schema().clone();
    /// let row_ids = vec![0, 4, 7];
    /// let rows = dataset.take_rows(&row_ids, schema).await.unwrap();
    ///
    /// // We can have more fine-grained control over the projection, i.e., SQL projection.
    /// let projection = ProjectionRequest::from_sql([("identity", "id * 2")]);
    /// let rows = dataset.take_rows(&row_ids, projection).await.unwrap();
    /// # });
    /// ```
    pub async fn take_rows(
        &self,
        row_ids: &[u64],
        projection: impl Into<ProjectionRequest>,
    ) -> Result<RecordBatch> {
        Arc::new(self.clone())
            .take_builder(row_ids, projection)?
            .execute()
            .await
    }

    pub fn take_builder(
        self: &Arc<Self>,
        row_ids: &[u64],
        projection: impl Into<ProjectionRequest>,
    ) -> Result<TakeBuilder> {
        TakeBuilder::try_new_from_ids(self.clone(), row_ids.to_vec(), projection.into())
    }

    /// Take [BlobFile] by row ids (row address).
    pub async fn take_blobs(
        self: &Arc<Self>,
        row_ids: &[u64],
        column: impl AsRef<str>,
    ) -> Result<Vec<BlobFile>> {
        blob::take_blobs(self, row_ids, column.as_ref()).await
    }

    /// Take [BlobFile] by row indices.
    ///
    pub async fn take_blobs_by_indices(
        self: &Arc<Self>,
        row_indices: &[u64],
        column: impl AsRef<str>,
    ) -> Result<Vec<BlobFile>> {
        let row_addrs = row_offsets_to_row_addresses(self, row_indices).await?;
        blob::take_blobs(self, &row_addrs, column.as_ref()).await
    }

    /// Get a stream of batches based on iterator of ranges of row numbers.
    ///
    /// This is an experimental API. It may change at any time.
    pub fn take_scan(
        &self,
        row_ranges: Pin<Box<dyn Stream<Item = Result<Range<u64>>> + Send>>,
        projection: Arc<Schema>,
        batch_readahead: usize,
    ) -> DatasetRecordBatchStream {
        take::take_scan(self, row_ranges, projection, batch_readahead)
    }

    /// Sample `n` rows from the dataset.
    pub(crate) async fn sample(&self, n: usize, projection: &Schema) -> Result<RecordBatch> {
        use rand::seq::IteratorRandom;
        let num_rows = self.count_rows(None).await?;
        let ids = (0..num_rows as u64).choose_multiple(&mut rand::rng(), n);
        self.take(&ids, projection.clone()).await
    }

    /// Delete rows based on a predicate.
    pub async fn delete(&mut self, predicate: &str) -> Result<()> {
        info!(target: TRACE_DATASET_EVENTS, event=DATASET_DELETING_EVENT, uri = &self.uri, predicate=predicate);
        write::delete::delete(self, predicate).await
    }

    /// Add new base paths to the dataset.
    ///
    /// This method allows you to register additional storage locations (buckets)
    /// that can be used for future data writes. The base paths are added to the
    /// dataset's manifest and can be referenced by name in subsequent write operations.
    ///
    /// # Arguments
    ///
    /// * `new_bases` - A vector of `lance_table::format::BasePath` objects representing the new storage
    ///   locations to add. Each base path should have a unique name and path.
    ///
    /// # Returns
    ///
    /// Returns a new `Dataset` instance with the updated manifest containing the
    /// new base paths.
    pub async fn add_bases(
        self: &Arc<Self>,
        new_bases: Vec<lance_table::format::BasePath>,
        transaction_properties: Option<HashMap<String, String>>,
    ) -> Result<Self> {
        let operation = Operation::UpdateBases { new_bases };

        let transaction = TransactionBuilder::new(self.manifest.version, operation)
            .transaction_properties(transaction_properties.map(Arc::new))
            .build();

        let new_dataset = CommitBuilder::new(self.clone())
            .execute(transaction)
            .await?;

        Ok(new_dataset)
    }

    pub async fn count_deleted_rows(&self) -> Result<usize> {
        futures::stream::iter(self.get_fragments())
            .map(|f| async move { f.count_deletions().await })
            .buffer_unordered(self.object_store.io_parallelism())
            .try_fold(0, |acc, x| futures::future::ready(Ok(acc + x)))
            .await
    }

    pub fn object_store(&self) -> &ObjectStore {
        &self.object_store
    }

    /// Returns the storage options used when opening this dataset, if any.
    pub fn storage_options(&self) -> Option<&HashMap<String, String>> {
        self.store_params
            .as_ref()
            .and_then(|params| params.storage_options.as_ref())
    }

    pub fn data_dir(&self) -> Path {
        self.base.child(DATA_DIR)
    }

    pub fn indices_dir(&self) -> Path {
        self.base.child(INDICES_DIR)
    }

    pub(crate) fn data_file_dir(&self, data_file: &DataFile) -> Result<Path> {
        match data_file.base_id.as_ref() {
            Some(base_id) => {
                let base_paths = &self.manifest.base_paths;
                let base_path = base_paths.get(base_id).ok_or_else(|| {
                    Error::invalid_input(
                        format!(
                            "base_path id {} not found for data_file {}",
                            base_id, data_file.path
                        ),
                        location!(),
                    )
                })?;
                let path = base_path.extract_path(self.session.store_registry())?;
                if base_path.is_dataset_root {
                    Ok(path.child(DATA_DIR))
                } else {
                    Ok(path)
                }
            }
            None => Ok(self.base.child(DATA_DIR)),
        }
    }

    /// Get the ObjectStore for a specific path based on base_id
    pub(crate) async fn object_store_for_base(&self, base_id: u32) -> Result<Arc<ObjectStore>> {
        let base_path = self.manifest.base_paths.get(&base_id).ok_or_else(|| {
            Error::invalid_input(
                format!("Dataset base path with ID {} not found", base_id),
                Default::default(),
            )
        })?;

        let (store, _) = ObjectStore::from_uri_and_params(
            self.session.store_registry(),
            &base_path.path,
            &self.store_params.as_deref().cloned().unwrap_or_default(),
        )
        .await?;

        Ok(store)
    }

    pub(crate) fn dataset_dir_for_deletion(&self, deletion_file: &DeletionFile) -> Result<Path> {
        match deletion_file.base_id.as_ref() {
            Some(base_id) => {
                let base_paths = &self.manifest.base_paths;
                let base_path = base_paths.get(base_id).ok_or_else(|| {
                    Error::invalid_input(
                        format!(
                            "base_path id {} not found for deletion_file {:?}",
                            base_id, deletion_file
                        ),
                        location!(),
                    )
                })?;

                if !base_path.is_dataset_root {
                    return Err(Error::Internal {
                        message: format!(
                            "base_path id {} is not a dataset root for deletion_file {:?}",
                            base_id, deletion_file
                        ),
                        location: location!(),
                    });
                }
                base_path.extract_path(self.session.store_registry())
            }
            None => Ok(self.base.clone()),
        }
    }

    /// Get the indices directory for a specific index, considering its base_id
    pub(crate) fn indice_files_dir(&self, index: &IndexMetadata) -> Result<Path> {
        match index.base_id.as_ref() {
            Some(base_id) => {
                let base_paths = &self.manifest.base_paths;
                let base_path = base_paths.get(base_id).ok_or_else(|| {
                    Error::invalid_input(
                        format!(
                            "base_path id {} not found for index {}",
                            base_id, index.uuid
                        ),
                        location!(),
                    )
                })?;
                let path = base_path.extract_path(self.session.store_registry())?;
                if base_path.is_dataset_root {
                    Ok(path.child(INDICES_DIR))
                } else {
                    // For non-dataset-root base paths, we assume the path already points to the indices directory
                    Ok(path)
                }
            }
            None => Ok(self.base.child(INDICES_DIR)),
        }
    }

    pub fn session(&self) -> Arc<Session> {
        self.session.clone()
    }

    pub fn version(&self) -> Version {
        Version::from(self.manifest.as_ref())
    }

    /// Get the number of entries currently in the index cache.
    pub async fn index_cache_entry_count(&self) -> usize {
        self.session.index_cache.size().await
    }

    /// Get cache hit ratio.
    pub async fn index_cache_hit_rate(&self) -> f32 {
        let stats = self.session.index_cache_stats().await;
        stats.hit_ratio()
    }

    pub fn cache_size_bytes(&self) -> u64 {
        self.session.deep_size_of() as u64
    }

    /// Get all versions.
    pub async fn versions(&self) -> Result<Vec<Version>> {
        let mut versions: Vec<Version> = self
            .commit_handler
            .list_manifest_locations(&self.base, &self.object_store, false)
            .try_filter_map(|location| async move {
                match read_manifest(&self.object_store, &location.path, location.size).await {
                    Ok(manifest) => Ok(Some(Version::from(&manifest))),
                    Err(e) => Err(e),
                }
            })
            .try_collect()
            .await?;

        // TODO: this API should support pagination
        versions.sort_by_key(|v| v.version);

        Ok(versions)
    }

    /// Get the latest version of the dataset
    /// This is meant to be a fast path for checking if a dataset has changed. This is why
    /// we don't return the full version struct.
    pub async fn latest_version_id(&self) -> Result<u64> {
        Ok(self
            .commit_handler
            .resolve_latest_location(&self.base, &self.object_store)
            .await?
            .version)
    }

    pub fn count_fragments(&self) -> usize {
        self.manifest.fragments.len()
    }

    /// Get the schema of the dataset
    pub fn schema(&self) -> &Schema {
        &self.manifest.schema
    }

    /// Similar to [Self::schema], but only returns fields that are not marked as blob columns
    /// Creates a new empty projection into the dataset schema
    pub fn empty_projection(self: &Arc<Self>) -> Projection {
        Projection::empty(self.clone())
    }

    /// Creates a projection that includes all columns in the dataset
    pub fn full_projection(self: &Arc<Self>) -> Projection {
        Projection::full(self.clone())
    }

    /// Get fragments.
    ///
    /// If `filter` is provided, only fragments with the given name will be returned.
    pub fn get_fragments(&self) -> Vec<FileFragment> {
        let dataset = Arc::new(self.clone());
        self.manifest
            .fragments
            .iter()
            .map(|f| FileFragment::new(dataset.clone(), f.clone()))
            .collect()
    }

    pub fn get_fragment(&self, fragment_id: usize) -> Option<FileFragment> {
        let dataset = Arc::new(self.clone());
        let fragment = self
            .manifest
            .fragments
            .iter()
            .find(|f| f.id == fragment_id as u64)?;
        Some(FileFragment::new(dataset, fragment.clone()))
    }

    pub fn fragments(&self) -> &Arc<Vec<Fragment>> {
        &self.manifest.fragments
    }

    // Gets a filtered list of fragments from ids in O(N) time instead of using
    // `get_fragment` which would require O(N^2) time.
    pub fn get_frags_from_ordered_ids(&self, ordered_ids: &[u32]) -> Vec<Option<FileFragment>> {
        let mut fragments = Vec::with_capacity(ordered_ids.len());
        let mut id_iter = ordered_ids.iter();
        let mut id = id_iter.next();
        // This field is just used to assert the ids are in order
        let mut last_id: i64 = -1;
        for frag in self.manifest.fragments.iter() {
            let mut the_id = if let Some(id) = id { *id } else { break };
            // Assert the given ids are, in fact, in order
            assert!(the_id as i64 > last_id);
            // For any IDs we've passed we can assume that no fragment exists any longer
            // with that ID.
            while the_id < frag.id as u32 {
                fragments.push(None);
                last_id = the_id as i64;
                id = id_iter.next();
                the_id = if let Some(id) = id { *id } else { break };
            }

            if the_id == frag.id as u32 {
                fragments.push(Some(FileFragment::new(
                    Arc::new(self.clone()),
                    frag.clone(),
                )));
                last_id = the_id as i64;
                id = id_iter.next();
            }
        }
        fragments
    }

    // This method filters deleted items from `addr_or_ids` using `addrs` as a reference
    async fn filter_addr_or_ids(&self, addr_or_ids: &[u64], addrs: &[u64]) -> Result<Vec<u64>> {
        if addrs.is_empty() {
            return Ok(Vec::new());
        }

        let mut perm = permutation::sort(addrs);
        // First we sort the addrs, then we transform from Vec<u64> to Vec<Option<u64>> and then
        // we un-sort and use the None values to filter `addr_or_ids`
        let sorted_addrs = perm.apply_slice(addrs);

        // Only collect deletion vectors for the fragments referenced by the given addrs
        let referenced_frag_ids = sorted_addrs
            .iter()
            .map(|addr| RowAddress::from(*addr).fragment_id())
            .dedup()
            .collect::<Vec<_>>();
        let frags = self.get_frags_from_ordered_ids(&referenced_frag_ids);
        let dv_futs = frags
            .iter()
            .map(|frag| {
                if let Some(frag) = frag {
                    frag.get_deletion_vector().boxed()
                } else {
                    std::future::ready(Ok(None)).boxed()
                }
            })
            .collect::<Vec<_>>();
        let dvs = stream::iter(dv_futs)
            .buffered(self.object_store.io_parallelism())
            .try_collect::<Vec<_>>()
            .await?;

        // Iterate through the sorted addresses and sorted fragments (and sorted deletion vectors)
        // and filter out addresses that have been deleted
        let mut filtered_sorted_addrs = Vec::with_capacity(sorted_addrs.len());
        let mut sorted_addr_iter = sorted_addrs.into_iter().map(RowAddress::from);
        let mut next_addr = sorted_addr_iter.next().unwrap();
        let mut exhausted = false;

        for frag_dv in frags.iter().zip(dvs).zip(referenced_frag_ids.iter()) {
            let ((frag, dv), frag_id) = frag_dv;
            if frag.is_some() {
                // Frag exists
                if let Some(dv) = dv.as_ref() {
                    // Deletion vector exists, scan DV
                    for deleted in dv.to_sorted_iter() {
                        while next_addr.fragment_id() == *frag_id
                            && next_addr.row_offset() < deleted
                        {
                            filtered_sorted_addrs.push(Some(u64::from(next_addr)));
                            if let Some(next) = sorted_addr_iter.next() {
                                next_addr = next;
                            } else {
                                exhausted = true;
                                break;
                            }
                        }
                        if exhausted {
                            break;
                        }
                        if next_addr.fragment_id() != *frag_id {
                            break;
                        }
                        if next_addr.row_offset() == deleted {
                            filtered_sorted_addrs.push(None);
                            if let Some(next) = sorted_addr_iter.next() {
                                next_addr = next;
                            } else {
                                exhausted = true;
                                break;
                            }
                        }
                    }
                }
                if exhausted {
                    break;
                }
                // Either no deletion vector, or we've exhausted it, keep everything else
                // in this frag
                while next_addr.fragment_id() == *frag_id {
                    filtered_sorted_addrs.push(Some(u64::from(next_addr)));
                    if let Some(next) = sorted_addr_iter.next() {
                        next_addr = next;
                    } else {
                        break;
                    }
                }
            } else {
                // Frag doesn't exist (possibly deleted), delete all items
                while next_addr.fragment_id() == *frag_id {
                    filtered_sorted_addrs.push(None);
                    if let Some(next) = sorted_addr_iter.next() {
                        next_addr = next;
                    } else {
                        break;
                    }
                }
            }
        }

        // filtered_sorted_ids is now a Vec with the same size as sorted_addrs, but with None
        // values where the corresponding address was deleted.  We now need to un-sort it and
        // filter out the deleted addresses.
        perm.apply_inv_slice_in_place(&mut filtered_sorted_addrs);
        Ok(addr_or_ids
            .iter()
            .zip(filtered_sorted_addrs)
            .filter_map(|(addr_or_id, maybe_addr)| maybe_addr.map(|_| *addr_or_id))
            .collect())
    }

    pub(crate) async fn filter_deleted_ids(&self, ids: &[u64]) -> Result<Vec<u64>> {
        let addresses = if let Some(row_id_index) = get_row_id_index(self).await? {
            let addresses = ids
                .iter()
                .filter_map(|id| row_id_index.get(*id).map(|address| address.into()))
                .collect::<Vec<_>>();
            Cow::Owned(addresses)
        } else {
            Cow::Borrowed(ids)
        };

        self.filter_addr_or_ids(ids, &addresses).await
    }

    /// Gets the number of files that are so small they don't even have a full
    /// group. These are considered too small because reading many of them is
    /// much less efficient than reading a single file because the separate files
    /// split up what would otherwise be single IO requests into multiple.
    pub async fn num_small_files(&self, max_rows_per_group: usize) -> usize {
        futures::stream::iter(self.get_fragments())
            .map(|f| async move { f.physical_rows().await })
            .buffered(self.object_store.io_parallelism())
            .try_filter(|row_count| futures::future::ready(*row_count < max_rows_per_group))
            .count()
            .await
    }

    pub async fn validate(&self) -> Result<()> {
        // All fragments have unique ids
        let id_counts =
            self.manifest
                .fragments
                .iter()
                .map(|f| f.id)
                .fold(HashMap::new(), |mut acc, id| {
                    *acc.entry(id).or_insert(0) += 1;
                    acc
                });
        for (id, count) in id_counts {
            if count > 1 {
                return Err(Error::corrupt_file(
                    self.base.clone(),
                    format!(
                        "Duplicate fragment id {} found in dataset {:?}",
                        id, self.base
                    ),
                    location!(),
                ));
            }
        }

        // Fragments are sorted in increasing fragment id order
        self.manifest
            .fragments
            .iter()
            .map(|f| f.id)
            .try_fold(0, |prev, id| {
                if id < prev {
                    Err(Error::corrupt_file(
                        self.base.clone(),
                        format!(
                            "Fragment ids are not sorted in increasing fragment-id order. Found {} after {} in dataset {:?}",
                            id, prev, self.base
                        ),
                        location!(),
                    ))
                } else {
                    Ok(id)
                }
            })?;

        // All fragments have equal lengths
        futures::stream::iter(self.get_fragments())
            .map(|f| async move { f.validate().await })
            .buffer_unordered(self.object_store.io_parallelism())
            .try_collect::<Vec<()>>()
            .await?;

        // Validate indices
        let indices = self.load_indices().await?;
        self.validate_indices(&indices)?;

        Ok(())
    }

    fn validate_indices(&self, indices: &[IndexMetadata]) -> Result<()> {
        // Make sure there are no duplicate ids
        let mut index_ids = HashSet::new();
        for index in indices.iter() {
            if !index_ids.insert(&index.uuid) {
                return Err(Error::corrupt_file(
                    self.manifest_location.path.clone(),
                    format!(
                        "Duplicate index id {} found in dataset {:?}",
                        &index.uuid, self.base
                    ),
                    location!(),
                ));
            }
        }

        // For each index name, make sure there is no overlap in fragment bitmaps
        if let Err(err) = detect_overlapping_fragments(indices) {
            let mut message = "Overlapping fragments detected in dataset.".to_string();
            for (index_name, overlapping_frags) in err.bad_indices {
                message.push_str(&format!(
                    "\nIndex {:?} has overlapping fragments: {:?}",
                    index_name, overlapping_frags
                ));
            }
            return Err(Error::corrupt_file(
                self.manifest_location.path.clone(),
                message,
                location!(),
            ));
        };

        Ok(())
    }

    /// Migrate the dataset to use the new manifest path scheme.
    ///
    /// This function will rename all V1 manifests to [ManifestNamingScheme::V2].
    /// These paths provide more efficient opening of datasets with many versions
    /// on object stores.
    ///
    /// This function is idempotent, and can be run multiple times without
    /// changing the state of the object store.
    ///
    /// However, it should not be run while other concurrent operations are happening.
    /// And it should also run until completion before resuming other operations.
    ///
    /// ```rust
    /// # use lance::dataset::Dataset;
    /// # use lance_table::io::commit::ManifestNamingScheme;
    /// # use lance_datagen::{array, RowCount, BatchCount};
    /// # use arrow_array::types::Int32Type;
    /// # let data = lance_datagen::gen_batch()
    /// #  .col("key", array::step::<Int32Type>())
    /// #  .into_reader_rows(RowCount::from(10), BatchCount::from(1));
    /// # let fut = async {
    /// let mut dataset = Dataset::write(data, "memory://test", None).await.unwrap();
    /// assert_eq!(dataset.manifest_location().naming_scheme, ManifestNamingScheme::V1);
    ///
    /// dataset.migrate_manifest_paths_v2().await.unwrap();
    /// assert_eq!(dataset.manifest_location().naming_scheme, ManifestNamingScheme::V2);
    /// # };
    /// # tokio::runtime::Runtime::new().unwrap().block_on(fut);
    /// ```
    pub async fn migrate_manifest_paths_v2(&mut self) -> Result<()> {
        migrate_scheme_to_v2(self.object_store(), &self.base).await?;
        // We need to re-open.
        let latest_version = self.latest_version_id().await?;
        *self = self.checkout_version(latest_version).await?;
        Ok(())
    }

    /// Shallow clone the target version into a new dataset at target_path.
    /// 'target_path': the uri string to clone the dataset into.
    /// 'version': the version cloned from, could be a version number or tag.
    /// 'store_params': the object store params to use for the new dataset.
    pub async fn shallow_clone(
        &mut self,
        target_path: &str,
        version: impl Into<refs::Ref>,
        store_params: Option<ObjectStoreParams>,
    ) -> Result<Self> {
        let ref_ = version.into();
        let (ref_name, version_number) = self.resolve_reference(ref_).await?;
        let clone_op = Operation::Clone {
            is_shallow: true,
            ref_name,
            ref_version: version_number,
            ref_path: self.uri.clone(),
            branch_name: None,
        };
        let transaction = Transaction::new(version_number, clone_op, None);

        let builder = CommitBuilder::new(WriteDestination::Uri(target_path))
            .with_store_params(store_params.unwrap_or_default())
            .with_object_store(Arc::new(self.object_store().clone()))
            .with_commit_handler(self.commit_handler.clone())
            .with_storage_format(self.manifest.data_storage_format.lance_file_version()?);
        builder.execute(transaction).await
    }

    async fn resolve_reference(&self, reference: refs::Ref) -> Result<(Option<String>, u64)> {
        match reference {
            refs::Ref::Version(branch, version_number) => {
                if let Some(version_number) = version_number {
                    Ok((branch, version_number))
                } else {
                    let version_number = self
                        .commit_handler
                        .resolve_latest_location(&self.base, &self.object_store)
                        .await?
                        .version;
                    Ok((branch, version_number))
                }
            }
            refs::Ref::Tag(tag_name) => {
                let tag_contents = self.tags().get(tag_name.as_str()).await?;
                Ok((tag_contents.branch, tag_contents.version))
            }
        }
    }

    /// Run a SQL query against the dataset.
    /// The underlying SQL engine is DataFusion.
    /// Please refer to the DataFusion documentation for supported SQL syntax.
    pub fn sql(&self, sql: &str) -> SqlQueryBuilder {
        SqlQueryBuilder::new(self.clone(), sql)
    }

    /// Returns true if Lance supports writing this datatype with nulls.
    pub(crate) fn lance_supports_nulls(&self, datatype: &DataType) -> bool {
        match self
            .manifest()
            .data_storage_format
            .lance_file_version()
            .unwrap_or(LanceFileVersion::Legacy)
            .resolve()
        {
            LanceFileVersion::Legacy => matches!(
                datatype,
                DataType::Utf8
                    | DataType::LargeUtf8
                    | DataType::Binary
                    | DataType::List(_)
                    | DataType::FixedSizeBinary(_)
                    | DataType::FixedSizeList(_, _)
            ),
            LanceFileVersion::V2_0 => !matches!(datatype, DataType::Struct(..)),
            _ => true,
        }
    }
}

pub(crate) struct NewTransactionResult<'a> {
    pub dataset: BoxFuture<'a, Result<Dataset>>,
    pub new_transactions: BoxStream<'a, Result<(u64, Arc<Transaction>)>>,
}

pub(crate) fn load_new_transactions(dataset: &Dataset) -> NewTransactionResult<'_> {
    // Re-use the same list call for getting the latest manifest and the metadata
    // for all manifests in between.
    let io_parallelism = dataset.object_store().io_parallelism();
    let latest_version = dataset.manifest.version;
    let locations = dataset
        .commit_handler
        .list_manifest_locations(&dataset.base, dataset.object_store(), true)
        .try_take_while(move |location| {
            futures::future::ready(Ok(location.version > latest_version))
        });

    // Will send the latest manifest via a channel.
    let (latest_tx, latest_rx) = tokio::sync::oneshot::channel();
    let mut latest_tx = Some(latest_tx);

    let manifests = locations
        .map_ok(move |location| {
            let latest_tx = latest_tx.take();
            async move {
                let manifest_key = ManifestKey {
                    version: location.version,
                    e_tag: location.e_tag.as_deref(),
                };
                let manifest = if let Some(cached) =
                    dataset.metadata_cache.get_with_key(&manifest_key).await
                {
                    cached
                } else {
                    let loaded = Arc::new(
                        Dataset::load_manifest(
                            dataset.object_store(),
                            &location,
                            &dataset.uri,
                            dataset.session.as_ref(),
                        )
                        .await?,
                    );
                    dataset
                        .metadata_cache
                        .insert_with_key(&manifest_key, loaded.clone())
                        .await;
                    loaded
                };

                if let Some(latest_tx) = latest_tx {
                    // We ignore the error, since we don't care if the receiver is dropped.
                    let _ = latest_tx.send((manifest.clone(), location.clone()));
                }

                Ok((manifest, location))
            }
        })
        .try_buffer_unordered(io_parallelism / 2);
    let transactions = manifests
        .map_ok(move |(manifest, location)| async move {
            let manifest_copy = manifest.clone();
            let tx_key = TransactionKey {
                version: manifest.version,
            };
            let transaction =
                if let Some(cached) = dataset.metadata_cache.get_with_key(&tx_key).await {
                    cached
                } else {
                    let dataset_version = Dataset::checkout_manifest(
                        dataset.object_store.clone(),
                        dataset.base.clone(),
                        dataset.uri.clone(),
                        manifest_copy.clone(),
                        location,
                        dataset.session(),
                        dataset.commit_handler.clone(),
                        dataset.file_reader_options.clone(),
                        dataset.store_params.as_deref().cloned(),
                    )?;
                    let loaded =
                        Arc::new(dataset_version.read_transaction().await?.ok_or_else(|| {
                            Error::Internal {
                                message: format!(
                                    "Dataset version {} does not have a transaction file",
                                    manifest_copy.version
                                ),
                                location: location!(),
                            }
                        })?);
                    dataset
                        .metadata_cache
                        .insert_with_key(&tx_key, loaded.clone())
                        .await;
                    loaded
                };
            Ok((manifest.version, transaction))
        })
        .try_buffer_unordered(io_parallelism / 2);

    let dataset = async move {
        if let Ok((latest_manifest, location)) = latest_rx.await {
            // If we got the latest manifest, we can checkout the dataset.
            Dataset::checkout_manifest(
                dataset.object_store.clone(),
                dataset.base.clone(),
                dataset.uri.clone(),
                latest_manifest,
                location,
                dataset.session(),
                dataset.commit_handler.clone(),
                dataset.file_reader_options.clone(),
                dataset.store_params.as_deref().cloned(),
            )
        } else {
            // If we didn't get the latest manifest, we can still return the dataset
            // with the current manifest.
            Ok(dataset.clone())
        }
    }
    .boxed();

    let new_transactions = transactions.boxed();

    NewTransactionResult {
        dataset,
        new_transactions,
    }
}

/// # Schema Evolution
///
/// Lance datasets support evolving the schema. Several operations are
/// supported that mirror common SQL operations:
///
/// - [Self::add_columns()]: Add new columns to the dataset, similar to `ALTER TABLE ADD COLUMN`.
/// - [Self::drop_columns()]: Drop columns from the dataset, similar to `ALTER TABLE DROP COLUMN`.
/// - [Self::alter_columns()]: Modify columns in the dataset, changing their name, type, or nullability.
///   Similar to `ALTER TABLE ALTER COLUMN`.
///
/// In addition, one operation is unique to Lance: [`merge`](Self::merge). This
/// operation allows inserting precomputed data into the dataset.
///
/// Because these operations change the schema of the dataset, they will conflict
/// with most other concurrent operations. Therefore, they should be performed
/// when no other write operations are being run.
impl Dataset {
    /// Append new columns to the dataset.
    pub async fn add_columns(
        &mut self,
        transforms: NewColumnTransform,
        read_columns: Option<Vec<String>>,
        batch_size: Option<u32>,
    ) -> Result<()> {
        schema_evolution::add_columns(self, transforms, read_columns, batch_size).await
    }

    /// Modify columns in the dataset, changing their name, type, or nullability.
    ///
    /// If only changing the name or nullability of a column, this is a zero-copy
    /// operation and any indices will be preserved. If changing the type of a
    /// column, the data for that column will be rewritten and any indices will
    /// be dropped. The old column data will not be immediately deleted. To remove
    /// it, call [optimize::compact_files()] and then
    /// [cleanup::cleanup_old_versions()] on the dataset.
    pub async fn alter_columns(&mut self, alterations: &[ColumnAlteration]) -> Result<()> {
        schema_evolution::alter_columns(self, alterations).await
    }

    /// Remove columns from the dataset.
    ///
    /// This is a metadata-only operation and does not remove the data from the
    /// underlying storage. In order to remove the data, you must subsequently
    /// call [optimize::compact_files()] to rewrite the data without the removed columns and
    /// then call [cleanup::cleanup_old_versions()] to remove the old files.
    pub async fn drop_columns(&mut self, columns: &[&str]) -> Result<()> {
        info!(target: TRACE_DATASET_EVENTS, event=DATASET_DROPPING_COLUMN_EVENT, uri = &self.uri, columns = columns.join(","));
        schema_evolution::drop_columns(self, columns).await
    }

    /// Drop columns from the dataset and return updated dataset. Note that this
    /// is a zero-copy operation and column is not physically removed from the
    /// dataset.
    /// Parameters:
    /// - `columns`: the list of column names to drop.
    #[deprecated(since = "0.9.12", note = "Please use `drop_columns` instead.")]
    pub async fn drop(&mut self, columns: &[&str]) -> Result<()> {
        self.drop_columns(columns).await
    }

    async fn merge_impl(
        &mut self,
        stream: Box<dyn RecordBatchReader + Send>,
        left_on: &str,
        right_on: &str,
    ) -> Result<()> {
        // Sanity check.
        if self.schema().field(left_on).is_none() && left_on != ROW_ID && left_on != ROW_ADDR {
            return Err(Error::invalid_input(
                format!("Column {} does not exist in the left side dataset", left_on),
                location!(),
            ));
        };
        let right_schema = stream.schema();
        if right_schema.field_with_name(right_on).is_err() {
            return Err(Error::invalid_input(
                format!(
                    "Column {} does not exist in the right side dataset",
                    right_on
                ),
                location!(),
            ));
        };
        for field in right_schema.fields() {
            if field.name() == right_on {
                // right_on is allowed to exist in the dataset, since it may be
                // the same as left_on.
                continue;
            }
            if self.schema().field(field.name()).is_some() {
                return Err(Error::invalid_input(
                    format!(
                        "Column {} exists in both sides of the dataset",
                        field.name()
                    ),
                    location!(),
                ));
            }
        }

        // Hash join
        let joiner = Arc::new(HashJoiner::try_new(stream, right_on).await?);
        // Final schema is union of current schema, plus the RHS schema without
        // the right_on key.
        let mut new_schema: Schema = self.schema().merge(joiner.out_schema().as_ref())?;
        new_schema.set_field_id(Some(self.manifest.max_field_id()));

        // Write new data file to each fragment. Parallelism is done over columns,
        // so no parallelism done at this level.
        let updated_fragments: Vec<Fragment> = stream::iter(self.get_fragments())
            .then(|f| {
                let joiner = joiner.clone();
                async move { f.merge(left_on, &joiner).await.map(|f| f.metadata) }
            })
            .try_collect::<Vec<_>>()
            .await?;

        let transaction = Transaction::new(
            self.manifest.version,
            Operation::Merge {
                fragments: updated_fragments,
                schema: new_schema,
            },
            None,
        );

        self.apply_commit(transaction, &Default::default(), &Default::default())
            .await?;

        Ok(())
    }

    /// Merge this dataset with another arrow Table / Dataset, and returns a new version of dataset.
    ///
    /// Parameters:
    ///
    /// - `stream`: the stream of [`RecordBatch`] to merge.
    /// - `left_on`: the column name to join on the left side (self).
    /// - `right_on`: the column name to join on the right side (stream).
    ///
    /// Returns: a new version of dataset.
    ///
    /// It performs a left-join on the two datasets.
    pub async fn merge(
        &mut self,
        stream: impl RecordBatchReader + Send + 'static,
        left_on: &str,
        right_on: &str,
    ) -> Result<()> {
        let stream = Box::new(stream);
        self.merge_impl(stream, left_on, right_on).await
    }
}

/// # Dataset metadata APIs
///
/// There are four kinds of metadata on datasets:
///
///  - **Schema metadata**: metadata about the data itself.
///  - **Field metadata**: metadata about the dataset itself.
///  - **Dataset metadata**: metadata about the dataset. For example, this could
///    store a created_at date.
///  - **Dataset config**: configuration values controlling how engines should
///    manage the dataset. This configures things like auto-cleanup.
///
/// You can get
impl Dataset {
    /// Get dataset metadata.
    pub fn metadata(&self) -> &HashMap<String, String> {
        &self.manifest.table_metadata
    }

    /// Get the dataset config from manifest
    pub fn config(&self) -> &HashMap<String, String> {
        &self.manifest.config
    }

    pub(crate) fn blob_version(&self) -> BlobVersion {
        blob_version_from_config(&self.manifest.config)
    }

    /// Delete keys from the config.
    #[deprecated(
        note = "Use the new update_config(values, replace) method - pass None values to delete keys"
    )]
    pub async fn delete_config_keys(&mut self, delete_keys: &[&str]) -> Result<()> {
        let updates = delete_keys.iter().map(|key| (*key, None));
        self.update_config(updates).await?;
        Ok(())
    }

    /// Update table metadata.
    ///
    /// Pass `None` for a value to remove that key.
    ///
    /// Use `.replace()` to replace the entire metadata map instead of merging.
    ///
    /// Returns the updated metadata map after the operation.
    ///
    /// ```
    /// # use lance::{Dataset, Result};
    /// # use lance::dataset::transaction::UpdateMapEntry;
    /// # async fn test_update_metadata(dataset: &mut Dataset) -> Result<()> {
    /// // Update single key
    /// dataset.update_metadata([("key", "value")]).await?;
    ///
    /// // Remove a key
    /// dataset.update_metadata([("to_delete", None)]).await?;
    ///
    /// // Clear all metadata
    /// dataset.update_metadata([] as [UpdateMapEntry; 0]).replace().await?;
    ///
    /// // Replace full metadata
    /// dataset.update_metadata([("k1", "v1"), ("k2", "v2")]).replace().await?;
    /// # Ok(())
    /// # }
    /// ```
    pub fn update_metadata(
        &mut self,
        values: impl IntoIterator<Item = impl Into<UpdateMapEntry>>,
    ) -> metadata::UpdateMetadataBuilder<'_> {
        metadata::UpdateMetadataBuilder::new(self, values, metadata::MetadataType::TableMetadata)
    }

    /// Update config.
    ///
    /// Pass `None` for a value to remove that key.
    ///
    /// Use `.replace()` to replace the entire config map instead of merging.
    ///
    /// Returns the updated config map after the operation.
    ///
    /// ```
    /// # use lance::{Dataset, Result};
    /// # use lance::dataset::transaction::UpdateMapEntry;
    /// # async fn test_update_config(dataset: &mut Dataset) -> Result<()> {
    /// // Update single key
    /// dataset.update_config([("key", "value")]).await?;
    ///
    /// // Remove a key
    /// dataset.update_config([("to_delete", None)]).await?;
    ///
    /// // Clear all config
    /// dataset.update_config([] as [UpdateMapEntry; 0]).replace().await?;
    ///
    /// // Replace full config
    /// dataset.update_config([("k1", "v1"), ("k2", "v2")]).replace().await?;
    /// # Ok(())
    /// # }
    /// ```
    pub fn update_config(
        &mut self,
        values: impl IntoIterator<Item = impl Into<UpdateMapEntry>>,
    ) -> metadata::UpdateMetadataBuilder<'_> {
        metadata::UpdateMetadataBuilder::new(self, values, metadata::MetadataType::Config)
    }

    /// Update schema metadata.
    ///
    /// Pass `None` for a value to remove that key.
    ///
    /// Use `.replace()` to replace the entire schema metadata map instead of merging.
    ///
    /// Returns the updated schema metadata map after the operation.
    ///
    /// ```
    /// # use lance::{Dataset, Result};
    /// # use lance::dataset::transaction::UpdateMapEntry;
    /// # async fn test_update_schema_metadata(dataset: &mut Dataset) -> Result<()> {
    /// // Update single key
    /// dataset.update_schema_metadata([("key", "value")]).await?;
    ///
    /// // Remove a key
    /// dataset.update_schema_metadata([("to_delete", None)]).await?;
    ///
    /// // Clear all schema metadata
    /// dataset.update_schema_metadata([] as [UpdateMapEntry; 0]).replace().await?;
    ///
    /// // Replace full schema metadata
    /// dataset.update_schema_metadata([("k1", "v1"), ("k2", "v2")]).replace().await?;
    /// # Ok(())
    /// # }
    /// ```
    pub fn update_schema_metadata(
        &mut self,
        values: impl IntoIterator<Item = impl Into<UpdateMapEntry>>,
    ) -> metadata::UpdateMetadataBuilder<'_> {
        metadata::UpdateMetadataBuilder::new(self, values, metadata::MetadataType::SchemaMetadata)
    }

    /// Update schema metadata
    #[deprecated(note = "Use the new update_schema_metadata(values).replace() instead")]
    pub async fn replace_schema_metadata(
        &mut self,
        new_values: impl IntoIterator<Item = (String, String)>,
    ) -> Result<()> {
        let new_values = new_values
            .into_iter()
            .map(|(k, v)| (k, Some(v)))
            .collect::<HashMap<_, _>>();
        self.update_schema_metadata(new_values).replace().await?;
        Ok(())
    }

    /// Update field metadata
    ///
    /// ```
    /// # use lance::{Dataset, Result};
    /// # use lance::dataset::transaction::UpdateMapEntry;
    /// # async fn test_update_field_metadata(dataset: &mut Dataset) -> Result<()> {
    /// // Update metadata by field path
    /// dataset.update_field_metadata()
    ///     .update("path.to_field", [("key", "value")])?
    ///     .await?;
    ///
    /// // Update metadata by field id
    /// dataset.update_field_metadata()
    ///     .update(12, [("key", "value")])?
    ///     .await?;
    ///
    /// // Clear field metadata
    /// dataset.update_field_metadata()
    ///     .replace("path.to_field", [] as [UpdateMapEntry; 0])?
    ///     .replace(12, [] as [UpdateMapEntry; 0])?
    ///     .await?;
    ///
    /// // Replace field metadata
    /// dataset.update_field_metadata()
    ///     .replace("field_name", [("k1", "v1"), ("k2", "v2")])?
    ///     .await?;
    /// # Ok(())
    /// # }
    /// ```
    pub fn update_field_metadata(&mut self) -> UpdateFieldMetadataBuilder<'_> {
        UpdateFieldMetadataBuilder::new(self)
    }

    /// Update field metadata
    pub async fn replace_field_metadata(
        &mut self,
        new_values: impl IntoIterator<Item = (u32, HashMap<String, String>)>,
    ) -> Result<()> {
        let new_values = new_values.into_iter().collect::<HashMap<_, _>>();
        let field_metadata_updates = new_values
            .into_iter()
            .map(|(field_id, metadata)| {
                (
                    field_id as i32,
                    translate_schema_metadata_updates(&metadata),
                )
            })
            .collect();
        metadata::execute_metadata_update(
            self,
            Operation::UpdateConfig {
                config_updates: None,
                table_metadata_updates: None,
                schema_metadata_updates: None,
                field_metadata_updates,
            },
        )
        .await
    }
}

#[async_trait::async_trait]
impl DatasetTakeRows for Dataset {
    fn schema(&self) -> &Schema {
        Self::schema(self)
    }

    async fn take_rows(&self, row_ids: &[u64], projection: &Schema) -> Result<RecordBatch> {
        Self::take_rows(self, row_ids, projection.clone()).await
    }
}

#[derive(Debug)]
pub(crate) struct ManifestWriteConfig {
    auto_set_feature_flags: bool,              // default true
    timestamp: Option<SystemTime>,             // default None
    use_stable_row_ids: bool,                  // default false
    use_legacy_format: Option<bool>,           // default None
    storage_format: Option<DataStorageFormat>, // default None
    disable_transaction_file: bool,            // default false
}

impl Default for ManifestWriteConfig {
    fn default() -> Self {
        Self {
            auto_set_feature_flags: true,
            timestamp: None,
            use_stable_row_ids: false,
            disable_transaction_file: false,
            use_legacy_format: None,
            storage_format: None,
        }
    }
}

impl ManifestWriteConfig {
    pub fn disable_transaction_file(&self) -> bool {
        self.disable_transaction_file
    }
}

/// Commit a manifest file and create a copy at the latest manifest path.
#[allow(clippy::too_many_arguments)]
pub(crate) async fn write_manifest_file(
    object_store: &ObjectStore,
    commit_handler: &dyn CommitHandler,
    base_path: &Path,
    manifest: &mut Manifest,
    indices: Option<Vec<IndexMetadata>>,
    config: &ManifestWriteConfig,
    naming_scheme: ManifestNamingScheme,
    mut transaction: Option<&Transaction>,
) -> std::result::Result<ManifestLocation, CommitError> {
    if config.auto_set_feature_flags {
        apply_feature_flags(
            manifest,
            config.use_stable_row_ids,
            config.disable_transaction_file,
        )?;
    }

    manifest.set_timestamp(timestamp_to_nanos(config.timestamp));

    manifest.update_max_fragment_id();

    commit_handler
        .commit(
            manifest,
            indices,
            base_path,
            object_store,
            write_manifest_file_to_path,
            naming_scheme,
            transaction.take().map(|tx| tx.into()),
        )
        .await
}

impl Projectable for Dataset {
    fn schema(&self) -> &Schema {
        self.schema()
    }

    fn blob_version(&self) -> BlobVersion {
        self.blob_version()
    }
}

#[cfg(test)]
mod tests {
    use std::vec;

    use super::*;
    use crate::dataset::optimize::{compact_files, CompactionOptions};
    use crate::dataset::transaction::DataReplacementGroup;
    use crate::dataset::WriteMode::Overwrite;
    use crate::index::vector::VectorIndexParams;
    use crate::utils::test::copy_test_data_to_tmp;
    use lance_arrow::FixedSizeListArrayExt;
    use mock_instant::thread_local::MockClock;

    use arrow::array::{as_struct_array, AsArray, GenericListBuilder, GenericStringBuilder};
    use arrow::compute::concat_batches;
    use arrow::datatypes::UInt64Type;
    use arrow_array::{
        builder::StringDictionaryBuilder,
        cast::as_string_array,
        types::{Float32Type, Int32Type},
        ArrayRef, DictionaryArray, Float32Array, Int32Array, Int64Array, Int8Array,
        Int8DictionaryArray, ListArray, RecordBatchIterator, StringArray, UInt16Array, UInt32Array,
    };
    use arrow_array::{
        Array, FixedSizeListArray, GenericStringArray, Int16Array, Int16DictionaryArray,
        LargeBinaryArray, StructArray, UInt64Array,
    };
    use arrow_ord::sort::sort_to_indices;
    use arrow_schema::{
        DataType, Field as ArrowField, Field, Fields as ArrowFields, Schema as ArrowSchema,
    };
    use lance_arrow::bfloat16::{self, BFLOAT16_EXT_NAME};
    use lance_arrow::{ARROW_EXT_META_KEY, ARROW_EXT_NAME_KEY, BLOB_META_KEY};
    use lance_core::utils::tempfile::{TempDir, TempStdDir, TempStrDir};
    use lance_datagen::{array, gen_batch, BatchCount, Dimension, RowCount};
    use lance_file::v2::writer::FileWriter;
    use lance_file::version::LanceFileVersion;
    use lance_index::scalar::inverted::{
        query::{BooleanQuery, MatchQuery, Occur, Operator, PhraseQuery},
        tokenizer::InvertedIndexParams,
    };
    use lance_index::scalar::FullTextSearchQuery;
    use lance_index::{scalar::ScalarIndexParams, vector::DIST_COL, IndexType};
    use lance_io::assert_io_eq;
    use lance_io::utils::tracking_store::IOTracker;
    use lance_io::utils::CachedFileSize;
    use lance_linalg::distance::MetricType;
    use lance_table::feature_flags;
    use lance_table::format::{DataFile, WriterVersion};

    use crate::datafusion::LanceTableProvider;
    use crate::dataset::refs::branch_contents_path;
    use datafusion::common::{assert_contains, assert_not_contains};
    use datafusion::prelude::SessionContext;
    use lance_arrow::json::ARROW_JSON_EXT_NAME;
    use lance_datafusion::datagen::DatafusionDatagenExt;
    use lance_datafusion::udf::register_functions;
    use lance_index::scalar::inverted::query::{FtsQuery, MultiMatchQuery};
    use lance_testing::datagen::generate_random_array;
    use pretty_assertions::assert_eq;
    use rand::seq::SliceRandom;
    use rand::Rng;
    use rstest::rstest;
    use std::cmp::Ordering;

    // Used to validate that futures returned are Send.
    fn require_send<T: Send>(t: T) -> T {
        t
    }

    async fn create_file(
        path: &std::path::Path,
        mode: WriteMode,
        data_storage_version: LanceFileVersion,
    ) {
        let fields = vec![
            ArrowField::new("i", DataType::Int32, false),
            ArrowField::new(
                "dict",
                DataType::Dictionary(Box::new(DataType::UInt16), Box::new(DataType::Utf8)),
                false,
            ),
        ];
        let schema = Arc::new(ArrowSchema::new(fields));
        let dict_values = StringArray::from_iter_values(["a", "b", "c", "d", "e"]);
        let batches: Vec<RecordBatch> = (0..20)
            .map(|i| {
                let mut arrays =
                    vec![Arc::new(Int32Array::from_iter_values(i * 20..(i + 1) * 20)) as ArrayRef];
                arrays.push(Arc::new(
                    DictionaryArray::try_new(
                        UInt16Array::from_iter_values((0_u16..20_u16).map(|v| v % 5)),
                        Arc::new(dict_values.clone()),
                    )
                    .unwrap(),
                ));
                RecordBatch::try_new(schema.clone(), arrays).unwrap()
            })
            .collect();
        let expected_batches = batches.clone();

        let test_uri = path.to_str().unwrap();
        let write_params = WriteParams {
            max_rows_per_file: 40,
            max_rows_per_group: 10,
            mode,
            data_storage_version: Some(data_storage_version),
            ..WriteParams::default()
        };
        let reader = RecordBatchIterator::new(batches.into_iter().map(Ok), schema.clone());
        Dataset::write(reader, test_uri, Some(write_params))
            .await
            .unwrap();

        let actual_ds = Dataset::open(test_uri).await.unwrap();
        assert_eq!(actual_ds.version().version, 1);
        assert_eq!(
            actual_ds.manifest.writer_version,
            Some(WriterVersion::default())
        );
        let actual_schema = ArrowSchema::from(actual_ds.schema());
        assert_eq!(&actual_schema, schema.as_ref());

        let actual_batches = actual_ds
            .scan()
            .try_into_stream()
            .await
            .unwrap()
            .try_collect::<Vec<_>>()
            .await
            .unwrap();

        // The batch size batches the group size.
        // (the v2 writer has no concept of group size)
        if data_storage_version == LanceFileVersion::Legacy {
            for batch in &actual_batches {
                assert_eq!(batch.num_rows(), 10);
            }
        }

        // sort
        let actual_batch = concat_batches(&schema, &actual_batches).unwrap();
        let idx_arr = actual_batch.column_by_name("i").unwrap();
        let sorted_indices = sort_to_indices(idx_arr, None, None).unwrap();
        let struct_arr: StructArray = actual_batch.into();
        let sorted_arr = arrow_select::take::take(&struct_arr, &sorted_indices, None).unwrap();

        let expected_struct_arr: StructArray =
            concat_batches(&schema, &expected_batches).unwrap().into();
        assert_eq!(&expected_struct_arr, as_struct_array(sorted_arr.as_ref()));

        // Each fragments has different fragment ID
        assert_eq!(
            actual_ds
                .fragments()
                .iter()
                .map(|f| f.id)
                .collect::<Vec<_>>(),
            (0..10).collect::<Vec<_>>()
        )
    }

    #[rstest]
    #[lance_test_macros::test(tokio::test)]
    async fn test_create_dataset(
        #[values(LanceFileVersion::Legacy, LanceFileVersion::Stable)]
        data_storage_version: LanceFileVersion,
    ) {
        // Appending / Overwriting a dataset that does not exist is treated as Create
        for mode in [WriteMode::Create, WriteMode::Append, Overwrite] {
            let test_dir = TempStdDir::default();
            create_file(&test_dir, mode, data_storage_version).await
        }
    }

    #[rstest]
    #[lance_test_macros::test(tokio::test)]
    async fn test_create_and_fill_empty_dataset(
        #[values(LanceFileVersion::Legacy, LanceFileVersion::Stable)]
        data_storage_version: LanceFileVersion,
    ) {
        let test_uri = TempStrDir::default();
        let schema = Arc::new(ArrowSchema::new(vec![ArrowField::new(
            "i",
            DataType::Int32,
            false,
        )]));
        let i32_array: ArrayRef = Arc::new(Int32Array::new(vec![].into(), None));
        let batch = RecordBatch::try_from_iter(vec![("i", i32_array)]).unwrap();
        let reader = RecordBatchIterator::new(vec![batch].into_iter().map(Ok), schema.clone());
        // check schema of reader and original is same
        assert_eq!(schema.as_ref(), reader.schema().as_ref());
        let result = Dataset::write(
            reader,
            &test_uri,
            Some(WriteParams {
                data_storage_version: Some(data_storage_version),
                ..Default::default()
            }),
        )
        .await
        .unwrap();

        // check dataset empty
        assert_eq!(result.count_rows(None).await.unwrap(), 0);
        // Since the dataset is empty, will return None.
        assert_eq!(result.manifest.max_fragment_id(), None);

        // append rows to dataset
        let mut write_params = WriteParams {
            max_rows_per_file: 40,
            max_rows_per_group: 10,
            data_storage_version: Some(data_storage_version),
            ..Default::default()
        };
        // We should be able to append even if the metadata doesn't exactly match.
        let schema_with_meta = Arc::new(
            schema
                .as_ref()
                .clone()
                .with_metadata([("key".to_string(), "value".to_string())].into()),
        );
        let batches = vec![RecordBatch::try_new(
            schema_with_meta,
            vec![Arc::new(Int32Array::from_iter_values(0..10))],
        )
        .unwrap()];
        write_params.mode = WriteMode::Append;
        let batches = RecordBatchIterator::new(batches.into_iter().map(Ok), schema.clone());
        Dataset::write(batches, &test_uri, Some(write_params))
            .await
            .unwrap();

        let expected_batch = RecordBatch::try_new(
            schema.clone(),
            vec![Arc::new(Int32Array::from_iter_values(0..10))],
        )
        .unwrap();

        // get actual dataset
        let actual_ds = Dataset::open(&test_uri).await.unwrap();
        // confirm schema is same
        let actual_schema = ArrowSchema::from(actual_ds.schema());
        assert_eq!(&actual_schema, schema.as_ref());
        // check num rows is 10
        assert_eq!(actual_ds.count_rows(None).await.unwrap(), 10);
        // Max fragment id is still 0 since we only have 1 fragment.
        assert_eq!(actual_ds.manifest.max_fragment_id(), Some(0));
        // check expected batch is correct
        let actual_batches = actual_ds
            .scan()
            .try_into_stream()
            .await
            .unwrap()
            .try_collect::<Vec<_>>()
            .await
            .unwrap();
        // sort
        let actual_batch = concat_batches(&schema, &actual_batches).unwrap();
        let idx_arr = actual_batch.column_by_name("i").unwrap();
        let sorted_indices = sort_to_indices(idx_arr, None, None).unwrap();
        let struct_arr: StructArray = actual_batch.into();
        let sorted_arr = arrow_select::take::take(&struct_arr, &sorted_indices, None).unwrap();
        let expected_struct_arr: StructArray = expected_batch.into();
        assert_eq!(&expected_struct_arr, as_struct_array(sorted_arr.as_ref()));
    }

    #[rstest]
    #[lance_test_macros::test(tokio::test)]
    async fn test_create_with_empty_iter(
        #[values(LanceFileVersion::Legacy, LanceFileVersion::Stable)]
        data_storage_version: LanceFileVersion,
    ) {
        let test_uri = TempStrDir::default();
        let schema = Arc::new(ArrowSchema::new(vec![ArrowField::new(
            "i",
            DataType::Int32,
            false,
        )]));
        let reader = RecordBatchIterator::new(vec![].into_iter().map(Ok), schema.clone());
        // check schema of reader and original is same
        assert_eq!(schema.as_ref(), reader.schema().as_ref());
        let write_params = Some(WriteParams {
            data_storage_version: Some(data_storage_version),
            ..Default::default()
        });
        let result = Dataset::write(reader, &test_uri, write_params)
            .await
            .unwrap();

        // check dataset empty
        assert_eq!(result.count_rows(None).await.unwrap(), 0);
        // Since the dataset is empty, will return None.
        assert_eq!(result.manifest.max_fragment_id(), None);
    }

    #[tokio::test]
    async fn test_load_manifest_iops() {
        // Need to use in-memory for accurate IOPS tracking.
        let io_tracker = Arc::new(IOTracker::default());

        // Use consistent session so memory store can be reused.
        let session = Arc::new(Session::default());
        let schema = Arc::new(ArrowSchema::new(vec![ArrowField::new(
            "i",
            DataType::Int32,
            false,
        )]));
        let batch = RecordBatch::try_new(
            schema.clone(),
            vec![Arc::new(Int32Array::from_iter_values(0..10_i32))],
        )
        .unwrap();
        let batches = RecordBatchIterator::new(vec![Ok(batch)], schema.clone());
        let _original_ds = Dataset::write(
            batches,
            "memory://test",
            Some(WriteParams {
                store_params: Some(ObjectStoreParams {
                    object_store_wrapper: Some(io_tracker.clone()),
                    ..Default::default()
                }),
                session: Some(session.clone()),
                ..Default::default()
            }),
        )
        .await
        .unwrap();

        let _ = io_tracker.incremental_stats(); //reset

        let _dataset = DatasetBuilder::from_uri("memory://test")
            .with_read_params(ReadParams {
                store_options: Some(ObjectStoreParams {
                    object_store_wrapper: Some(io_tracker.clone()),
                    ..Default::default()
                }),
                session: Some(session),
                ..Default::default()
            })
            .load()
            .await
            .unwrap();

        // There should be only two IOPS:
        // 1. List _versions directory to get the latest manifest location
        // 2. Read the manifest file. (The manifest is small enough to be read in one go.
        //    Larger manifests would result in more IOPS.)
        let io_stats = io_tracker.incremental_stats();
        assert_io_eq!(io_stats, read_iops, 2);
    }

    #[rstest]
    #[tokio::test]
    async fn test_write_params(
        #[values(LanceFileVersion::Legacy, LanceFileVersion::Stable)]
        data_storage_version: LanceFileVersion,
    ) {
        use fragment::FragReadConfig;

        let test_uri = TempStrDir::default();

        let schema = Arc::new(ArrowSchema::new(vec![ArrowField::new(
            "i",
            DataType::Int32,
            false,
        )]));
        let num_rows: usize = 1_000;
        let batches = vec![RecordBatch::try_new(
            schema.clone(),
            vec![Arc::new(Int32Array::from_iter_values(0..num_rows as i32))],
        )
        .unwrap()];

        let batches = RecordBatchIterator::new(batches.into_iter().map(Ok), schema.clone());

        let write_params = WriteParams {
            max_rows_per_file: 100,
            max_rows_per_group: 10,
            data_storage_version: Some(data_storage_version),
            ..Default::default()
        };
        let dataset = Dataset::write(batches, &test_uri, Some(write_params))
            .await
            .unwrap();

        assert_eq!(dataset.count_rows(None).await.unwrap(), num_rows);

        let fragments = dataset.get_fragments();
        assert_eq!(fragments.len(), 10);
        assert_eq!(dataset.count_fragments(), 10);
        for fragment in &fragments {
            assert_eq!(fragment.count_rows(None).await.unwrap(), 100);
            let reader = fragment
                .open(dataset.schema(), FragReadConfig::default())
                .await
                .unwrap();
            // No group / batch concept in v2
            if data_storage_version == LanceFileVersion::Legacy {
                assert_eq!(reader.legacy_num_batches(), 10);
                for i in 0..reader.legacy_num_batches() as u32 {
                    assert_eq!(reader.legacy_num_rows_in_batch(i).unwrap(), 10);
                }
            }
        }
    }

    #[rstest]
    #[tokio::test]
    async fn test_write_manifest(
        #[values(LanceFileVersion::Legacy, LanceFileVersion::Stable)]
        data_storage_version: LanceFileVersion,
    ) {
        use lance_table::feature_flags::FLAG_UNKNOWN;

        let test_uri = TempStrDir::default();

        let schema = Arc::new(ArrowSchema::new(vec![ArrowField::new(
            "i",
            DataType::Int32,
            false,
        )]));
        let batches = vec![RecordBatch::try_new(
            schema.clone(),
            vec![Arc::new(Int32Array::from_iter_values(0..20))],
        )
        .unwrap()];

        let batches = RecordBatchIterator::new(batches.into_iter().map(Ok), schema.clone());
        let write_fut = Dataset::write(
            batches,
            &test_uri,
            Some(WriteParams {
                data_storage_version: Some(data_storage_version),
                auto_cleanup: None,
                ..Default::default()
            }),
        );
        let write_fut = require_send(write_fut);
        let mut dataset = write_fut.await.unwrap();

        // Check it has no flags
        let manifest = read_manifest(
            dataset.object_store(),
            &dataset
                .commit_handler
                .resolve_latest_location(&dataset.base, dataset.object_store())
                .await
                .unwrap()
                .path,
            None,
        )
        .await
        .unwrap();

        assert_eq!(
            manifest.data_storage_format,
            DataStorageFormat::new(data_storage_version)
        );
        assert_eq!(manifest.reader_feature_flags, 0);

        // Create one with deletions
        dataset.delete("i < 10").await.unwrap();
        dataset.validate().await.unwrap();

        // Check it set the flag
        let mut manifest = read_manifest(
            dataset.object_store(),
            &dataset
                .commit_handler
                .resolve_latest_location(&dataset.base, dataset.object_store())
                .await
                .unwrap()
                .path,
            None,
        )
        .await
        .unwrap();
        assert_eq!(
            manifest.writer_feature_flags,
            feature_flags::FLAG_DELETION_FILES
        );
        assert_eq!(
            manifest.reader_feature_flags,
            feature_flags::FLAG_DELETION_FILES
        );

        // Write with custom manifest
        manifest.writer_feature_flags |= FLAG_UNKNOWN; // Set another flag
        manifest.reader_feature_flags |= FLAG_UNKNOWN;
        manifest.version += 1;
        write_manifest_file(
            dataset.object_store(),
            dataset.commit_handler.as_ref(),
            &dataset.base,
            &mut manifest,
            None,
            &ManifestWriteConfig {
                auto_set_feature_flags: false,
                timestamp: None,
                use_stable_row_ids: false,
                use_legacy_format: None,
                storage_format: None,
                disable_transaction_file: false,
            },
            dataset.manifest_location.naming_scheme,
            None,
        )
        .await
        .unwrap();

        // Check it rejects reading it
        let read_result = Dataset::open(&test_uri).await;
        assert!(matches!(read_result, Err(Error::NotSupported { .. })));

        // Check it rejects writing to it.
        let batches = vec![RecordBatch::try_new(
            schema.clone(),
            vec![Arc::new(Int32Array::from_iter_values(0..20))],
        )
        .unwrap()];
        let batches = RecordBatchIterator::new(batches.into_iter().map(Ok), schema.clone());
        let write_result = Dataset::write(
            batches,
            &test_uri,
            Some(WriteParams {
                mode: WriteMode::Append,
                data_storage_version: Some(data_storage_version),
                ..Default::default()
            }),
        )
        .await;

        assert!(matches!(write_result, Err(Error::NotSupported { .. })));
    }

    #[rstest]
    #[tokio::test]
    async fn append_dataset(
        #[values(LanceFileVersion::Legacy, LanceFileVersion::Stable)]
        data_storage_version: LanceFileVersion,
    ) {
        let test_uri = TempStrDir::default();

        let schema = Arc::new(ArrowSchema::new(vec![ArrowField::new(
            "i",
            DataType::Int32,
            false,
        )]));
        let batches = vec![RecordBatch::try_new(
            schema.clone(),
            vec![Arc::new(Int32Array::from_iter_values(0..20))],
        )
        .unwrap()];

        let mut write_params = WriteParams {
            max_rows_per_file: 40,
            max_rows_per_group: 10,
            data_storage_version: Some(data_storage_version),
            ..Default::default()
        };
        let batches = RecordBatchIterator::new(batches.into_iter().map(Ok), schema.clone());
        Dataset::write(batches, &test_uri, Some(write_params.clone()))
            .await
            .unwrap();

        let batches = vec![RecordBatch::try_new(
            schema.clone(),
            vec![Arc::new(Int32Array::from_iter_values(20..40))],
        )
        .unwrap()];
        write_params.mode = WriteMode::Append;
        let batches = RecordBatchIterator::new(batches.into_iter().map(Ok), schema.clone());
        Dataset::write(batches, &test_uri, Some(write_params.clone()))
            .await
            .unwrap();

        let expected_batch = RecordBatch::try_new(
            schema.clone(),
            vec![Arc::new(Int32Array::from_iter_values(0..40))],
        )
        .unwrap();

        let actual_ds = Dataset::open(&test_uri).await.unwrap();
        assert_eq!(actual_ds.version().version, 2);
        let actual_schema = ArrowSchema::from(actual_ds.schema());
        assert_eq!(&actual_schema, schema.as_ref());

        let actual_batches = actual_ds
            .scan()
            .try_into_stream()
            .await
            .unwrap()
            .try_collect::<Vec<_>>()
            .await
            .unwrap();
        // sort
        let actual_batch = concat_batches(&schema, &actual_batches).unwrap();
        let idx_arr = actual_batch.column_by_name("i").unwrap();
        let sorted_indices = sort_to_indices(idx_arr, None, None).unwrap();
        let struct_arr: StructArray = actual_batch.into();
        let sorted_arr = arrow_select::take::take(&struct_arr, &sorted_indices, None).unwrap();

        let expected_struct_arr: StructArray = expected_batch.into();
        assert_eq!(&expected_struct_arr, as_struct_array(sorted_arr.as_ref()));

        // Each fragments has different fragment ID
        assert_eq!(
            actual_ds
                .fragments()
                .iter()
                .map(|f| f.id)
                .collect::<Vec<_>>(),
            (0..2).collect::<Vec<_>>()
        )
    }

    #[rstest]
    #[tokio::test]
    async fn test_shallow_clone_with_hybrid_paths(
        #[values(LanceFileVersion::Legacy, LanceFileVersion::Stable)]
        data_storage_version: LanceFileVersion,
    ) {
        let test_dir = TempStdDir::default();
        let base_dir = test_dir.join("base");
        let test_uri = base_dir.to_str().unwrap();
        let clone_dir = test_dir.join("clone");
        let cloned_uri = clone_dir.to_str().unwrap();

        // Generate consistent test data batches
        let generate_data = |prefix: &str, start_id: i32, row_count: u64| {
            gen_batch()
                .col("id", array::step_custom::<Int32Type>(start_id, 1))
                .col("value", array::fill_utf8(format!("{prefix}_data")))
                .into_reader_rows(RowCount::from(row_count), BatchCount::from(1))
        };

        // Reusable dataset writer with configurable mode
        async fn write_dataset(
            uri: &str,
            data_reader: impl RecordBatchReader + Send + 'static,
            mode: WriteMode,
            version: LanceFileVersion,
        ) -> Dataset {
            let params = WriteParams {
                max_rows_per_file: 100,
                max_rows_per_group: 20,
                data_storage_version: Some(version),
                mode,
                ..Default::default()
            };
            Dataset::write(data_reader, uri, Some(params))
                .await
                .unwrap()
        }

        // Unified dataset scanning and row counting
        async fn collect_rows(dataset: &Dataset) -> (usize, Vec<RecordBatch>) {
            let batches = dataset
                .scan()
                .try_into_stream()
                .await
                .unwrap()
                .try_collect::<Vec<_>>()
                .await
                .unwrap();
            (batches.iter().map(|b| b.num_rows()).sum(), batches)
        }

        // Create initial dataset
        let mut dataset = write_dataset(
            test_uri,
            generate_data("initial", 0, 50),
            WriteMode::Create,
            data_storage_version,
        )
        .await;

        // Store original state for comparison
        let original_version = dataset.version().version;
        let original_fragment_count = dataset.fragments().len();

        // Create tag and shallow clone
        dataset
            .tags()
            .create("test_tag", original_version)
            .await
            .unwrap();
        let cloned_dataset = dataset
            .shallow_clone(cloned_uri, "test_tag", None)
            .await
            .unwrap();

        // Verify cloned dataset state
        let (cloned_rows, _) = collect_rows(&cloned_dataset).await;
        assert_eq!(cloned_rows, 50);
        assert_eq!(cloned_dataset.version().version, original_version);

        // Append data to cloned dataset
        let updated_cloned = write_dataset(
            cloned_uri,
            generate_data("cloned_new", 50, 30),
            WriteMode::Append,
            data_storage_version,
        )
        .await;

        // Verify updated cloned dataset
        let (updated_cloned_rows, updated_batches) = collect_rows(&updated_cloned).await;
        assert_eq!(updated_cloned_rows, 80);
        assert_eq!(updated_cloned.version().version, original_version + 1);

        // Append data to original dataset
        let updated_original = write_dataset(
            test_uri,
            generate_data("original_new", 50, 25),
            WriteMode::Append,
            data_storage_version,
        )
        .await;

        // Verify updated original dataset
        let (original_rows, _) = collect_rows(&updated_original).await;
        assert_eq!(original_rows, 75);
        assert_eq!(updated_original.version().version, original_version + 1);

        // Final validations
        // Verify cloned dataset isolation
        let final_cloned = Dataset::open(cloned_uri).await.unwrap();
        let (final_cloned_rows, _) = collect_rows(&final_cloned).await;

        // Data integrity check
        let combined_batch =
            concat_batches(&updated_batches[0].schema(), &updated_batches).unwrap();
        assert_eq!(combined_batch.column_by_name("id").unwrap().len(), 80);
        assert_eq!(combined_batch.column_by_name("value").unwrap().len(), 80);

        // Fragment count validation
        assert_eq!(
            updated_original.fragments().len(),
            original_fragment_count + 1
        );
        assert_eq!(final_cloned.fragments().len(), original_fragment_count + 1);

        // Final assertions
        assert_eq!(final_cloned_rows, 80);
        assert_eq!(final_cloned.version().version, original_version + 1);
    }

    #[rstest]
    #[tokio::test]
    async fn test_shallow_clone_multiple_times(
        #[values(LanceFileVersion::Legacy, LanceFileVersion::Stable)]
        data_storage_version: LanceFileVersion,
    ) {
        let test_uri = TempStrDir::default();
        let append_row_count = 36;

        // Async dataset writer function
        async fn write_dataset(
            dest: impl Into<WriteDestination<'_>>,
            row_count: u64,
            mode: WriteMode,
            version: LanceFileVersion,
        ) -> Dataset {
            let data = gen_batch()
                .col("index", array::step::<Int32Type>())
                .col("category", array::fill_utf8("base".to_string()))
                .col("score", array::step_custom::<Float32Type>(1.0, 0.5));
            Dataset::write(
                data.into_reader_rows(RowCount::from(row_count), BatchCount::from(1)),
                dest,
                Some(WriteParams {
                    max_rows_per_file: 60,
                    max_rows_per_group: 12,
                    mode,
                    data_storage_version: Some(version),
                    ..Default::default()
                }),
            )
            .await
            .unwrap()
        }

        let mut current_dataset = write_dataset(
            &test_uri,
            append_row_count,
            WriteMode::Create,
            data_storage_version,
        )
        .await;

        let test_round = 3;
        // Generate clone paths
        let clone_paths = (1..=test_round)
            .map(|i| format!("{}/clone{}", test_uri, i))
            .collect::<Vec<_>>();
        let mut cloned_datasets = Vec::with_capacity(test_round);

        // Unified cloning procedure, write a fragment to each cloned dataset.
        for path in clone_paths.iter() {
            current_dataset
                .tags()
                .create("v1", current_dataset.latest_version_id().await.unwrap())
                .await
                .unwrap();

            current_dataset = current_dataset
                .shallow_clone(path, "v1", None)
                .await
                .unwrap();
            current_dataset = write_dataset(
                Arc::new(current_dataset),
                append_row_count,
                WriteMode::Append,
                data_storage_version,
            )
            .await;
            cloned_datasets.push(current_dataset.clone());
        }

        // Validation function
        async fn validate_dataset(
            dataset: &Dataset,
            expected_rows: usize,
            expected_fragments_count: usize,
            expected_base_paths_count: usize,
        ) {
            let batches = dataset
                .scan()
                .try_into_stream()
                .await
                .unwrap()
                .try_collect::<Vec<_>>()
                .await
                .unwrap();

            let total_rows: usize = batches.iter().map(|b| b.num_rows()).sum();
            assert_eq!(total_rows, expected_rows);
            assert_eq!(dataset.fragments().len(), expected_fragments_count);
            assert_eq!(
                dataset.manifest().base_paths.len(),
                expected_base_paths_count
            );
        }

        // Verify cloned datasets row count, fragment count, base_path count
        for (i, ds) in cloned_datasets.iter().enumerate() {
            validate_dataset(ds, 36 * (i + 2), i + 2, i + 1).await;
        }

        // Verify original dataset row count, fragment count, base_path count
        let original = Dataset::open(&test_uri).await.unwrap();
        validate_dataset(&original, 36, 1, 0).await;
    }

    #[rstest]
    #[tokio::test]
    async fn test_self_dataset_append(
        #[values(LanceFileVersion::Legacy, LanceFileVersion::Stable)]
        data_storage_version: LanceFileVersion,
    ) {
        let test_uri = TempStrDir::default();

        let schema = Arc::new(ArrowSchema::new(vec![ArrowField::new(
            "i",
            DataType::Int32,
            false,
        )]));
        let batches = vec![RecordBatch::try_new(
            schema.clone(),
            vec![Arc::new(Int32Array::from_iter_values(0..20))],
        )
        .unwrap()];

        let mut write_params = WriteParams {
            max_rows_per_file: 40,
            max_rows_per_group: 10,
            data_storage_version: Some(data_storage_version),
            ..Default::default()
        };
        let batches = RecordBatchIterator::new(batches.into_iter().map(Ok), schema.clone());
        let mut ds = Dataset::write(batches, &test_uri, Some(write_params.clone()))
            .await
            .unwrap();

        let batches = vec![RecordBatch::try_new(
            schema.clone(),
            vec![Arc::new(Int32Array::from_iter_values(20..40))],
        )
        .unwrap()];
        write_params.mode = WriteMode::Append;
        let batches = RecordBatchIterator::new(batches.into_iter().map(Ok), schema.clone());

        ds.append(batches, Some(write_params.clone()))
            .await
            .unwrap();

        let expected_batch = RecordBatch::try_new(
            schema.clone(),
            vec![Arc::new(Int32Array::from_iter_values(0..40))],
        )
        .unwrap();

        let actual_ds = Dataset::open(&test_uri).await.unwrap();
        assert_eq!(actual_ds.version().version, 2);
        // validate fragment ids
        assert_eq!(actual_ds.fragments().len(), 2);
        assert_eq!(
            actual_ds
                .fragments()
                .iter()
                .map(|f| f.id)
                .collect::<Vec<_>>(),
            (0..2).collect::<Vec<_>>()
        );

        let actual_schema = ArrowSchema::from(actual_ds.schema());
        assert_eq!(&actual_schema, schema.as_ref());

        let actual_batches = actual_ds
            .scan()
            .try_into_stream()
            .await
            .unwrap()
            .try_collect::<Vec<_>>()
            .await
            .unwrap();
        // sort
        let actual_batch = concat_batches(&schema, &actual_batches).unwrap();
        let idx_arr = actual_batch.column_by_name("i").unwrap();
        let sorted_indices = sort_to_indices(idx_arr, None, None).unwrap();
        let struct_arr: StructArray = actual_batch.into();
        let sorted_arr = arrow_select::take::take(&struct_arr, &sorted_indices, None).unwrap();

        let expected_struct_arr: StructArray = expected_batch.into();
        assert_eq!(&expected_struct_arr, as_struct_array(sorted_arr.as_ref()));

        actual_ds.validate().await.unwrap();
    }

    #[rstest]
    #[tokio::test]
    async fn test_self_dataset_append_schema_different(
        #[values(LanceFileVersion::Legacy, LanceFileVersion::Stable)]
        data_storage_version: LanceFileVersion,
    ) {
        let test_uri = TempStrDir::default();

        let schema = Arc::new(ArrowSchema::new(vec![ArrowField::new(
            "i",
            DataType::Int32,
            false,
        )]));
        let batches = vec![RecordBatch::try_new(
            schema.clone(),
            vec![Arc::new(Int32Array::from_iter_values(0..20))],
        )
        .unwrap()];

        let other_schema = Arc::new(ArrowSchema::new(vec![ArrowField::new(
            "i",
            DataType::Int64,
            false,
        )]));
        let other_batches = vec![RecordBatch::try_new(
            other_schema.clone(),
            vec![Arc::new(Int64Array::from_iter_values(0..20))],
        )
        .unwrap()];

        let mut write_params = WriteParams {
            max_rows_per_file: 40,
            max_rows_per_group: 10,
            data_storage_version: Some(data_storage_version),
            ..Default::default()
        };
        let batches = RecordBatchIterator::new(batches.into_iter().map(Ok), schema.clone());
        let mut ds = Dataset::write(batches, &test_uri, Some(write_params.clone()))
            .await
            .unwrap();

        write_params.mode = WriteMode::Append;
        let other_batches =
            RecordBatchIterator::new(other_batches.into_iter().map(Ok), other_schema.clone());

        let result = ds.append(other_batches, Some(write_params.clone())).await;
        // Error because schema is different
        assert!(matches!(result, Err(Error::SchemaMismatch { .. })))
    }

    #[rstest]
    #[tokio::test]
    async fn append_dictionary(
        #[values(LanceFileVersion::Legacy, LanceFileVersion::Stable)]
        data_storage_version: LanceFileVersion,
    ) {
        // We store the dictionary as part of the schema, so we check that the
        // dictionary is consistent between appends.

        let schema = Arc::new(ArrowSchema::new(vec![ArrowField::new(
            "x",
            DataType::Dictionary(Box::new(DataType::Int8), Box::new(DataType::Utf8)),
            false,
        )]));
        let dictionary = Arc::new(StringArray::from(vec!["a", "b"]));
        let indices = Int8Array::from(vec![0, 1, 0]);
        let batches = vec![RecordBatch::try_new(
            schema.clone(),
            vec![Arc::new(
                Int8DictionaryArray::try_new(indices, dictionary.clone()).unwrap(),
            )],
        )
        .unwrap()];

        let test_uri = TempStrDir::default();
        let mut write_params = WriteParams {
            max_rows_per_file: 40,
            max_rows_per_group: 10,
            data_storage_version: Some(data_storage_version),
            ..Default::default()
        };
        let batches = RecordBatchIterator::new(batches.into_iter().map(Ok), schema.clone());
        Dataset::write(batches, &test_uri, Some(write_params.clone()))
            .await
            .unwrap();

        // create a new one with same dictionary
        let indices = Int8Array::from(vec![1, 0, 1]);
        let batches = vec![RecordBatch::try_new(
            schema.clone(),
            vec![Arc::new(
                Int8DictionaryArray::try_new(indices, dictionary).unwrap(),
            )],
        )
        .unwrap()];

        // Write to dataset (successful)
        write_params.mode = WriteMode::Append;
        let batches = RecordBatchIterator::new(batches.into_iter().map(Ok), schema.clone());
        Dataset::write(batches, &test_uri, Some(write_params.clone()))
            .await
            .unwrap();

        // Create a new one with *different* dictionary
        let dictionary = Arc::new(StringArray::from(vec!["d", "c"]));
        let indices = Int8Array::from(vec![1, 0, 1]);
        let batches = vec![RecordBatch::try_new(
            schema.clone(),
            vec![Arc::new(
                Int8DictionaryArray::try_new(indices, dictionary).unwrap(),
            )],
        )
        .unwrap()];

        // Try write to dataset (fails with legacy format)
        let batches = RecordBatchIterator::new(batches.into_iter().map(Ok), schema.clone());
        let result = Dataset::write(batches, &test_uri, Some(write_params)).await;
        if data_storage_version == LanceFileVersion::Legacy {
            assert!(result.is_err());
        } else {
            assert!(result.is_ok());
        }
    }

    #[rstest]
    #[tokio::test]
    async fn overwrite_dataset(
        #[values(LanceFileVersion::Legacy, LanceFileVersion::Stable)]
        data_storage_version: LanceFileVersion,
    ) {
        let test_uri = TempStrDir::default();

        let schema = Arc::new(ArrowSchema::new(vec![ArrowField::new(
            "i",
            DataType::Int32,
            false,
        )]));
        let batches = vec![RecordBatch::try_new(
            schema.clone(),
            vec![Arc::new(Int32Array::from_iter_values(0..20))],
        )
        .unwrap()];

        let mut write_params = WriteParams {
            max_rows_per_file: 40,
            max_rows_per_group: 10,
            data_storage_version: Some(data_storage_version),
            ..Default::default()
        };
        let batches = RecordBatchIterator::new(batches.into_iter().map(Ok), schema.clone());
        let dataset = Dataset::write(batches, &test_uri, Some(write_params.clone()))
            .await
            .unwrap();

        let fragments = dataset.get_fragments();
        assert_eq!(fragments.len(), 1);
        assert_eq!(dataset.manifest.max_fragment_id(), Some(0));

        let new_schema = Arc::new(ArrowSchema::new(vec![ArrowField::new(
            "s",
            DataType::Utf8,
            false,
        )]));
        let new_batches = vec![RecordBatch::try_new(
            new_schema.clone(),
            vec![Arc::new(StringArray::from_iter_values(
                (20..40).map(|v| v.to_string()),
            ))],
        )
        .unwrap()];
        write_params.mode = Overwrite;
        let new_batch_reader =
            RecordBatchIterator::new(new_batches.into_iter().map(Ok), new_schema.clone());
        let dataset = Dataset::write(new_batch_reader, &test_uri, Some(write_params.clone()))
            .await
            .unwrap();

        let fragments = dataset.get_fragments();
        assert_eq!(fragments.len(), 1);
        // Fragment ids reset after overwrite.
        assert_eq!(fragments[0].id(), 0);
        assert_eq!(dataset.manifest.max_fragment_id(), Some(0));

        let actual_ds = Dataset::open(&test_uri).await.unwrap();
        assert_eq!(actual_ds.version().version, 2);
        let actual_schema = ArrowSchema::from(actual_ds.schema());
        assert_eq!(&actual_schema, new_schema.as_ref());

        let actual_batches = actual_ds
            .scan()
            .try_into_stream()
            .await
            .unwrap()
            .try_collect::<Vec<_>>()
            .await
            .unwrap();
        let actual_batch = concat_batches(&new_schema, &actual_batches).unwrap();

        assert_eq!(new_schema.clone(), actual_batch.schema());
        let arr = actual_batch.column_by_name("s").unwrap();
        assert_eq!(
            &StringArray::from_iter_values((20..40).map(|v| v.to_string())),
            as_string_array(arr)
        );
        assert_eq!(actual_ds.version().version, 2);

        // But we can still check out the first version
        let first_ver = DatasetBuilder::from_uri(&test_uri)
            .with_version(1)
            .load()
            .await
            .unwrap();
        assert_eq!(first_ver.version().version, 1);
        assert_eq!(&ArrowSchema::from(first_ver.schema()), schema.as_ref());
    }

    #[rstest]
    #[tokio::test]
    async fn test_fast_count_rows(
        #[values(LanceFileVersion::Legacy, LanceFileVersion::Stable)]
        data_storage_version: LanceFileVersion,
    ) {
        let test_uri = TempStrDir::default();

        let schema = Arc::new(ArrowSchema::new(vec![ArrowField::new(
            "i",
            DataType::Int32,
            false,
        )]));

        let batches: Vec<RecordBatch> = (0..20)
            .map(|i| {
                RecordBatch::try_new(
                    schema.clone(),
                    vec![Arc::new(Int32Array::from_iter_values(i * 20..(i + 1) * 20))],
                )
                .unwrap()
            })
            .collect();

        let write_params = WriteParams {
            max_rows_per_file: 40,
            max_rows_per_group: 10,
            data_storage_version: Some(data_storage_version),
            ..Default::default()
        };
        let batches = RecordBatchIterator::new(batches.into_iter().map(Ok), schema.clone());
        Dataset::write(batches, &test_uri, Some(write_params))
            .await
            .unwrap();

        let dataset = Dataset::open(&test_uri).await.unwrap();
        dataset.validate().await.unwrap();
        assert_eq!(10, dataset.fragments().len());
        assert_eq!(400, dataset.count_rows(None).await.unwrap());
        assert_eq!(
            200,
            dataset
                .count_rows(Some("i < 200".to_string()))
                .await
                .unwrap()
        );
    }

    #[rstest]
    #[tokio::test]
    async fn test_create_index(
        #[values(LanceFileVersion::Legacy, LanceFileVersion::Stable)]
        data_storage_version: LanceFileVersion,
    ) {
        let test_uri = TempStrDir::default();

        let dimension = 16;
        let schema = Arc::new(ArrowSchema::new(vec![ArrowField::new(
            "embeddings",
            DataType::FixedSizeList(
                Arc::new(ArrowField::new("item", DataType::Float32, true)),
                dimension,
            ),
            false,
        )]));

        let float_arr = generate_random_array(512 * dimension as usize);
        let vectors = Arc::new(
            <arrow_array::FixedSizeListArray as FixedSizeListArrayExt>::try_new_from_values(
                float_arr, dimension,
            )
            .unwrap(),
        );
        let batches = vec![RecordBatch::try_new(schema.clone(), vec![vectors.clone()]).unwrap()];

        let reader = RecordBatchIterator::new(batches.into_iter().map(Ok), schema.clone());

        let mut dataset = Dataset::write(
            reader,
            &test_uri,
            Some(WriteParams {
                data_storage_version: Some(data_storage_version),
                ..Default::default()
            }),
        )
        .await
        .unwrap();
        dataset.validate().await.unwrap();

        // Make sure valid arguments should create index successfully
        let params = VectorIndexParams::ivf_pq(10, 8, 2, MetricType::L2, 50);
        dataset
            .create_index(&["embeddings"], IndexType::Vector, None, &params, true)
            .await
            .unwrap();
        dataset.validate().await.unwrap();

        // The version should match the table version it was created from.
        let indices = dataset.load_indices().await.unwrap();
        let actual = indices.first().unwrap().dataset_version;
        let expected = dataset.manifest.version - 1;
        assert_eq!(actual, expected);
        let fragment_bitmap = indices.first().unwrap().fragment_bitmap.as_ref().unwrap();
        assert_eq!(fragment_bitmap.len(), 1);
        assert!(fragment_bitmap.contains(0));

        // Append should inherit index
        let write_params = WriteParams {
            mode: WriteMode::Append,
            data_storage_version: Some(data_storage_version),
            ..Default::default()
        };
        let batches = vec![RecordBatch::try_new(schema.clone(), vec![vectors.clone()]).unwrap()];
        let reader = RecordBatchIterator::new(batches.into_iter().map(Ok), schema.clone());
        let dataset = Dataset::write(reader, &test_uri, Some(write_params))
            .await
            .unwrap();
        let indices = dataset.load_indices().await.unwrap();
        let actual = indices.first().unwrap().dataset_version;
        let expected = dataset.manifest.version - 2;
        assert_eq!(actual, expected);
        dataset.validate().await.unwrap();
        // Fragment bitmap should show the original fragments, and not include
        // the newly appended fragment.
        let fragment_bitmap = indices.first().unwrap().fragment_bitmap.as_ref().unwrap();
        assert_eq!(fragment_bitmap.len(), 1);
        assert!(fragment_bitmap.contains(0));

        let actual_statistics: serde_json::Value =
            serde_json::from_str(&dataset.index_statistics("embeddings_idx").await.unwrap())
                .unwrap();
        let actual_statistics = actual_statistics.as_object().unwrap();
        assert_eq!(actual_statistics["index_type"].as_str().unwrap(), "IVF_PQ");

        let deltas = actual_statistics["indices"].as_array().unwrap();
        assert_eq!(deltas.len(), 1);
        assert_eq!(deltas[0]["metric_type"].as_str().unwrap(), "l2");
        assert_eq!(deltas[0]["num_partitions"].as_i64().unwrap(), 10);

        assert!(dataset.index_statistics("non-existent_idx").await.is_err());
        assert!(dataset.index_statistics("").await.is_err());

        // Overwrite should invalidate index
        let write_params = WriteParams {
            mode: WriteMode::Overwrite,
            data_storage_version: Some(data_storage_version),
            ..Default::default()
        };
        let batches = vec![RecordBatch::try_new(schema.clone(), vec![vectors]).unwrap()];
        let reader = RecordBatchIterator::new(batches.into_iter().map(Ok), schema.clone());
        let dataset = Dataset::write(reader, &test_uri, Some(write_params))
            .await
            .unwrap();
        assert!(dataset.manifest.index_section.is_none());
        assert!(dataset.load_indices().await.unwrap().is_empty());
        dataset.validate().await.unwrap();

        let fragment_bitmap = indices.first().unwrap().fragment_bitmap.as_ref().unwrap();
        assert_eq!(fragment_bitmap.len(), 1);
        assert!(fragment_bitmap.contains(0));
    }

    #[rstest]
    #[tokio::test]
    async fn test_create_scalar_index(
        #[values(LanceFileVersion::Legacy, LanceFileVersion::Stable)]
        data_storage_version: LanceFileVersion,
        #[values(false, true)] use_stable_row_id: bool,
    ) {
        let test_uri = TempStrDir::default();

        let data = gen_batch().col("int", array::step::<Int32Type>());
        // Write 64Ki rows.  We should get 16 4Ki pages
        let mut dataset = Dataset::write(
            data.into_reader_rows(RowCount::from(16 * 1024), BatchCount::from(4)),
            &test_uri,
            Some(WriteParams {
                data_storage_version: Some(data_storage_version),
                enable_stable_row_ids: use_stable_row_id,
                ..Default::default()
            }),
        )
        .await
        .unwrap();

        let index_name = "my_index".to_string();

        dataset
            .create_index(
                &["int"],
                IndexType::Scalar,
                Some(index_name.clone()),
                &ScalarIndexParams::default(),
                false,
            )
            .await
            .unwrap();

        let indices = dataset.load_indices_by_name(&index_name).await.unwrap();

        assert_eq!(indices.len(), 1);
        assert_eq!(indices[0].dataset_version, 1);
        assert_eq!(indices[0].fields, vec![0]);
        assert_eq!(indices[0].name, index_name);

        dataset.index_statistics(&index_name).await.unwrap();
    }

    async fn create_bad_file(data_storage_version: LanceFileVersion) -> Result<Dataset> {
        let test_uri = TempStrDir::default();

        let schema = Arc::new(ArrowSchema::new(vec![ArrowField::new(
            "a.b.c",
            DataType::Int32,
            false,
        )]));

        let batches: Vec<RecordBatch> = (0..20)
            .map(|i| {
                RecordBatch::try_new(
                    schema.clone(),
                    vec![Arc::new(Int32Array::from_iter_values(i * 20..(i + 1) * 20))],
                )
                .unwrap()
            })
            .collect();
        let reader = RecordBatchIterator::new(batches.into_iter().map(Ok), schema.clone());
        Dataset::write(
            reader,
            &test_uri,
            Some(WriteParams {
                data_storage_version: Some(data_storage_version),
                ..Default::default()
            }),
        )
        .await
    }

    #[tokio::test]
    async fn test_create_fts_index_with_empty_table() {
        let test_uri = TempStrDir::default();

        let schema = Arc::new(ArrowSchema::new(vec![ArrowField::new(
            "text",
            DataType::Utf8,
            false,
        )]));

        let batches: Vec<RecordBatch> = vec![];
        let reader = RecordBatchIterator::new(batches.into_iter().map(Ok), schema.clone());
        let mut dataset = Dataset::write(reader, &test_uri, None)
            .await
            .expect("write dataset");

        let params = InvertedIndexParams::default();
        dataset
            .create_index(&["text"], IndexType::Inverted, None, &params, true)
            .await
            .unwrap();

        let batch = dataset
            .scan()
            .full_text_search(FullTextSearchQuery::new("lance".to_owned()))
            .unwrap()
            .try_into_batch()
            .await
            .unwrap();
        assert_eq!(batch.num_rows(), 0);
    }

    #[rstest]
    #[tokio::test]
    async fn test_create_int8_index(
        #[values(LanceFileVersion::Legacy, LanceFileVersion::Stable)]
        data_storage_version: LanceFileVersion,
    ) {
        use lance_testing::datagen::generate_random_int8_array;

        let test_uri = TempStrDir::default();

        let dimension = 16;
        let schema = Arc::new(ArrowSchema::new(vec![ArrowField::new(
            "embeddings",
            DataType::FixedSizeList(
                Arc::new(ArrowField::new("item", DataType::Int8, true)),
                dimension,
            ),
            false,
        )]));

        let int8_arr = generate_random_int8_array(512 * dimension as usize);
        let vectors = Arc::new(
            <arrow_array::FixedSizeListArray as FixedSizeListArrayExt>::try_new_from_values(
                int8_arr, dimension,
            )
            .unwrap(),
        );
        let batches = vec![RecordBatch::try_new(schema.clone(), vec![vectors.clone()]).unwrap()];

        let reader = RecordBatchIterator::new(batches.into_iter().map(Ok), schema.clone());

        let mut dataset = Dataset::write(
            reader,
            &test_uri,
            Some(WriteParams {
                data_storage_version: Some(data_storage_version),
                ..Default::default()
            }),
        )
        .await
        .unwrap();
        dataset.validate().await.unwrap();

        // Make sure valid arguments should create index successfully
        let params = VectorIndexParams::ivf_pq(10, 8, 2, MetricType::L2, 50);
        dataset
            .create_index(&["embeddings"], IndexType::Vector, None, &params, true)
            .await
            .unwrap();
        dataset.validate().await.unwrap();

        // The version should match the table version it was created from.
        let indices = dataset.load_indices().await.unwrap();
        let actual = indices.first().unwrap().dataset_version;
        let expected = dataset.manifest.version - 1;
        assert_eq!(actual, expected);
        let fragment_bitmap = indices.first().unwrap().fragment_bitmap.as_ref().unwrap();
        assert_eq!(fragment_bitmap.len(), 1);
        assert!(fragment_bitmap.contains(0));

        // Append should inherit index
        let write_params = WriteParams {
            mode: WriteMode::Append,
            data_storage_version: Some(data_storage_version),
            ..Default::default()
        };
        let batches = vec![RecordBatch::try_new(schema.clone(), vec![vectors.clone()]).unwrap()];
        let reader = RecordBatchIterator::new(batches.into_iter().map(Ok), schema.clone());
        let dataset = Dataset::write(reader, &test_uri, Some(write_params))
            .await
            .unwrap();
        let indices = dataset.load_indices().await.unwrap();
        let actual = indices.first().unwrap().dataset_version;
        let expected = dataset.manifest.version - 2;
        assert_eq!(actual, expected);
        dataset.validate().await.unwrap();
        // Fragment bitmap should show the original fragments, and not include
        // the newly appended fragment.
        let fragment_bitmap = indices.first().unwrap().fragment_bitmap.as_ref().unwrap();
        assert_eq!(fragment_bitmap.len(), 1);
        assert!(fragment_bitmap.contains(0));

        let actual_statistics: serde_json::Value =
            serde_json::from_str(&dataset.index_statistics("embeddings_idx").await.unwrap())
                .unwrap();
        let actual_statistics = actual_statistics.as_object().unwrap();
        assert_eq!(actual_statistics["index_type"].as_str().unwrap(), "IVF_PQ");

        let deltas = actual_statistics["indices"].as_array().unwrap();
        assert_eq!(deltas.len(), 1);
        assert_eq!(deltas[0]["metric_type"].as_str().unwrap(), "l2");
        assert_eq!(deltas[0]["num_partitions"].as_i64().unwrap(), 10);

        assert!(dataset.index_statistics("non-existent_idx").await.is_err());
        assert!(dataset.index_statistics("").await.is_err());

        // Overwrite should invalidate index
        let write_params = WriteParams {
            mode: WriteMode::Overwrite,
            data_storage_version: Some(data_storage_version),
            ..Default::default()
        };
        let batches = vec![RecordBatch::try_new(schema.clone(), vec![vectors]).unwrap()];
        let reader = RecordBatchIterator::new(batches.into_iter().map(Ok), schema.clone());
        let dataset = Dataset::write(reader, &test_uri, Some(write_params))
            .await
            .unwrap();
        assert!(dataset.manifest.index_section.is_none());
        assert!(dataset.load_indices().await.unwrap().is_empty());
        dataset.validate().await.unwrap();

        let fragment_bitmap = indices.first().unwrap().fragment_bitmap.as_ref().unwrap();
        assert_eq!(fragment_bitmap.len(), 1);
        assert!(fragment_bitmap.contains(0));
    }

    #[tokio::test]
    async fn test_create_fts_index_with_empty_strings() {
        let test_uri = TempStrDir::default();

        let schema = Arc::new(ArrowSchema::new(vec![ArrowField::new(
            "text",
            DataType::Utf8,
            false,
        )]));

        let batches: Vec<RecordBatch> = vec![RecordBatch::try_new(
            schema.clone(),
            vec![Arc::new(StringArray::from(vec!["", "", ""]))],
        )
        .unwrap()];
        let reader = RecordBatchIterator::new(batches.into_iter().map(Ok), schema.clone());
        let mut dataset = Dataset::write(reader, &test_uri, None)
            .await
            .expect("write dataset");

        let params = InvertedIndexParams::default();
        dataset
            .create_index(&["text"], IndexType::Inverted, None, &params, true)
            .await
            .unwrap();

        let batch = dataset
            .scan()
            .full_text_search(FullTextSearchQuery::new("lance".to_owned()))
            .unwrap()
            .try_into_batch()
            .await
            .unwrap();
        assert_eq!(batch.num_rows(), 0);
    }

    #[rstest]
    #[tokio::test]
    async fn test_bad_field_name(
        #[values(LanceFileVersion::Legacy, LanceFileVersion::Stable)]
        data_storage_version: LanceFileVersion,
    ) {
        // don't allow `.` in the field name
        assert!(create_bad_file(data_storage_version).await.is_err());
    }

    #[tokio::test]
    async fn test_open_dataset_not_found() {
        let result = Dataset::open(".").await;
        assert!(matches!(result.unwrap_err(), Error::DatasetNotFound { .. }));
    }

    fn assert_all_manifests_use_scheme(test_dir: &TempStdDir, scheme: ManifestNamingScheme) {
        let entries_names = test_dir
            .join("_versions")
            .read_dir()
            .unwrap()
            .map(|entry| entry.unwrap().file_name().into_string().unwrap())
            .collect::<Vec<_>>();
        assert!(
            entries_names
                .iter()
                .all(|name| ManifestNamingScheme::detect_scheme(name) == Some(scheme)),
            "Entries: {:?}",
            entries_names
        );
    }

    #[tokio::test]
    async fn test_v2_manifest_path_create() {
        // Can create a dataset, using V2 paths
        let data = lance_datagen::gen_batch()
            .col("key", array::step::<Int32Type>())
            .into_batch_rows(RowCount::from(10))
            .unwrap();
        let test_dir = TempStdDir::default();
        let test_uri = test_dir.to_str().unwrap();
        Dataset::write(
            RecordBatchIterator::new([Ok(data.clone())], data.schema().clone()),
            test_uri,
            Some(WriteParams {
                enable_v2_manifest_paths: true,
                ..Default::default()
            }),
        )
        .await
        .unwrap();

        assert_all_manifests_use_scheme(&test_dir, ManifestNamingScheme::V2);

        // Appending to it will continue to use those paths
        let dataset = Dataset::write(
            RecordBatchIterator::new([Ok(data.clone())], data.schema().clone()),
            test_uri,
            Some(WriteParams {
                mode: WriteMode::Append,
                ..Default::default()
            }),
        )
        .await
        .unwrap();

        assert_all_manifests_use_scheme(&test_dir, ManifestNamingScheme::V2);

        UpdateBuilder::new(Arc::new(dataset))
            .update_where("key = 5")
            .unwrap()
            .set("key", "200")
            .unwrap()
            .build()
            .unwrap()
            .execute()
            .await
            .unwrap();

        assert_all_manifests_use_scheme(&test_dir, ManifestNamingScheme::V2);
    }

    #[tokio::test]
    async fn test_v2_manifest_path_commit() {
        let schema = Schema::try_from(&ArrowSchema::new(vec![ArrowField::new(
            "x",
            DataType::Int32,
            false,
        )]))
        .unwrap();
        let operation = Operation::Overwrite {
            fragments: vec![],
            schema,
            config_upsert_values: None,
            initial_bases: None,
        };
        let test_dir = TempStdDir::default();
        let test_uri = test_dir.to_str().unwrap();
        let dataset = Dataset::commit(
            test_uri,
            operation,
            None,
            None,
            None,
            Default::default(),
            true, // enable_v2_manifest_paths
        )
        .await
        .unwrap();

        assert!(dataset.manifest_location.naming_scheme == ManifestNamingScheme::V2);

        assert_all_manifests_use_scheme(&test_dir, ManifestNamingScheme::V2);
    }

    #[tokio::test]
    async fn test_strict_overwrite() {
        let schema = Schema::try_from(&ArrowSchema::new(vec![ArrowField::new(
            "x",
            DataType::Int32,
            false,
        )]))
        .unwrap();
        let operation = Operation::Overwrite {
            fragments: vec![],
            schema,
            config_upsert_values: None,
            initial_bases: None,
        };
        let test_uri = TempStrDir::default();
        let read_version_0_transaction = Transaction::new(0, operation, None);
        let strict_builder = CommitBuilder::new(&test_uri).with_max_retries(0);
        let unstrict_builder = CommitBuilder::new(&test_uri).with_max_retries(1);
        strict_builder
            .clone()
            .execute(read_version_0_transaction.clone())
            .await
            .expect("Strict overwrite should succeed when writing a new dataset");
        strict_builder
            .clone()
            .execute(read_version_0_transaction.clone())
            .await
            .expect_err("Strict overwrite should fail when committing to a stale version");
        unstrict_builder
            .clone()
            .execute(read_version_0_transaction.clone())
            .await
            .expect("Unstrict overwrite should succeed when committing to a stale version");
    }

    #[rstest]
    #[tokio::test]
    async fn test_merge(
        #[values(LanceFileVersion::Legacy, LanceFileVersion::Stable)]
        data_storage_version: LanceFileVersion,
        #[values(false, true)] use_stable_row_id: bool,
    ) {
        let schema = Arc::new(ArrowSchema::new(vec![
            ArrowField::new("i", DataType::Int32, false),
            ArrowField::new("x", DataType::Float32, false),
        ]));
        let batch1 = RecordBatch::try_new(
            schema.clone(),
            vec![
                Arc::new(Int32Array::from(vec![1, 2])),
                Arc::new(Float32Array::from(vec![1.0, 2.0])),
            ],
        )
        .unwrap();
        let batch2 = RecordBatch::try_new(
            schema.clone(),
            vec![
                Arc::new(Int32Array::from(vec![3, 2])),
                Arc::new(Float32Array::from(vec![3.0, 4.0])),
            ],
        )
        .unwrap();

        let test_uri = TempStrDir::default();

        let write_params = WriteParams {
            mode: WriteMode::Append,
            data_storage_version: Some(data_storage_version),
            enable_stable_row_ids: use_stable_row_id,
            ..Default::default()
        };

        let batches = RecordBatchIterator::new(vec![batch1].into_iter().map(Ok), schema.clone());
        Dataset::write(batches, &test_uri, Some(write_params.clone()))
            .await
            .unwrap();

        let batches = RecordBatchIterator::new(vec![batch2].into_iter().map(Ok), schema.clone());
        Dataset::write(batches, &test_uri, Some(write_params.clone()))
            .await
            .unwrap();

        let dataset = Dataset::open(&test_uri).await.unwrap();
        assert_eq!(dataset.fragments().len(), 2);
        assert_eq!(dataset.manifest.max_fragment_id(), Some(1));

        let right_schema = Arc::new(ArrowSchema::new(vec![
            ArrowField::new("i2", DataType::Int32, false),
            ArrowField::new("y", DataType::Utf8, true),
        ]));
        let right_batch1 = RecordBatch::try_new(
            right_schema.clone(),
            vec![
                Arc::new(Int32Array::from(vec![1, 2])),
                Arc::new(StringArray::from(vec!["a", "b"])),
            ],
        )
        .unwrap();

        let batches =
            RecordBatchIterator::new(vec![right_batch1].into_iter().map(Ok), right_schema.clone());
        let mut dataset = Dataset::open(&test_uri).await.unwrap();
        dataset.merge(batches, "i", "i2").await.unwrap();
        dataset.validate().await.unwrap();

        assert_eq!(dataset.version().version, 3);
        assert_eq!(dataset.fragments().len(), 2);
        assert_eq!(dataset.fragments()[0].files.len(), 2);
        assert_eq!(dataset.fragments()[1].files.len(), 2);
        assert_eq!(dataset.manifest.max_fragment_id(), Some(1));

        let actual_batches = dataset
            .scan()
            .try_into_stream()
            .await
            .unwrap()
            .try_collect::<Vec<_>>()
            .await
            .unwrap();
        let actual = concat_batches(&actual_batches[0].schema(), &actual_batches).unwrap();
        let expected = RecordBatch::try_new(
            Arc::new(ArrowSchema::new(vec![
                ArrowField::new("i", DataType::Int32, false),
                ArrowField::new("x", DataType::Float32, false),
                ArrowField::new("y", DataType::Utf8, true),
            ])),
            vec![
                Arc::new(Int32Array::from(vec![1, 2, 3, 2])),
                Arc::new(Float32Array::from(vec![1.0, 2.0, 3.0, 4.0])),
                Arc::new(StringArray::from(vec![
                    Some("a"),
                    Some("b"),
                    None,
                    Some("b"),
                ])),
            ],
        )
        .unwrap();

        assert_eq!(actual, expected);

        // Validate we can still read after re-instantiating dataset, which
        // clears the cache.
        let dataset = Dataset::open(&test_uri).await.unwrap();
        let actual_batches = dataset
            .scan()
            .try_into_stream()
            .await
            .unwrap()
            .try_collect::<Vec<_>>()
            .await
            .unwrap();
        let actual = concat_batches(&actual_batches[0].schema(), &actual_batches).unwrap();
        assert_eq!(actual, expected);
    }

    #[rstest]
    #[tokio::test]
    async fn test_large_merge(
        #[values(LanceFileVersion::Legacy, LanceFileVersion::Stable)]
        data_storage_version: LanceFileVersion,
        #[values(false, true)] use_stable_row_id: bool,
    ) {
        // Tests a merge that spans multiple batches within files

        // This test also tests "null filling" when merging (e.g. when keys do not match
        // we need to insert nulls)

        let data = lance_datagen::gen_batch()
            .col("key", array::step::<Int32Type>())
            .col("value", array::fill_utf8("value".to_string()))
            .into_reader_rows(RowCount::from(1_000), BatchCount::from(10));

        let test_uri = TempStrDir::default();

        let write_params = WriteParams {
            mode: WriteMode::Append,
            data_storage_version: Some(data_storage_version),
            max_rows_per_file: 1024,
            max_rows_per_group: 150,
            enable_stable_row_ids: use_stable_row_id,
            ..Default::default()
        };
        Dataset::write(data, &test_uri, Some(write_params.clone()))
            .await
            .unwrap();

        let mut dataset = Dataset::open(&test_uri).await.unwrap();
        assert_eq!(dataset.fragments().len(), 10);
        assert_eq!(dataset.manifest.max_fragment_id(), Some(9));

        let new_data = lance_datagen::gen_batch()
            .col("key2", array::step_custom::<Int32Type>(500, 1))
            .col("new_value", array::fill_utf8("new_value".to_string()))
            .into_reader_rows(RowCount::from(1_000), BatchCount::from(10));

        dataset.merge(new_data, "key", "key2").await.unwrap();
        dataset.validate().await.unwrap();
    }

    #[rstest]
    #[tokio::test]
    async fn test_merge_on_row_id(
        #[values(LanceFileVersion::Stable)] data_storage_version: LanceFileVersion,
        #[values(false, true)] use_stable_row_id: bool,
    ) {
        // Tests a merge on _rowid

        let data = lance_datagen::gen_batch()
            .col("key", array::step::<Int32Type>())
            .col("value", array::fill_utf8("value".to_string()))
            .into_reader_rows(RowCount::from(1_000), BatchCount::from(10));

        let write_params = WriteParams {
            mode: WriteMode::Append,
            data_storage_version: Some(data_storage_version),
            max_rows_per_file: 1024,
            max_rows_per_group: 150,
            enable_stable_row_ids: use_stable_row_id,
            ..Default::default()
        };
        let mut dataset = Dataset::write(data, "memory://", Some(write_params.clone()))
            .await
            .unwrap();
        assert_eq!(dataset.fragments().len(), 10);
        assert_eq!(dataset.manifest.max_fragment_id(), Some(9));

        let data = dataset.scan().with_row_id().try_into_batch().await.unwrap();
        let row_ids: Arc<dyn Array> = data[ROW_ID].clone();
        let key = data["key"].as_primitive::<Int32Type>();
        let new_schema = Arc::new(ArrowSchema::new(vec![
            ArrowField::new("rowid", DataType::UInt64, false),
            ArrowField::new("new_value", DataType::Int32, false),
        ]));
        let new_value = Arc::new(
            key.into_iter()
                .map(|v| v.unwrap() + 1)
                .collect::<arrow_array::Int32Array>(),
        );
        let len = new_value.len() as u32;
        let new_batch = RecordBatch::try_new(new_schema.clone(), vec![row_ids, new_value]).unwrap();
        // shuffle new_batch
        let mut rng = rand::rng();
        let mut indices: Vec<u32> = (0..len).collect();
        indices.shuffle(&mut rng);
        let indices = arrow_array::UInt32Array::from_iter_values(indices);
        let new_batch = arrow::compute::take_record_batch(&new_batch, &indices).unwrap();
        let new_data = RecordBatchIterator::new(vec![Ok(new_batch)], new_schema.clone());
        dataset.merge(new_data, ROW_ID, "rowid").await.unwrap();
        dataset.validate().await.unwrap();
        assert_eq!(dataset.schema().fields.len(), 3);
        assert!(dataset.schema().field("key").is_some());
        assert!(dataset.schema().field("value").is_some());
        assert!(dataset.schema().field("new_value").is_some());
        let batch = dataset.scan().try_into_batch().await.unwrap();
        let key = batch["key"].as_primitive::<Int32Type>();
        let new_value = batch["new_value"].as_primitive::<Int32Type>();
        for i in 0..key.len() {
            assert_eq!(key.value(i) + 1, new_value.value(i));
        }
    }

    #[rstest]
    #[tokio::test]
    async fn test_merge_on_row_addr(
        #[values(LanceFileVersion::Stable)] data_storage_version: LanceFileVersion,
        #[values(false, true)] use_stable_row_id: bool,
    ) {
        // Tests a merge on _rowaddr

        let data = lance_datagen::gen_batch()
            .col("key", array::step::<Int32Type>())
            .col("value", array::fill_utf8("value".to_string()))
            .into_reader_rows(RowCount::from(1_000), BatchCount::from(10));

        let write_params = WriteParams {
            mode: WriteMode::Append,
            data_storage_version: Some(data_storage_version),
            max_rows_per_file: 1024,
            max_rows_per_group: 150,
            enable_stable_row_ids: use_stable_row_id,
            ..Default::default()
        };
        let mut dataset = Dataset::write(data, "memory://", Some(write_params.clone()))
            .await
            .unwrap();

        assert_eq!(dataset.fragments().len(), 10);
        assert_eq!(dataset.manifest.max_fragment_id(), Some(9));

        let data = dataset
            .scan()
            .with_row_address()
            .try_into_batch()
            .await
            .unwrap();
        let row_addrs = data[ROW_ADDR].clone();
        let key = data["key"].as_primitive::<Int32Type>();
        let new_schema = Arc::new(ArrowSchema::new(vec![
            ArrowField::new("rowaddr", DataType::UInt64, false),
            ArrowField::new("new_value", DataType::Int32, false),
        ]));
        let new_value = Arc::new(
            key.into_iter()
                .map(|v| v.unwrap() + 1)
                .collect::<arrow_array::Int32Array>(),
        );
        let len = new_value.len() as u32;
        let new_batch =
            RecordBatch::try_new(new_schema.clone(), vec![row_addrs, new_value]).unwrap();
        // shuffle new_batch
        let mut rng = rand::rng();
        let mut indices: Vec<u32> = (0..len).collect();
        indices.shuffle(&mut rng);
        let indices = arrow_array::UInt32Array::from_iter_values(indices);
        let new_batch = arrow::compute::take_record_batch(&new_batch, &indices).unwrap();
        let new_data = RecordBatchIterator::new(vec![Ok(new_batch)], new_schema.clone());
        dataset.merge(new_data, ROW_ADDR, "rowaddr").await.unwrap();
        dataset.validate().await.unwrap();
        assert_eq!(dataset.schema().fields.len(), 3);
        assert!(dataset.schema().field("key").is_some());
        assert!(dataset.schema().field("value").is_some());
        assert!(dataset.schema().field("new_value").is_some());
        let batch = dataset.scan().try_into_batch().await.unwrap();
        let key = batch["key"].as_primitive::<Int32Type>();
        let new_value = batch["new_value"].as_primitive::<Int32Type>();
        for i in 0..key.len() {
            assert_eq!(key.value(i) + 1, new_value.value(i));
        }
    }

    #[rstest]
    #[tokio::test]
    async fn test_restore(
        #[values(LanceFileVersion::Legacy, LanceFileVersion::Stable)]
        data_storage_version: LanceFileVersion,
    ) {
        // Create a table
        let schema = Arc::new(ArrowSchema::new(vec![ArrowField::new(
            "i",
            DataType::UInt32,
            false,
        )]));

        let test_uri = TempStrDir::default();

        let data = RecordBatch::try_new(
            schema.clone(),
            vec![Arc::new(UInt32Array::from_iter_values(0..100))],
        );
        let reader = RecordBatchIterator::new(vec![data.unwrap()].into_iter().map(Ok), schema);
        let mut dataset = Dataset::write(
            reader,
            &test_uri,
            Some(WriteParams {
                data_storage_version: Some(data_storage_version),
                ..Default::default()
            }),
        )
        .await
        .unwrap();
        assert_eq!(dataset.manifest.version, 1);
        let original_manifest = dataset.manifest.clone();

        // Delete some rows
        dataset.delete("i > 50").await.unwrap();
        assert_eq!(dataset.manifest.version, 2);

        // Checkout a previous version
        let mut dataset = dataset.checkout_version(1).await.unwrap();
        assert_eq!(dataset.manifest.version, 1);
        let fragments = dataset.get_fragments();
        assert_eq!(fragments.len(), 1);
        assert_eq!(dataset.count_fragments(), 1);
        assert_eq!(fragments[0].metadata.deletion_file, None);
        assert_eq!(dataset.manifest, original_manifest);

        // Checkout latest and then go back.
        dataset.checkout_latest().await.unwrap();
        assert_eq!(dataset.manifest.version, 2);
        let mut dataset = dataset.checkout_version(1).await.unwrap();

        // Restore to a previous version
        dataset.restore().await.unwrap();
        assert_eq!(dataset.manifest.version, 3);
        assert_eq!(dataset.manifest.fragments, original_manifest.fragments);
        assert_eq!(dataset.manifest.schema, original_manifest.schema);

        // Delete some rows again (make sure we can still write as usual)
        dataset.delete("i > 30").await.unwrap();
        assert_eq!(dataset.manifest.version, 4);
        let fragments = dataset.get_fragments();
        assert_eq!(fragments.len(), 1);
        assert_eq!(dataset.count_fragments(), 1);
        assert!(fragments[0].metadata.deletion_file.is_some());
    }

    #[rstest]
    #[tokio::test]
    async fn test_tag(
        #[values(LanceFileVersion::Legacy, LanceFileVersion::Stable)]
        data_storage_version: LanceFileVersion,
    ) {
        // Create a table
        let schema = Arc::new(ArrowSchema::new(vec![ArrowField::new(
            "i",
            DataType::UInt32,
            false,
        )]));

        let test_uri = TempStrDir::default();

        let data = RecordBatch::try_new(
            schema.clone(),
            vec![Arc::new(UInt32Array::from_iter_values(0..100))],
        );
        let reader = RecordBatchIterator::new(vec![data.unwrap()].into_iter().map(Ok), schema);
        let mut dataset = Dataset::write(
            reader,
            &test_uri,
            Some(WriteParams {
                data_storage_version: Some(data_storage_version),
                ..Default::default()
            }),
        )
        .await
        .unwrap();
        assert_eq!(dataset.manifest.version, 1);

        // delete some rows
        dataset.delete("i > 50").await.unwrap();
        assert_eq!(dataset.manifest.version, 2);

        assert_eq!(dataset.tags().list().await.unwrap().len(), 0);

        let bad_tag_creation = dataset.tags().create("tag1", 3).await;
        assert_eq!(
            bad_tag_creation.err().unwrap().to_string(),
            "Version not found error: version Main::3 does not exist"
        );

        let bad_tag_deletion = dataset.tags().delete("tag1").await;
        assert_eq!(
            bad_tag_deletion.err().unwrap().to_string(),
            "Ref not found error: tag tag1 does not exist"
        );

        dataset.tags().create("tag1", 1).await.unwrap();

        assert_eq!(dataset.tags().list().await.unwrap().len(), 1);

        let another_bad_tag_creation = dataset.tags().create("tag1", 1).await;
        assert_eq!(
            another_bad_tag_creation.err().unwrap().to_string(),
            "Ref conflict error: tag tag1 already exists"
        );

        dataset.tags().delete("tag1").await.unwrap();

        assert_eq!(dataset.tags().list().await.unwrap().len(), 0);

        dataset.tags().create("tag1", 1).await.unwrap();
        dataset.tags().create("tag2", 1).await.unwrap();
        dataset.tags().create("v1.0.0-rc1", 2).await.unwrap();

        let default_order = dataset.tags().list_tags_ordered(None).await.unwrap();
        let default_names: Vec<_> = default_order.iter().map(|t| &t.0).collect();
        assert_eq!(
            default_names,
            ["v1.0.0-rc1", "tag1", "tag2"],
            "Default ordering mismatch"
        );

        let asc_order = dataset
            .tags()
            .list_tags_ordered(Some(Ordering::Less))
            .await
            .unwrap();
        let asc_names: Vec<_> = asc_order.iter().map(|t| &t.0).collect();
        assert_eq!(
            asc_names,
            ["tag1", "tag2", "v1.0.0-rc1"],
            "Ascending ordering mismatch"
        );

        let desc_order = dataset
            .tags()
            .list_tags_ordered(Some(Ordering::Greater))
            .await
            .unwrap();
        let desc_names: Vec<_> = desc_order.iter().map(|t| &t.0).collect();
        assert_eq!(
            desc_names,
            ["v1.0.0-rc1", "tag1", "tag2"],
            "Descending ordering mismatch"
        );

        assert_eq!(dataset.tags().list().await.unwrap().len(), 3);

        let bad_checkout = dataset.checkout_version("tag3").await;
        assert_eq!(
            bad_checkout.err().unwrap().to_string(),
            "Ref not found error: tag tag3 does not exist"
        );

        dataset = dataset.checkout_version("tag1").await.unwrap();
        assert_eq!(dataset.manifest.version, 1);

        let first_ver = DatasetBuilder::from_uri(&test_uri)
            .with_tag("tag1")
            .load()
            .await
            .unwrap();
        assert_eq!(first_ver.version().version, 1);

        // test update tag
        let bad_tag_update = dataset.tags().update("tag3", 1).await;
        assert_eq!(
            bad_tag_update.err().unwrap().to_string(),
            "Ref not found error: tag tag3 does not exist"
        );

        let another_bad_tag_update = dataset.tags().update("tag1", 3).await;
        assert_eq!(
            another_bad_tag_update.err().unwrap().to_string(),
            "Version not found error: version 3 does not exist"
        );

        dataset.tags().update("tag1", 2).await.unwrap();
        dataset = dataset.checkout_version("tag1").await.unwrap();
        assert_eq!(dataset.manifest.version, 2);

        dataset.tags().update("tag1", 1).await.unwrap();
        dataset = dataset.checkout_version("tag1").await.unwrap();
        assert_eq!(dataset.manifest.version, 1);
    }

    #[rstest]
    #[tokio::test]
    async fn test_search_empty(
        #[values(LanceFileVersion::Legacy, LanceFileVersion::Stable)]
        data_storage_version: LanceFileVersion,
    ) {
        // Create a table
        let schema = Arc::new(ArrowSchema::new(vec![ArrowField::new(
            "vec",
            DataType::FixedSizeList(
                Arc::new(ArrowField::new("item", DataType::Float32, true)),
                128,
            ),
            false,
        )]));

        let test_uri = TempStrDir::default();

        let vectors = Arc::new(
            <arrow_array::FixedSizeListArray as FixedSizeListArrayExt>::try_new_from_values(
                Float32Array::from_iter_values(vec![]),
                128,
            )
            .unwrap(),
        );

        let data = RecordBatch::try_new(schema.clone(), vec![vectors]);
        let reader = RecordBatchIterator::new(vec![data.unwrap()].into_iter().map(Ok), schema);
        let dataset = Dataset::write(
            reader,
            &test_uri,
            Some(WriteParams {
                data_storage_version: Some(data_storage_version),
                ..Default::default()
            }),
        )
        .await
        .unwrap();

        let mut stream = dataset
            .scan()
            .nearest(
                "vec",
                &Float32Array::from_iter_values((0..128).map(|_| 0.1)),
                1,
            )
            .unwrap()
            .try_into_stream()
            .await
            .unwrap();

        while let Some(batch) = stream.next().await {
            let schema = batch.unwrap().schema();
            assert_eq!(schema.fields.len(), 2);
            assert_eq!(
                schema.field_with_name("vec").unwrap(),
                &ArrowField::new(
                    "vec",
                    DataType::FixedSizeList(
                        Arc::new(ArrowField::new("item", DataType::Float32, true)),
                        128
                    ),
                    false,
                )
            );
            assert_eq!(
                schema.field_with_name(DIST_COL).unwrap(),
                &ArrowField::new(DIST_COL, DataType::Float32, true)
            );
        }
    }

    #[rstest]
    #[tokio::test]
    async fn test_search_empty_after_delete(
        #[values(LanceFileVersion::Legacy, LanceFileVersion::Stable)]
        data_storage_version: LanceFileVersion,
        #[values(false, true)] use_stable_row_id: bool,
    ) {
        // Create a table
        let test_uri = TempStrDir::default();

        let data = gen_batch().col("vec", array::rand_vec::<Float32Type>(Dimension::from(32)));
        let reader = data.into_reader_rows(RowCount::from(500), BatchCount::from(1));
        let mut dataset = Dataset::write(
            reader,
            &test_uri,
            Some(WriteParams {
                data_storage_version: Some(data_storage_version),
                enable_stable_row_ids: use_stable_row_id,
                ..Default::default()
            }),
        )
        .await
        .unwrap();

        let params = VectorIndexParams::ivf_pq(1, 8, 1, MetricType::L2, 50);
        dataset
            .create_index(&["vec"], IndexType::Vector, None, &params, true)
            .await
            .unwrap();

        dataset.delete("true").await.unwrap();

        // This behavior will be re-introduced once we work on empty vector index handling.
        // https://github.com/lancedb/lance/issues/4034
        // let indices = dataset.load_indices().await.unwrap();
        // // With the new retention behavior, indices are kept even when all fragments are deleted
        // // This allows the index configuration to persist through data changes
        // assert_eq!(indices.len(), 1);

        // // Verify the index has an empty effective fragment bitmap
        // let index = &indices[0];
        // let effective_bitmap = index
        //     .effective_fragment_bitmap(&dataset.fragment_bitmap)
        //     .unwrap();
        // assert!(effective_bitmap.is_empty());

        let mut stream = dataset
            .scan()
            .nearest(
                "vec",
                &Float32Array::from_iter_values((0..32).map(|_| 0.1)),
                1,
            )
            .unwrap()
            .try_into_stream()
            .await
            .unwrap();

        while let Some(batch) = stream.next().await {
            let schema = batch.unwrap().schema();
            assert_eq!(schema.fields.len(), 2);
            assert_eq!(
                schema.field_with_name("vec").unwrap(),
                &ArrowField::new(
                    "vec",
                    DataType::FixedSizeList(
                        Arc::new(ArrowField::new("item", DataType::Float32, true)),
                        32
                    ),
                    false,
                )
            );
            assert_eq!(
                schema.field_with_name(DIST_COL).unwrap(),
                &ArrowField::new(DIST_COL, DataType::Float32, true)
            );
        }

        // predicate with redundant whitespace
        dataset.delete(" True").await.unwrap();

        let mut stream = dataset
            .scan()
            .nearest(
                "vec",
                &Float32Array::from_iter_values((0..32).map(|_| 0.1)),
                1,
            )
            .unwrap()
            .try_into_stream()
            .await
            .unwrap();

        while let Some(batch) = stream.next().await {
            let batch = batch.unwrap();
            let schema = batch.schema();
            assert_eq!(schema.fields.len(), 2);
            assert_eq!(
                schema.field_with_name("vec").unwrap(),
                &ArrowField::new(
                    "vec",
                    DataType::FixedSizeList(
                        Arc::new(ArrowField::new("item", DataType::Float32, true)),
                        32
                    ),
                    false,
                )
            );
            assert_eq!(
                schema.field_with_name(DIST_COL).unwrap(),
                &ArrowField::new(DIST_COL, DataType::Float32, true)
            );
            assert_eq!(batch.num_rows(), 0, "Expected no results after delete");
        }
    }

    #[rstest]
    #[tokio::test]
    async fn test_num_small_files(
        #[values(LanceFileVersion::Legacy, LanceFileVersion::Stable)]
        data_storage_version: LanceFileVersion,
    ) {
        let test_uri = TempStrDir::default();
        let dimensions = 16;
        let column_name = "vec";
        let field = ArrowField::new(
            column_name,
            DataType::FixedSizeList(
                Arc::new(ArrowField::new("item", DataType::Float32, true)),
                dimensions,
            ),
            false,
        );

        let schema = Arc::new(ArrowSchema::new(vec![field]));

        let float_arr = generate_random_array(512 * dimensions as usize);
        let vectors =
            arrow_array::FixedSizeListArray::try_new_from_values(float_arr, dimensions).unwrap();

        let record_batch = RecordBatch::try_new(schema.clone(), vec![Arc::new(vectors)]).unwrap();

        let reader =
            RecordBatchIterator::new(vec![record_batch].into_iter().map(Ok), schema.clone());

        let dataset = Dataset::write(
            reader,
            &test_uri,
            Some(WriteParams {
                data_storage_version: Some(data_storage_version),
                ..Default::default()
            }),
        )
        .await
        .unwrap();
        dataset.validate().await.unwrap();

        assert!(dataset.num_small_files(1024).await > 0);
        assert!(dataset.num_small_files(512).await == 0);
    }

    #[tokio::test]
    async fn test_read_struct_of_dictionary_arrays() {
        let test_uri = TempStrDir::default();

        let arrow_schema = Arc::new(ArrowSchema::new(vec![ArrowField::new(
            "s",
            DataType::Struct(ArrowFields::from(vec![ArrowField::new(
                "d",
                DataType::Dictionary(Box::new(DataType::Int32), Box::new(DataType::Utf8)),
                true,
            )])),
            true,
        )]));

        let mut batches: Vec<RecordBatch> = Vec::new();
        for _ in 1..2 {
            let mut dict_builder = StringDictionaryBuilder::<Int32Type>::new();
            dict_builder.append("a").unwrap();
            dict_builder.append("b").unwrap();
            dict_builder.append("c").unwrap();
            dict_builder.append("d").unwrap();

            let struct_array = Arc::new(StructArray::from(vec![(
                Arc::new(ArrowField::new(
                    "d",
                    DataType::Dictionary(Box::new(DataType::Int32), Box::new(DataType::Utf8)),
                    true,
                )),
                Arc::new(dict_builder.finish()) as ArrayRef,
            )]));

            let batch =
                RecordBatch::try_new(arrow_schema.clone(), vec![struct_array.clone()]).unwrap();
            batches.push(batch);
        }

        let batch_reader =
            RecordBatchIterator::new(batches.clone().into_iter().map(Ok), arrow_schema.clone());
        Dataset::write(batch_reader, &test_uri, Some(WriteParams::default()))
            .await
            .unwrap();

        let result = scan_dataset(&test_uri).await.unwrap();

        assert_eq!(batches, result);
    }

    async fn scan_dataset(uri: &str) -> Result<Vec<RecordBatch>> {
        let results = Dataset::open(uri)
            .await?
            .scan()
            .try_into_stream()
            .await?
            .try_collect::<Vec<_>>()
            .await?;
        Ok(results)
    }

    #[rstest]
    #[tokio::test]
    async fn test_v0_7_5_migration() {
        // We migrate to add Fragment.physical_rows and DeletionFile.num_deletions
        // after this version.

        // Copy over table
        let test_dir = copy_test_data_to_tmp("v0.7.5/with_deletions").unwrap();
        let test_uri = test_dir.path_str();

        // Assert num rows, deletions, and physical rows are all correct.
        let dataset = Dataset::open(&test_uri).await.unwrap();
        assert_eq!(dataset.count_rows(None).await.unwrap(), 90);
        assert_eq!(dataset.count_deleted_rows().await.unwrap(), 10);
        let total_physical_rows = futures::stream::iter(dataset.get_fragments())
            .then(|f| async move { f.physical_rows().await })
            .try_fold(0, |acc, x| async move { Ok(acc + x) })
            .await
            .unwrap();
        assert_eq!(total_physical_rows, 100);

        // Append 5 rows
        let schema = Arc::new(ArrowSchema::from(dataset.schema()));
        let batch = RecordBatch::try_new(
            schema.clone(),
            vec![Arc::new(Int64Array::from_iter_values(100..105))],
        )
        .unwrap();
        let batches = RecordBatchIterator::new(vec![Ok(batch)], schema.clone());
        let write_params = WriteParams {
            mode: WriteMode::Append,
            ..Default::default()
        };
        let dataset = Dataset::write(batches, &test_uri, Some(write_params))
            .await
            .unwrap();

        // Assert num rows, deletions, and physical rows are all correct.
        assert_eq!(dataset.count_rows(None).await.unwrap(), 95);
        assert_eq!(dataset.count_deleted_rows().await.unwrap(), 10);
        let total_physical_rows = futures::stream::iter(dataset.get_fragments())
            .then(|f| async move { f.physical_rows().await })
            .try_fold(0, |acc, x| async move { Ok(acc + x) })
            .await
            .unwrap();
        assert_eq!(total_physical_rows, 105);

        dataset.validate().await.unwrap();

        // Scan data and assert it is as expected.
        let expected = RecordBatch::try_new(
            schema.clone(),
            vec![Arc::new(Int64Array::from_iter_values(
                (0..10).chain(20..105),
            ))],
        )
        .unwrap();
        let actual_batches = dataset
            .scan()
            .try_into_stream()
            .await
            .unwrap()
            .try_collect::<Vec<_>>()
            .await
            .unwrap();
        let actual = concat_batches(&actual_batches[0].schema(), &actual_batches).unwrap();
        assert_eq!(actual, expected);
    }

    #[rstest]
    #[tokio::test]
    async fn test_fix_v0_8_0_broken_migration() {
        // The migration from v0.7.5 was broken in 0.8.0. This validates we can
        // automatically fix tables that have this problem.

        // Copy over table
        let test_dir = copy_test_data_to_tmp("v0.8.0/migrated_from_v0.7.5").unwrap();
        let test_uri = test_dir.path_str();
        let test_uri = &test_uri;

        // Assert num rows, deletions, and physical rows are all correct, even
        // though stats are bad.
        let dataset = Dataset::open(test_uri).await.unwrap();
        assert_eq!(dataset.count_rows(None).await.unwrap(), 92);
        assert_eq!(dataset.count_deleted_rows().await.unwrap(), 10);
        let total_physical_rows = futures::stream::iter(dataset.get_fragments())
            .then(|f| async move { f.physical_rows().await })
            .try_fold(0, |acc, x| async move { Ok(acc + x) })
            .await
            .unwrap();
        assert_eq!(total_physical_rows, 102);

        // Append 5 rows to table.
        let schema = Arc::new(ArrowSchema::from(dataset.schema()));
        let batch = RecordBatch::try_new(
            schema.clone(),
            vec![Arc::new(Int64Array::from_iter_values(100..105))],
        )
        .unwrap();
        let batches = RecordBatchIterator::new(vec![Ok(batch)], schema.clone());
        let write_params = WriteParams {
            mode: WriteMode::Append,
            data_storage_version: Some(LanceFileVersion::Legacy),
            ..Default::default()
        };
        let dataset = Dataset::write(batches, test_uri, Some(write_params))
            .await
            .unwrap();

        // Assert statistics are all now correct.
        let physical_rows: Vec<_> = dataset
            .get_fragments()
            .iter()
            .map(|f| f.metadata.physical_rows)
            .collect();
        assert_eq!(physical_rows, vec![Some(100), Some(2), Some(5)]);
        let num_deletions: Vec<_> = dataset
            .get_fragments()
            .iter()
            .map(|f| {
                f.metadata
                    .deletion_file
                    .as_ref()
                    .and_then(|df| df.num_deleted_rows)
            })
            .collect();
        assert_eq!(num_deletions, vec![Some(10), None, None]);
        assert_eq!(dataset.count_rows(None).await.unwrap(), 97);

        // Scan data and assert it is as expected.
        let expected = RecordBatch::try_new(
            schema.clone(),
            vec![Arc::new(Int64Array::from_iter_values(
                (0..10).chain(20..100).chain(0..2).chain(100..105),
            ))],
        )
        .unwrap();
        let actual_batches = dataset
            .scan()
            .try_into_stream()
            .await
            .unwrap()
            .try_collect::<Vec<_>>()
            .await
            .unwrap();
        let actual = concat_batches(&actual_batches[0].schema(), &actual_batches).unwrap();
        assert_eq!(actual, expected);
    }

    #[rstest]
    #[tokio::test]
    async fn test_v0_8_14_invalid_index_fragment_bitmap(
        #[values(LanceFileVersion::Legacy, LanceFileVersion::Stable)]
        data_storage_version: LanceFileVersion,
    ) {
        // Old versions of lance could create an index whose fragment bitmap was
        // invalid because it did not include fragments that were part of the index
        //
        // We need to make sure we do not rely on the fragment bitmap in these older
        // versions and instead fall back to a slower legacy behavior
        let test_dir = copy_test_data_to_tmp("v0.8.14/corrupt_index").unwrap();
        let test_uri = test_dir.path_str();
        let test_uri = &test_uri;

        let mut dataset = Dataset::open(test_uri).await.unwrap();

        // Uncomment to reproduce the issue.  The below query will panic
        // let mut scan = dataset.scan();
        // let query_vec = Float32Array::from(vec![0_f32; 128]);
        // let scan_fut = scan
        //     .nearest("vector", &query_vec, 2000)
        //     .unwrap()
        //     .nprobes(4)
        //     .prefilter(true)
        //     .try_into_stream()
        //     .await
        //     .unwrap()
        //     .try_collect::<Vec<_>>()
        //     .await
        //     .unwrap();

        // Add some data and recalculate the index, forcing a migration
        let mut scan = dataset.scan();
        let data = scan
            .limit(Some(10), None)
            .unwrap()
            .try_into_stream()
            .await
            .unwrap()
            .try_collect::<Vec<_>>()
            .await
            .unwrap();
        let schema = data[0].schema();
        let data = RecordBatchIterator::new(data.into_iter().map(arrow::error::Result::Ok), schema);

        let broken_version = dataset.version().version;

        // Any transaction, no matter how simple, should trigger the fragment bitmap to be recalculated
        dataset
            .append(
                data,
                Some(WriteParams {
                    data_storage_version: Some(data_storage_version),
                    ..Default::default()
                }),
            )
            .await
            .unwrap();

        for idx in dataset.load_indices().await.unwrap().iter() {
            // The corrupt fragment_bitmap does not contain 0 but the
            // restored one should
            assert!(idx.fragment_bitmap.as_ref().unwrap().contains(0));
        }

        let mut dataset = dataset.checkout_version(broken_version).await.unwrap();
        dataset.restore().await.unwrap();

        // Running compaction right away should work (this is verifying compaction
        // is not broken by the potentially malformed fragment bitmaps)
        compact_files(&mut dataset, CompactionOptions::default(), None)
            .await
            .unwrap();

        for idx in dataset.load_indices().await.unwrap().iter() {
            assert!(idx.fragment_bitmap.as_ref().unwrap().contains(0));
        }

        let mut scan = dataset.scan();
        let query_vec = Float32Array::from(vec![0_f32; 128]);
        let batches = scan
            .nearest("vector", &query_vec, 2000)
            .unwrap()
            .nprobes(4)
            .prefilter(true)
            .try_into_stream()
            .await
            .unwrap()
            .try_collect::<Vec<_>>()
            .await
            .unwrap();

        let row_count = batches.iter().map(|batch| batch.num_rows()).sum::<usize>();
        assert_eq!(row_count, 1900);
    }

    #[tokio::test]
    async fn test_fix_v0_10_5_corrupt_schema() {
        // Schemas could be corrupted by successive calls to `add_columns` and
        // `drop_columns`. We should be able to detect this by checking for
        // duplicate field ids. We should be able to fix this in new commits
        // by dropping unused data files and re-writing the schema.

        // Copy over table
        let test_dir = copy_test_data_to_tmp("v0.10.5/corrupt_schema").unwrap();
        let test_uri = test_dir.path_str();
        let test_uri = &test_uri;

        let mut dataset = Dataset::open(test_uri).await.unwrap();

        let validate_res = dataset.validate().await;
        assert!(validate_res.is_err());

        // Force a migration.
        dataset.delete("false").await.unwrap();
        dataset.validate().await.unwrap();

        let data = dataset.scan().try_into_batch().await.unwrap();
        assert_eq!(
            data["b"]
                .as_any()
                .downcast_ref::<Int64Array>()
                .unwrap()
                .values(),
            &[0, 4, 8, 12]
        );
        assert_eq!(
            data["c"]
                .as_any()
                .downcast_ref::<Int64Array>()
                .unwrap()
                .values(),
            &[0, 5, 10, 15]
        );
    }

    #[tokio::test]
    async fn test_fix_v0_21_0_corrupt_fragment_bitmap() {
        // In v0.21.0 and earlier, delta indices had a bug where the fragment bitmap
        // could contain fragments that are part of other index deltas.

        // Copy over table
        let test_dir = copy_test_data_to_tmp("v0.21.0/bad_index_fragment_bitmap").unwrap();
        let test_uri = test_dir.path_str();
        let test_uri = &test_uri;

        let mut dataset = Dataset::open(test_uri).await.unwrap();

        let validate_res = dataset.validate().await;
        assert!(validate_res.is_err());
        assert_eq!(dataset.load_indices().await.unwrap()[0].name, "vector_idx");

        // Calling index statistics will force a migration
        let stats = dataset.index_statistics("vector_idx").await.unwrap();
        let stats: serde_json::Value = serde_json::from_str(&stats).unwrap();
        assert_eq!(stats["num_indexed_fragments"], 2);

        dataset.checkout_latest().await.unwrap();
        dataset.validate().await.unwrap();

        let indices = dataset.load_indices().await.unwrap();
        assert_eq!(indices.len(), 2);
        fn get_bitmap(meta: &IndexMetadata) -> Vec<u32> {
            meta.fragment_bitmap.as_ref().unwrap().iter().collect()
        }
        assert_eq!(get_bitmap(&indices[0]), vec![0]);
        assert_eq!(get_bitmap(&indices[1]), vec![1]);
    }

    #[tokio::test]
    async fn test_max_fragment_id_migration() {
        // v0.5.9 and earlier did not store the max fragment id in the manifest.
        // This test ensures that we can read such datasets and migrate them to
        // the latest version, which requires the max fragment id to be present.
        {
            let test_dir = copy_test_data_to_tmp("v0.5.9/no_fragments").unwrap();
            let test_uri = test_dir.path_str();
            let test_uri = &test_uri;
            let dataset = Dataset::open(test_uri).await.unwrap();

            assert_eq!(dataset.manifest.max_fragment_id, None);
            assert_eq!(dataset.manifest.max_fragment_id(), None);
        }

        {
            let test_dir = copy_test_data_to_tmp("v0.5.9/dataset_with_fragments").unwrap();
            let test_uri = test_dir.path_str();
            let test_uri = &test_uri;
            let dataset = Dataset::open(test_uri).await.unwrap();

            assert_eq!(dataset.manifest.max_fragment_id, None);
            assert_eq!(dataset.manifest.max_fragment_id(), Some(2));
        }
    }

    #[rstest]
    #[tokio::test]
    async fn test_bfloat16_roundtrip(
        #[values(LanceFileVersion::Legacy, LanceFileVersion::Stable)]
        data_storage_version: LanceFileVersion,
    ) -> Result<()> {
        let inner_field = Arc::new(
            ArrowField::new("item", DataType::FixedSizeBinary(2), true).with_metadata(
                [
                    (ARROW_EXT_NAME_KEY.into(), BFLOAT16_EXT_NAME.into()),
                    (ARROW_EXT_META_KEY.into(), "".into()),
                ]
                .into(),
            ),
        );
        let schema = Arc::new(ArrowSchema::new(vec![ArrowField::new(
            "fsl",
            DataType::FixedSizeList(inner_field.clone(), 2),
            false,
        )]));

        let values = bfloat16::BFloat16Array::from_iter_values(
            (0..6).map(|i| i as f32).map(half::bf16::from_f32),
        );
        let vectors = FixedSizeListArray::new(inner_field, 2, Arc::new(values.into_inner()), None);

        let batch = RecordBatch::try_new(schema.clone(), vec![Arc::new(vectors)]).unwrap();

        let test_uri = TempStrDir::default();

        let dataset = Dataset::write(
            RecordBatchIterator::new(vec![Ok(batch.clone())], schema.clone()),
            &test_uri,
            Some(WriteParams {
                data_storage_version: Some(data_storage_version),
                ..Default::default()
            }),
        )
        .await?;

        let data = dataset.scan().try_into_batch().await?;
        assert_eq!(batch, data);

        Ok(())
    }

    #[tokio::test]
    async fn test_overwrite_mixed_version() {
        let test_uri = TempStrDir::default();

        let schema = Arc::new(ArrowSchema::new(vec![ArrowField::new(
            "a",
            DataType::Int32,
            false,
        )]));
        let arr = Arc::new(Int32Array::from(vec![1, 2, 3]));

        let data = RecordBatch::try_new(schema.clone(), vec![arr]).unwrap();
        let reader =
            RecordBatchIterator::new(vec![data.clone()].into_iter().map(Ok), schema.clone());

        let dataset = Dataset::write(
            reader,
            &test_uri,
            Some(WriteParams {
                data_storage_version: Some(LanceFileVersion::Legacy),
                ..Default::default()
            }),
        )
        .await
        .unwrap();

        assert_eq!(
            dataset
                .manifest
                .data_storage_format
                .lance_file_version()
                .unwrap(),
            LanceFileVersion::Legacy
        );

        let reader = RecordBatchIterator::new(vec![data].into_iter().map(Ok), schema);
        let dataset = Dataset::write(
            reader,
            &test_uri,
            Some(WriteParams {
                mode: WriteMode::Overwrite,
                ..Default::default()
            }),
        )
        .await
        .unwrap();

        assert_eq!(
            dataset
                .manifest
                .data_storage_format
                .lance_file_version()
                .unwrap(),
            LanceFileVersion::Legacy
        );
    }

    // Bug: https://github.com/lancedb/lancedb/issues/1223
    #[tokio::test]
    async fn test_open_nonexisting_dataset() {
        let temp_dir = TempStdDir::default();
        let dataset_dir = temp_dir.join("non_existing");
        let dataset_uri = dataset_dir.to_str().unwrap();

        let res = Dataset::open(dataset_uri).await;
        assert!(res.is_err());

        assert!(!dataset_dir.exists());
    }

    #[tokio::test]
    async fn test_manifest_partially_fits() {
        // This regresses a bug that occurred when the manifest file was over 4KiB but the manifest
        // itself was less than 4KiB (due to a dictionary).  4KiB is important here because that's the
        // block size we use when reading the "last block"

        let schema = Arc::new(ArrowSchema::new(vec![ArrowField::new(
            "x",
            DataType::Dictionary(Box::new(DataType::Int16), Box::new(DataType::Utf8)),
            false,
        )]));
        let dictionary = Arc::new(StringArray::from_iter_values(
            (0..1000).map(|i| i.to_string()),
        ));
        let indices = Int16Array::from_iter_values(0..1000);
        let batches = vec![RecordBatch::try_new(
            schema.clone(),
            vec![Arc::new(
                Int16DictionaryArray::try_new(indices, dictionary.clone()).unwrap(),
            )],
        )
        .unwrap()];

        let test_uri = TempStrDir::default();
        let batches = RecordBatchIterator::new(batches.into_iter().map(Ok), schema.clone());
        Dataset::write(batches, &test_uri, None).await.unwrap();

        let dataset = Dataset::open(&test_uri).await.unwrap();
        assert_eq!(1000, dataset.count_rows(None).await.unwrap());
    }

    #[tokio::test]
    async fn test_dataset_uri_roundtrips() {
        let schema = Arc::new(ArrowSchema::new(vec![ArrowField::new(
            "a",
            DataType::Int32,
            false,
        )]));

        let test_uri = TempStrDir::default();
        let vectors = Arc::new(Int32Array::from_iter_values(vec![]));

        let data = RecordBatch::try_new(schema.clone(), vec![vectors]);
        let reader = RecordBatchIterator::new(vec![data.unwrap()].into_iter().map(Ok), schema);
        let dataset = Dataset::write(
            reader,
            &test_uri,
            Some(WriteParams {
                ..Default::default()
            }),
        )
        .await
        .unwrap();

        let uri = dataset.uri();
        assert_eq!(uri, test_uri.as_str());

        let ds2 = Dataset::open(uri).await.unwrap();
        assert_eq!(
            ds2.latest_version_id().await.unwrap(),
            dataset.latest_version_id().await.unwrap()
        );
    }

    #[tokio::test]
    async fn test_fts_fuzzy_query() {
        let params = InvertedIndexParams::default();
        let text_col = GenericStringArray::<i32>::from(vec![
            "fa", "fo", "fob", "focus", "foo", "food", "foul", // # spellchecker:disable-line
        ]);
        let batch = RecordBatch::try_new(
            arrow_schema::Schema::new(vec![arrow_schema::Field::new(
                "text",
                text_col.data_type().to_owned(),
                false,
            )])
            .into(),
            vec![Arc::new(text_col) as ArrayRef],
        )
        .unwrap();
        let schema = batch.schema();
        let batches = RecordBatchIterator::new(vec![batch].into_iter().map(Ok), schema);
        let test_uri = TempStrDir::default();
        let mut dataset = Dataset::write(batches, &test_uri, None).await.unwrap();
        dataset
            .create_index(&["text"], IndexType::Inverted, None, &params, true)
            .await
            .unwrap();
        let results = dataset
            .scan()
            .full_text_search(FullTextSearchQuery::new_fuzzy("foo".to_owned(), Some(1)))
            .unwrap()
            .try_into_batch()
            .await
            .unwrap();
        assert_eq!(results.num_rows(), 4);
        let texts = results["text"]
            .as_string::<i32>()
            .iter()
            .map(|s| s.unwrap().to_owned())
            .collect::<HashSet<_>>();
        assert_eq!(
            texts,
            vec![
                "foo".to_owned(),  // 0 edits
                "fo".to_owned(),   // 1 deletion        # spellchecker:disable-line
                "fob".to_owned(),  // 1 substitution    # spellchecker:disable-line
                "food".to_owned(), // 1 insertion       # spellchecker:disable-line
            ]
            .into_iter()
            .collect()
        );
    }

    #[tokio::test]
    async fn test_fts_on_multiple_columns() {
        let params = InvertedIndexParams::default();
        let title_col =
            GenericStringArray::<i32>::from(vec!["title common", "title hello", "title lance"]);
        let content_col = GenericStringArray::<i32>::from(vec![
            "content world",
            "content database",
            "content common",
        ]);
        let batch = RecordBatch::try_new(
            arrow_schema::Schema::new(vec![
                arrow_schema::Field::new("title", title_col.data_type().to_owned(), false),
                arrow_schema::Field::new("content", title_col.data_type().to_owned(), false),
            ])
            .into(),
            vec![
                Arc::new(title_col) as ArrayRef,
                Arc::new(content_col) as ArrayRef,
            ],
        )
        .unwrap();
        let schema = batch.schema();
        let batches = RecordBatchIterator::new(vec![batch].into_iter().map(Ok), schema);
        let test_uri = TempStrDir::default();
        let mut dataset = Dataset::write(batches, &test_uri, None).await.unwrap();
        dataset
            .create_index(&["title"], IndexType::Inverted, None, &params, true)
            .await
            .unwrap();
        dataset
            .create_index(&["content"], IndexType::Inverted, None, &params, true)
            .await
            .unwrap();

        let results = dataset
            .scan()
            .full_text_search(FullTextSearchQuery::new("title".to_owned()))
            .unwrap()
            .try_into_batch()
            .await
            .unwrap();
        assert_eq!(results.num_rows(), 3);

        let results = dataset
            .scan()
            .full_text_search(FullTextSearchQuery::new("content".to_owned()))
            .unwrap()
            .try_into_batch()
            .await
            .unwrap();
        assert_eq!(results.num_rows(), 3);

        let results = dataset
            .scan()
            .full_text_search(FullTextSearchQuery::new("common".to_owned()))
            .unwrap()
            .try_into_batch()
            .await
            .unwrap();
        assert_eq!(results.num_rows(), 2);

        let results = dataset
            .scan()
            .full_text_search(
                FullTextSearchQuery::new("common".to_owned())
                    .with_column("title".to_owned())
                    .unwrap(),
            )
            .unwrap()
            .try_into_batch()
            .await
            .unwrap();
        assert_eq!(results.num_rows(), 1);

        let results = dataset
            .scan()
            .full_text_search(
                FullTextSearchQuery::new("common".to_owned())
                    .with_column("content".to_owned())
                    .unwrap(),
            )
            .unwrap()
            .try_into_batch()
            .await
            .unwrap();
        assert_eq!(results.num_rows(), 1);
    }

    #[tokio::test]
    async fn test_fts_unindexed_data() {
        let params = InvertedIndexParams::default();
        let title_col = StringArray::from(vec!["title hello", "title lance", "title common"]);
        let content_col =
            StringArray::from(vec!["content world", "content database", "content common"]);
        let batch = RecordBatch::try_new(
            arrow_schema::Schema::new(vec![
                Field::new("title", title_col.data_type().to_owned(), false),
                Field::new("content", title_col.data_type().to_owned(), false),
            ])
            .into(),
            vec![
                Arc::new(title_col) as ArrayRef,
                Arc::new(content_col) as ArrayRef,
            ],
        )
        .unwrap();
        let schema = batch.schema();
        let batches = RecordBatchIterator::new(vec![batch].into_iter().map(Ok), schema);
        let mut dataset = Dataset::write(batches, "memory://test.lance", None)
            .await
            .unwrap();
        dataset
            .create_index(&["title"], IndexType::Inverted, None, &params, true)
            .await
            .unwrap();

        let results = dataset
            .scan()
            .full_text_search(FullTextSearchQuery::new("title".to_owned()))
            .unwrap()
            .try_into_batch()
            .await
            .unwrap();
        assert_eq!(results.num_rows(), 3);

        // write new data
        let title_col = StringArray::from(vec!["new title"]);
        let content_col = StringArray::from(vec!["new content"]);
        let batch = RecordBatch::try_new(
            arrow_schema::Schema::new(vec![
                Field::new("title", title_col.data_type().to_owned(), false),
                Field::new("content", title_col.data_type().to_owned(), false),
            ])
            .into(),
            vec![
                Arc::new(title_col) as ArrayRef,
                Arc::new(content_col) as ArrayRef,
            ],
        )
        .unwrap();
        let schema = batch.schema();
        let batches = RecordBatchIterator::new(vec![batch].into_iter().map(Ok), schema);
        dataset.append(batches, None).await.unwrap();

        let results = dataset
            .scan()
            .full_text_search(FullTextSearchQuery::new("title".to_owned()))
            .unwrap()
            .try_into_batch()
            .await
            .unwrap();
        assert_eq!(results.num_rows(), 4);

        let results = dataset
            .scan()
            .full_text_search(FullTextSearchQuery::new("new".to_owned()))
            .unwrap()
            .try_into_batch()
            .await
            .unwrap();
        assert_eq!(results.num_rows(), 1);
    }

    #[tokio::test]
    async fn test_fts_unindexed_data_on_empty_index() {
        // Empty dataset with fts index
        let params = InvertedIndexParams::default();
        let title_col = StringArray::from(Vec::<&str>::new());
        let content_col = StringArray::from(Vec::<&str>::new());
        let batch = RecordBatch::try_new(
            arrow_schema::Schema::new(vec![
                Field::new("title", title_col.data_type().to_owned(), false),
                Field::new("content", title_col.data_type().to_owned(), false),
            ])
            .into(),
            vec![
                Arc::new(title_col) as ArrayRef,
                Arc::new(content_col) as ArrayRef,
            ],
        )
        .unwrap();
        let schema = batch.schema();
        let batches = RecordBatchIterator::new(vec![batch].into_iter().map(Ok), schema);
        let mut dataset = Dataset::write(batches, "memory://test.lance", None)
            .await
            .unwrap();
        dataset
            .create_index(&["title"], IndexType::Inverted, None, &params, true)
            .await
            .unwrap();

        // Test fts search
        let results = dataset
            .scan()
            .full_text_search(FullTextSearchQuery::new_query(FtsQuery::Match(
                MatchQuery::new("title".to_owned()).with_column(Some("title".to_owned())),
            )))
            .unwrap()
            .try_into_batch()
            .await
            .unwrap();
        assert_eq!(results.num_rows(), 0);

        // write new data
        let title_col = StringArray::from(vec!["title hello", "title lance", "title common"]);
        let content_col =
            StringArray::from(vec!["content world", "content database", "content common"]);
        let batch = RecordBatch::try_new(
            arrow_schema::Schema::new(vec![
                Field::new("title", title_col.data_type().to_owned(), false),
                Field::new("content", title_col.data_type().to_owned(), false),
            ])
            .into(),
            vec![
                Arc::new(title_col) as ArrayRef,
                Arc::new(content_col) as ArrayRef,
            ],
        )
        .unwrap();
        let schema = batch.schema();
        let batches = RecordBatchIterator::new(vec![batch].into_iter().map(Ok), schema);
        dataset.append(batches, None).await.unwrap();

        let results = dataset
            .scan()
            .full_text_search(FullTextSearchQuery::new_query(FtsQuery::Match(
                MatchQuery::new("title".to_owned()).with_column(Some("title".to_owned())),
            )))
            .unwrap()
            .try_into_batch()
            .await
            .unwrap();
        assert_eq!(results.num_rows(), 3);
    }

    #[tokio::test]
    async fn test_fts_without_index() {
        // create table without index
        let title_col = StringArray::from(vec!["title hello", "title lance", "title common"]);
        let content_col =
            StringArray::from(vec!["content world", "content database", "content common"]);
        let batch = RecordBatch::try_new(
            arrow_schema::Schema::new(vec![
                Field::new("title", title_col.data_type().to_owned(), false),
                Field::new("content", title_col.data_type().to_owned(), false),
            ])
            .into(),
            vec![
                Arc::new(title_col) as ArrayRef,
                Arc::new(content_col) as ArrayRef,
            ],
        )
        .unwrap();
        let schema = batch.schema();
        let batches = RecordBatchIterator::new(vec![batch].into_iter().map(Ok), schema);
        let mut dataset = Dataset::write(batches, "memory://test.lance", None)
            .await
            .unwrap();

        // match query on title and content
        let results = dataset
            .scan()
            .full_text_search(
                FullTextSearchQuery::new("title".to_owned())
                    .with_columns(&["title".to_string(), "content".to_string()])
                    .unwrap(),
            )
            .unwrap()
            .try_into_batch()
            .await
            .unwrap();
        assert_eq!(results.num_rows(), 3);

        // write new data
        let title_col = StringArray::from(vec!["new title"]);
        let content_col = StringArray::from(vec!["new content"]);
        let batch = RecordBatch::try_new(
            arrow_schema::Schema::new(vec![
                Field::new("title", title_col.data_type().to_owned(), false),
                Field::new("content", title_col.data_type().to_owned(), false),
            ])
            .into(),
            vec![
                Arc::new(title_col) as ArrayRef,
                Arc::new(content_col) as ArrayRef,
            ],
        )
        .unwrap();
        let schema = batch.schema();
        let batches = RecordBatchIterator::new(vec![batch].into_iter().map(Ok), schema);
        dataset.append(batches, None).await.unwrap();

        // match query on title and content
        let results = dataset
            .scan()
            .full_text_search(
                FullTextSearchQuery::new("title".to_owned())
                    .with_columns(&["title".to_string(), "content".to_string()])
                    .unwrap(),
            )
            .unwrap()
            .try_into_batch()
            .await
            .unwrap();
        assert_eq!(results.num_rows(), 4);

        let results = dataset
            .scan()
            .full_text_search(
                FullTextSearchQuery::new("new".to_owned())
                    .with_columns(&["title".to_string(), "content".to_string()])
                    .unwrap(),
            )
            .unwrap()
            .try_into_batch()
            .await
            .unwrap();
        assert_eq!(results.num_rows(), 1);
    }

    #[tokio::test]
    async fn test_fts_rank() {
        let params = InvertedIndexParams::default();
        let text_col =
            GenericStringArray::<i32>::from(vec!["score", "find score", "try to find score"]);
        let batch = RecordBatch::try_new(
            arrow_schema::Schema::new(vec![arrow_schema::Field::new(
                "text",
                text_col.data_type().to_owned(),
                false,
            )])
            .into(),
            vec![Arc::new(text_col) as ArrayRef],
        )
        .unwrap();
        let schema = batch.schema();
        let batches = RecordBatchIterator::new(vec![batch].into_iter().map(Ok), schema);
        let test_uri = TempStrDir::default();
        let mut dataset = Dataset::write(batches, &test_uri, None).await.unwrap();
        dataset
            .create_index(&["text"], IndexType::Inverted, None, &params, true)
            .await
            .unwrap();

        let results = dataset
            .scan()
            .with_row_id()
            .full_text_search(FullTextSearchQuery::new("score".to_owned()))
            .unwrap()
            .limit(Some(3), None)
            .unwrap()
            .try_into_batch()
            .await
            .unwrap();
        assert_eq!(results.num_rows(), 3);
        let row_ids = results[ROW_ID].as_primitive::<UInt64Type>().values();
        assert_eq!(row_ids, &[0, 1, 2]);

        let results = dataset
            .scan()
            .with_row_id()
            .full_text_search(FullTextSearchQuery::new("score".to_owned()))
            .unwrap()
            .limit(Some(2), None)
            .unwrap()
            .try_into_batch()
            .await
            .unwrap();
        assert_eq!(results.num_rows(), 2);
        let row_ids = results[ROW_ID].as_primitive::<UInt64Type>().values();
        assert_eq!(row_ids, &[0, 1]);

        let results = dataset
            .scan()
            .with_row_id()
            .full_text_search(FullTextSearchQuery::new("score".to_owned()))
            .unwrap()
            .limit(Some(1), None)
            .unwrap()
            .try_into_batch()
            .await
            .unwrap();
        assert_eq!(results.num_rows(), 1);
        let row_ids = results[ROW_ID].as_primitive::<UInt64Type>().values();
        assert_eq!(row_ids, &[0]);
    }

    async fn create_fts_dataset<
        Offset: arrow::array::OffsetSizeTrait,
        ListOffset: arrow::array::OffsetSizeTrait,
    >(
        is_list: bool,
        with_position: bool,
        params: InvertedIndexParams,
    ) -> Dataset {
        let tempdir = TempStrDir::default();
        let uri = tempdir.to_owned();
        drop(tempdir);

        let params = params.with_position(with_position);
        let doc_col: Arc<dyn Array> = if is_list {
            let string_builder = GenericStringBuilder::<Offset>::new();
            let mut list_col = GenericListBuilder::<ListOffset, _>::new(string_builder);
            // Create a list of strings
            list_col.values().append_value("lance database the search"); // for testing phrase query
            list_col.append(true);
            list_col.values().append_value("lance database"); // for testing phrase query
            list_col.append(true);
            list_col.values().append_value("lance search");
            list_col.append(true);
            list_col.values().append_value("database");
            list_col.values().append_value("search");
            list_col.append(true);
            list_col.values().append_value("unrelated doc");
            list_col.append(true);
            list_col.values().append_value("unrelated");
            list_col.append(true);
            list_col.values().append_value("mots");
            list_col.values().append_value("accentués");
            list_col.append(true);
            list_col
                .values()
                .append_value("lance database full text search");
            list_col.append(true);

            // for testing null
            list_col.append(false);

            Arc::new(list_col.finish())
        } else {
            Arc::new(GenericStringArray::<Offset>::from(vec![
                "lance database the search",
                "lance database",
                "lance search",
                "database search",
                "unrelated doc",
                "unrelated",
                "mots accentués",
                "lance database full text search",
            ]))
        };
        let ids = UInt64Array::from_iter_values(0..doc_col.len() as u64);
        let batch = RecordBatch::try_new(
            arrow_schema::Schema::new(vec![
                arrow_schema::Field::new("doc", doc_col.data_type().to_owned(), true),
                arrow_schema::Field::new("id", DataType::UInt64, false),
            ])
            .into(),
            vec![Arc::new(doc_col) as ArrayRef, Arc::new(ids) as ArrayRef],
        )
        .unwrap();
        let schema = batch.schema();
        let batches = RecordBatchIterator::new(vec![batch].into_iter().map(Ok), schema);
        let mut dataset = Dataset::write(batches, &uri, None).await.unwrap();

        dataset
            .create_index(&["doc"], IndexType::Inverted, None, &params, true)
            .await
            .unwrap();

        dataset
    }

    async fn test_fts_index<
        Offset: arrow::array::OffsetSizeTrait,
        ListOffset: arrow::array::OffsetSizeTrait,
    >(
        is_list: bool,
    ) {
        let ds = create_fts_dataset::<Offset, ListOffset>(
            is_list,
            false,
            InvertedIndexParams::default(),
        )
        .await;
        let result = ds
            .scan()
            .project(&["id"])
            .unwrap()
            .full_text_search(FullTextSearchQuery::new("lance".to_owned()).limit(Some(3)))
            .unwrap()
            .try_into_batch()
            .await
            .unwrap();
        assert_eq!(result.num_rows(), 3, "{:?}", result);
        let ids = result["id"].as_primitive::<UInt64Type>().values();
        assert!(ids.contains(&0), "{:?}", result);
        assert!(ids.contains(&1), "{:?}", result);
        assert!(ids.contains(&2), "{:?}", result);

        let result = ds
            .scan()
            .project(&["id"])
            .unwrap()
            .full_text_search(FullTextSearchQuery::new("database".to_owned()).limit(Some(3)))
            .unwrap()
            .try_into_batch()
            .await
            .unwrap();
        assert_eq!(result.num_rows(), 3);
        let ids = result["id"].as_primitive::<UInt64Type>().values();
        assert!(ids.contains(&0), "{:?}", result);
        assert!(ids.contains(&1), "{:?}", result);
        assert!(ids.contains(&3), "{:?}", result);

        let result = ds
            .scan()
            .project(&["id"])
            .unwrap()
            .full_text_search(
                FullTextSearchQuery::new_query(
                    MatchQuery::new("lance database".to_owned())
                        .with_operator(Operator::And)
                        .into(),
                )
                .limit(Some(5)),
            )
            .unwrap()
            .try_into_batch()
            .await
            .unwrap();
        assert_eq!(result.num_rows(), 3, "{:?}", result);
        let ids = result["id"].as_primitive::<UInt64Type>().values();
        assert!(ids.contains(&0), "{:?}", result);
        assert!(ids.contains(&1), "{:?}", result);
        assert!(ids.contains(&7), "{:?}", result);

        let result = ds
            .scan()
            .project(&["id"])
            .unwrap()
            .full_text_search(FullTextSearchQuery::new("unknown null".to_owned()).limit(Some(3)))
            .unwrap()
            .try_into_batch()
            .await
            .unwrap();
        assert_eq!(result.num_rows(), 0);

        // test phrase query
        // for non-phrasal query, the order of the tokens doesn't matter
        // so there should be 4 documents that contain "database" or "lance"

        // we built the index without position, so the phrase query will not work
        let result = ds
            .scan()
            .project(&["id"])
            .unwrap()
            .full_text_search(
                FullTextSearchQuery::new_query(
                    PhraseQuery::new("lance database".to_owned()).into(),
                )
                .limit(Some(10)),
            )
            .unwrap()
            .try_into_batch()
            .await;
        let err = result.unwrap_err().to_string();
        assert!(err.contains("position is not found but required for phrase queries, try recreating the index with position"),"{}",err);

        // recreate the index with position
        let ds =
            create_fts_dataset::<Offset, ListOffset>(is_list, true, InvertedIndexParams::default())
                .await;
        let result = ds
            .scan()
            .project(&["id"])
            .unwrap()
            .full_text_search(FullTextSearchQuery::new("lance database".to_owned()).limit(Some(10)))
            .unwrap()
            .try_into_batch()
            .await
            .unwrap();
        assert_eq!(result.num_rows(), 5, "{:?}", result);
        let ids = result["id"].as_primitive::<UInt64Type>().values();
        assert!(ids.contains(&0));
        assert!(ids.contains(&1));
        assert!(ids.contains(&2));
        assert!(ids.contains(&3));
        assert!(ids.contains(&7));

        let result = ds
            .scan()
            .project(&["id"])
            .unwrap()
            .full_text_search(
                FullTextSearchQuery::new_query(
                    PhraseQuery::new("lance database".to_owned()).into(),
                )
                .limit(Some(10)),
            )
            .unwrap()
            .try_into_batch()
            .await
            .unwrap();
        let ids = result["id"].as_primitive::<UInt64Type>().values();
        assert_eq!(result.num_rows(), 3, "{:?}", ids);
        assert!(ids.contains(&0));
        assert!(ids.contains(&1));
        assert!(ids.contains(&7));

        let result = ds
            .scan()
            .project(&["id"])
            .unwrap()
            .full_text_search(
                FullTextSearchQuery::new_query(
                    PhraseQuery::new("database lance".to_owned()).into(),
                )
                .limit(Some(10)),
            )
            .unwrap()
            .try_into_batch()
            .await
            .unwrap();
        assert_eq!(result.num_rows(), 0);

        let result = ds
            .scan()
            .project(&["id"])
            .unwrap()
            .full_text_search(
                FullTextSearchQuery::new_query(PhraseQuery::new("lance unknown".to_owned()).into())
                    .limit(Some(10)),
            )
            .unwrap()
            .try_into_batch()
            .await
            .unwrap();
        assert_eq!(result.num_rows(), 0);

        let result = ds
            .scan()
            .project(&["id"])
            .unwrap()
            .full_text_search(
                FullTextSearchQuery::new_query(PhraseQuery::new("unknown null".to_owned()).into())
                    .limit(Some(3)),
            )
            .unwrap()
            .try_into_batch()
            .await
            .unwrap();
        assert_eq!(result.num_rows(), 0);

        let result = ds
            .scan()
            .project(&["id"])
            .unwrap()
            .full_text_search(
                FullTextSearchQuery::new_query(PhraseQuery::new("lance search".to_owned()).into())
                    .limit(Some(3)),
            )
            .unwrap()
            .try_into_batch()
            .await
            .unwrap();
        assert_eq!(result.num_rows(), 1);

        let result = ds
            .scan()
            .project(&["id"])
            .unwrap()
            .full_text_search(
                FullTextSearchQuery::new_query(
                    PhraseQuery::new("lance search".to_owned())
                        .with_slop(2)
                        .into(),
                )
                .limit(Some(3)),
            )
            .unwrap()
            .try_into_batch()
            .await
            .unwrap();
        assert_eq!(result.num_rows(), 2);

        let result = ds
            .scan()
            .project(&["id"])
            .unwrap()
            .full_text_search(
                FullTextSearchQuery::new_query(
                    PhraseQuery::new("search lance".to_owned())
                        .with_slop(2)
                        .into(),
                )
                .limit(Some(3)),
            )
            .unwrap()
            .try_into_batch()
            .await
            .unwrap();
        assert_eq!(result.num_rows(), 0);

        let result = ds
            .scan()
            .project(&["id"])
            .unwrap()
            .full_text_search(
                // must contain "lance" and "database", and may contain "search"
                FullTextSearchQuery::new_query(
                    BooleanQuery::new([
                        (
                            Occur::Should,
                            MatchQuery::new("search".to_owned())
                                .with_operator(Operator::And)
                                .into(),
                        ),
                        (
                            Occur::Must,
                            MatchQuery::new("lance database".to_owned())
                                .with_operator(Operator::And)
                                .into(),
                        ),
                    ])
                    .into(),
                )
                .limit(Some(3)),
            )
            .unwrap()
            .try_into_batch()
            .await
            .unwrap();
        assert_eq!(result.num_rows(), 3, "{:?}", result);
        let ids = result["id"].as_primitive::<UInt64Type>().values();
        assert!(ids.contains(&0), "{:?}", result);
        assert!(ids.contains(&1), "{:?}", result);
        assert!(ids.contains(&7), "{:?}", result);

        let result = ds
            .scan()
            .project(&["id"])
            .unwrap()
            .full_text_search(
                // must contain "lance" and "database", and may contain "search"
                FullTextSearchQuery::new_query(
                    BooleanQuery::new([
                        (
                            Occur::Should,
                            MatchQuery::new("search".to_owned())
                                .with_operator(Operator::And)
                                .into(),
                        ),
                        (
                            Occur::Must,
                            MatchQuery::new("lance database".to_owned())
                                .with_operator(Operator::And)
                                .into(),
                        ),
                        (
                            Occur::MustNot,
                            MatchQuery::new("full text".to_owned()).into(),
                        ),
                    ])
                    .into(),
                )
                .limit(Some(3)),
            )
            .unwrap()
            .try_into_batch()
            .await
            .unwrap();
        assert_eq!(result.num_rows(), 2, "{:?}", result);
        let ids = result["id"].as_primitive::<UInt64Type>().values();
        assert!(ids.contains(&0), "{:?}", result);
        assert!(ids.contains(&1), "{:?}", result);
    }

    #[tokio::test]
    async fn test_fts_index_with_string() {
        test_fts_index::<i32, i32>(false).await;
        test_fts_index::<i32, i32>(true).await;
        test_fts_index::<i32, i64>(true).await;
    }

    #[tokio::test]
    async fn test_fts_index_with_large_string() {
        test_fts_index::<i64, i32>(false).await;
        test_fts_index::<i64, i32>(true).await;
        test_fts_index::<i64, i64>(true).await;
    }

    #[tokio::test]
    async fn test_fts_accented_chars() {
        let ds = create_fts_dataset::<i32, i32>(false, false, InvertedIndexParams::default()).await;
        let result = ds
            .scan()
            .project(&["id"])
            .unwrap()
            .full_text_search(FullTextSearchQuery::new("accentués".to_owned()).limit(Some(3)))
            .unwrap()
            .try_into_batch()
            .await
            .unwrap();
        assert_eq!(result.num_rows(), 1);

        let result = ds
            .scan()
            .project(&["id"])
            .unwrap()
            .full_text_search(FullTextSearchQuery::new("accentues".to_owned()).limit(Some(3)))
            .unwrap()
            .try_into_batch()
            .await
            .unwrap();
        assert_eq!(result.num_rows(), 0);

        // with ascii folding enabled, the search should be accent-insensitive
        let ds = create_fts_dataset::<i32, i32>(
            false,
            false,
            InvertedIndexParams::default()
                .stem(false)
                .ascii_folding(true),
        )
        .await;
        let result = ds
            .scan()
            .project(&["id"])
            .unwrap()
            .full_text_search(FullTextSearchQuery::new("accentués".to_owned()).limit(Some(3)))
            .unwrap()
            .try_into_batch()
            .await
            .unwrap();
        assert_eq!(result.num_rows(), 1);

        let result = ds
            .scan()
            .project(&["id"])
            .unwrap()
            .full_text_search(FullTextSearchQuery::new("accentues".to_owned()).limit(Some(3)))
            .unwrap()
            .try_into_batch()
            .await
            .unwrap();
        assert_eq!(result.num_rows(), 1);
    }

    #[tokio::test]
    async fn test_fts_phrase_query() {
        let tmpdir = TempStrDir::default();
        let uri = tmpdir.to_owned();
        drop(tmpdir);

        let words = ["lance", "full", "text", "search"];
        let mut lance_search_count = 0;
        let mut full_text_count = 0;
        let mut doc_array = (0..4096)
            .map(|_| {
                let mut rng = rand::rng();
                let mut text = String::with_capacity(512);
                let len = rng.random_range(127..512);
                for i in 0..len {
                    if i > 0 {
                        text.push(' ');
                    }
                    text.push_str(words[rng.random_range(0..words.len())]);
                }
                if text.contains("lance search") {
                    lance_search_count += 1;
                }
                if text.contains("full text") {
                    full_text_count += 1;
                }
                text
            })
            .collect_vec();
        // Ensure at least one doc matches each phrase deterministically
        doc_array.push("lance search".to_owned());
        lance_search_count += 1;
        doc_array.push("full text".to_owned());
        full_text_count += 1;
        doc_array.push("position for phrase query".to_owned());

        // 1) Build index without positions and assert phrase query errors
        let params_no_pos = InvertedIndexParams::default().with_position(false);
        let doc_col: Arc<dyn Array> = Arc::new(GenericStringArray::<i32>::from(doc_array.clone()));
        let ids = UInt64Array::from_iter_values(0..doc_col.len() as u64);
        let batch = RecordBatch::try_new(
            arrow_schema::Schema::new(vec![
                arrow_schema::Field::new("doc", doc_col.data_type().to_owned(), true),
                arrow_schema::Field::new("id", DataType::UInt64, false),
            ])
            .into(),
            vec![Arc::new(doc_col) as ArrayRef, Arc::new(ids) as ArrayRef],
        )
        .unwrap();
        let schema = batch.schema();
        let batches = RecordBatchIterator::new(vec![batch].into_iter().map(Ok), schema);
        let mut dataset = Dataset::write(batches, &uri, None).await.unwrap();
        dataset
            .create_index(&["doc"], IndexType::Inverted, None, &params_no_pos, true)
            .await
            .unwrap();

        let err = dataset
            .scan()
            .project(&["id"])
            .unwrap()
            .full_text_search(FullTextSearchQuery::new_query(
                PhraseQuery::new("lance search".to_owned()).into(),
            ))
            .unwrap()
            .try_into_batch()
            .await
            .unwrap_err()
            .to_string();
        assert!(err.contains("position is not found but required for phrase queries, try recreating the index with position"), "{}", err);
        assert!(err.starts_with("Invalid user input: "), "{}", err);

        // 2) Recreate index with positions and assert phrase query works
        let params_with_pos = InvertedIndexParams::default().with_position(true);
        dataset
            .create_index(&["doc"], IndexType::Inverted, None, &params_with_pos, true)
            .await
            .unwrap();

        let result = dataset
            .scan()
            .project(&["id"])
            .unwrap()
            .full_text_search(FullTextSearchQuery::new_query(
                PhraseQuery::new("lance search".to_owned()).into(),
            ))
            .unwrap()
            .try_into_batch()
            .await
            .unwrap();
        assert_eq!(result.num_rows(), lance_search_count);

        let result = dataset
            .scan()
            .project(&["id"])
            .unwrap()
            .full_text_search(FullTextSearchQuery::new_query(
                PhraseQuery::new("full text".to_owned()).into(),
            ))
            .unwrap()
            .try_into_batch()
            .await
            .unwrap();
        assert_eq!(result.num_rows(), full_text_count);

        let result = dataset
            .scan()
            .project(&["id"])
            .unwrap()
            .full_text_search(FullTextSearchQuery::new_query(
                PhraseQuery::new("phrase query".to_owned()).into(),
            ))
            .unwrap()
            .try_into_batch()
            .await
            .unwrap();
        assert_eq!(result.num_rows(), 1);

        let result = dataset
            .scan()
            .project(&["id"])
            .unwrap()
            .full_text_search(FullTextSearchQuery::new_query(
                PhraseQuery::new("".to_owned()).into(),
            ))
            .unwrap()
            .try_into_batch()
            .await
            .unwrap();
        assert_eq!(result.num_rows(), 0);
    }

    #[tokio::test]
    async fn concurrent_create() {
        async fn write(uri: &str) -> Result<()> {
            let schema = Arc::new(ArrowSchema::new(vec![ArrowField::new(
                "a",
                DataType::Int32,
                false,
            )]));
            let empty_reader = RecordBatchIterator::new(vec![], schema.clone());
            Dataset::write(empty_reader, uri, None).await?;
            Ok(())
        }

        for _ in 0..5 {
            let test_uri = TempStrDir::default();

            let (res1, res2) = tokio::join!(write(&test_uri), write(&test_uri));

            assert!(res1.is_ok() || res2.is_ok());
            if res1.is_err() {
                assert!(
                    matches!(res1, Err(Error::DatasetAlreadyExists { .. })),
                    "{:?}",
                    res1
                );
            } else if res2.is_err() {
                assert!(
                    matches!(res2, Err(Error::DatasetAlreadyExists { .. })),
                    "{:?}",
                    res2
                );
            } else {
                assert!(res1.is_ok() && res2.is_ok());
            }
        }
    }

    #[tokio::test]
    async fn test_read_transaction_properties() {
        const LANCE_COMMIT_MESSAGE_KEY: &str = "__lance_commit_message";
        // Create a test dataset
        let schema = Arc::new(ArrowSchema::new(vec![
            ArrowField::new("id", DataType::Int32, false),
            ArrowField::new("value", DataType::Utf8, false),
        ]));

        let batch = RecordBatch::try_new(
            schema.clone(),
            vec![
                Arc::new(Int32Array::from(vec![1, 2, 3])),
                Arc::new(StringArray::from(vec!["a", "b", "c"])),
            ],
        )
        .unwrap();

        let test_uri = TempStrDir::default();

        // Create WriteParams with properties
        let mut properties1 = HashMap::new();
        properties1.insert(
            LANCE_COMMIT_MESSAGE_KEY.to_string(),
            "First commit".to_string(),
        );
        properties1.insert("custom_prop".to_string(), "custom_value".to_string());

        let write_params = WriteParams {
            transaction_properties: Some(Arc::new(properties1)),
            ..Default::default()
        };

        let dataset = Dataset::write(
            RecordBatchIterator::new([Ok(batch.clone())], schema.clone()),
            &test_uri,
            Some(write_params),
        )
        .await
        .unwrap();

        let transaction = dataset.read_transaction_by_version(1).await.unwrap();
        assert!(transaction.is_some());
        let props = transaction.unwrap().transaction_properties.unwrap();
        assert_eq!(props.len(), 2);
        assert_eq!(
            props.get(LANCE_COMMIT_MESSAGE_KEY),
            Some(&"First commit".to_string())
        );
        assert_eq!(props.get("custom_prop"), Some(&"custom_value".to_string()));

        let mut properties2 = HashMap::new();
        properties2.insert(
            LANCE_COMMIT_MESSAGE_KEY.to_string(),
            "Second commit".to_string(),
        );
        properties2.insert("another_prop".to_string(), "another_value".to_string());

        let write_params = WriteParams {
            transaction_properties: Some(Arc::new(properties2)),
            mode: WriteMode::Append,
            ..Default::default()
        };

        let batch2 = RecordBatch::try_new(
            schema.clone(),
            vec![
                Arc::new(Int32Array::from(vec![4, 5])),
                Arc::new(StringArray::from(vec!["d", "e"])),
            ],
        )
        .unwrap();

        let mut dataset = dataset;
        dataset
            .append(
                RecordBatchIterator::new([Ok(batch2)], schema.clone()),
                Some(write_params),
            )
            .await
            .unwrap();

        let transaction = dataset.read_transaction_by_version(2).await.unwrap();
        assert!(transaction.is_some());
        let props = transaction.unwrap().transaction_properties.unwrap();
        assert_eq!(props.len(), 2);
        assert_eq!(
            props.get(LANCE_COMMIT_MESSAGE_KEY),
            Some(&"Second commit".to_string())
        );
        assert_eq!(
            props.get("another_prop"),
            Some(&"another_value".to_string())
        );

        let transaction = dataset.read_transaction_by_version(1).await.unwrap();
        assert!(transaction.is_some());
        let props = transaction.unwrap().transaction_properties.unwrap();
        assert_eq!(props.len(), 2);
        assert_eq!(
            props.get(LANCE_COMMIT_MESSAGE_KEY),
            Some(&"First commit".to_string())
        );
        assert_eq!(props.get("custom_prop"), Some(&"custom_value".to_string()));

        let result = dataset.read_transaction_by_version(999).await;
        assert!(result.is_err());
    }

    #[tokio::test]
    async fn test_insert_subschema() {
        let schema = Arc::new(ArrowSchema::new(vec![
            ArrowField::new("a", DataType::Int32, false),
            ArrowField::new("b", DataType::Int32, true),
        ]));
        let empty_reader = RecordBatchIterator::new(vec![], schema.clone());
        let mut dataset = Dataset::write(empty_reader, "memory://", None)
            .await
            .unwrap();
        dataset.validate().await.unwrap();

        // If missing columns that aren't nullable, will return an error
        // TODO: provide alternative default than null.
        let just_b = Arc::new(schema.project(&[1]).unwrap());
        let batch = RecordBatch::try_new(just_b.clone(), vec![Arc::new(Int32Array::from(vec![1]))])
            .unwrap();
        let reader = RecordBatchIterator::new(vec![Ok(batch)], just_b.clone());
        let res = dataset.append(reader, None).await;
        assert!(
            matches!(res, Err(Error::SchemaMismatch { .. })),
            "Expected Error::SchemaMismatch, got {:?}",
            res
        );

        // If missing columns that are nullable, the write succeeds.
        let just_a = Arc::new(schema.project(&[0]).unwrap());
        let batch = RecordBatch::try_new(just_a.clone(), vec![Arc::new(Int32Array::from(vec![1]))])
            .unwrap();
        let reader = RecordBatchIterator::new(vec![Ok(batch)], just_a.clone());
        dataset.append(reader, None).await.unwrap();
        dataset.validate().await.unwrap();
        assert_eq!(dataset.count_rows(None).await.unwrap(), 1);

        // Looking at the fragments, there is no data file with the missing field
        let fragments = dataset.get_fragments();
        assert_eq!(fragments.len(), 1);
        assert_eq!(fragments[0].metadata.files.len(), 1);
        assert_eq!(&fragments[0].metadata.files[0].fields, &[0]);

        // When reading back, columns that are missing are null
        let data = dataset.scan().try_into_batch().await.unwrap();
        let expected = RecordBatch::try_new(
            schema.clone(),
            vec![
                Arc::new(Int32Array::from(vec![1])),
                Arc::new(Int32Array::from(vec![None])),
            ],
        )
        .unwrap();
        assert_eq!(data, expected);

        // Can still insert all columns
        let batch = RecordBatch::try_new(
            schema.clone(),
            vec![
                Arc::new(Int32Array::from(vec![2])),
                Arc::new(Int32Array::from(vec![3])),
            ],
        )
        .unwrap();
        let reader = RecordBatchIterator::new(vec![Ok(batch.clone())], schema.clone());
        dataset.append(reader, None).await.unwrap();
        dataset.validate().await.unwrap();
        assert_eq!(dataset.count_rows(None).await.unwrap(), 2);

        // When reading back, only missing data is null, otherwise is filled in
        let data = dataset.scan().try_into_batch().await.unwrap();
        let expected = RecordBatch::try_new(
            schema.clone(),
            vec![
                Arc::new(Int32Array::from(vec![1, 2])),
                Arc::new(Int32Array::from(vec![None, Some(3)])),
            ],
        )
        .unwrap();
        assert_eq!(data, expected);

        // Can run compaction. All files should now have all fields.
        compact_files(&mut dataset, CompactionOptions::default(), None)
            .await
            .unwrap();
        dataset.validate().await.unwrap();
        let fragments = dataset.get_fragments();
        assert_eq!(fragments.len(), 1);
        assert_eq!(fragments[0].metadata.files.len(), 1);
        assert_eq!(&fragments[0].metadata.files[0].fields, &[0, 1]);

        // Can scan and get expected data.
        let data = dataset.scan().try_into_batch().await.unwrap();
        assert_eq!(data, expected);
    }

    #[tokio::test]
    async fn test_insert_nested_subschemas() {
        // Test subschemas at struct level
        // Test different orders
        // Test the Dataset::write() path
        // Test Take across fragments with different field id sets
        let test_uri = TempStrDir::default();

        let field_a = Arc::new(ArrowField::new("a", DataType::Int32, true));
        let field_b = Arc::new(ArrowField::new("b", DataType::Int32, false));
        let field_c = Arc::new(ArrowField::new("c", DataType::Int32, true));
        let schema = Arc::new(ArrowSchema::new(vec![ArrowField::new(
            "s",
            DataType::Struct(vec![field_a.clone(), field_b.clone(), field_c.clone()].into()),
            true,
        )]));
        let empty_reader = RecordBatchIterator::new(vec![], schema.clone());
        let dataset = Dataset::write(empty_reader, &test_uri, None).await.unwrap();
        dataset.validate().await.unwrap();

        let append_options = WriteParams {
            mode: WriteMode::Append,
            ..Default::default()
        };
        // Can insert b, a
        let just_b_a = Arc::new(ArrowSchema::new(vec![ArrowField::new(
            "s",
            DataType::Struct(vec![field_b.clone(), field_a.clone()].into()),
            true,
        )]));
        let batch = RecordBatch::try_new(
            just_b_a.clone(),
            vec![Arc::new(StructArray::from(vec![
                (
                    field_b.clone(),
                    Arc::new(Int32Array::from(vec![1])) as ArrayRef,
                ),
                (field_a.clone(), Arc::new(Int32Array::from(vec![2]))),
            ]))],
        )
        .unwrap();
        let reader = RecordBatchIterator::new(vec![Ok(batch)], just_b_a.clone());
        let dataset = Dataset::write(reader, &test_uri, Some(append_options.clone()))
            .await
            .unwrap();
        dataset.validate().await.unwrap();
        let fragments = dataset.get_fragments();
        assert_eq!(fragments.len(), 1);
        assert_eq!(fragments[0].metadata.files.len(), 1);
        assert_eq!(&fragments[0].metadata.files[0].fields, &[0, 2, 1]);
        assert_eq!(&fragments[0].metadata.files[0].column_indices, &[0, 1, 2]);

        // Can insert c, b
        let just_c_b = Arc::new(ArrowSchema::new(vec![ArrowField::new(
            "s",
            DataType::Struct(vec![field_c.clone(), field_b.clone()].into()),
            true,
        )]));
        let batch = RecordBatch::try_new(
            just_c_b.clone(),
            vec![Arc::new(StructArray::from(vec![
                (
                    field_c.clone(),
                    Arc::new(Int32Array::from(vec![4])) as ArrayRef,
                ),
                (field_b.clone(), Arc::new(Int32Array::from(vec![3]))),
            ]))],
        )
        .unwrap();
        let reader = RecordBatchIterator::new(vec![Ok(batch)], just_c_b.clone());
        let dataset = Dataset::write(reader, &test_uri, Some(append_options.clone()))
            .await
            .unwrap();
        dataset.validate().await.unwrap();
        let fragments = dataset.get_fragments();
        assert_eq!(fragments.len(), 2);
        assert_eq!(fragments[1].metadata.files.len(), 1);
        assert_eq!(&fragments[1].metadata.files[0].fields, &[0, 3, 2]);
        assert_eq!(&fragments[1].metadata.files[0].column_indices, &[0, 1, 2]);

        // Can't insert a, c (b is non-nullable)
        let just_a_c = Arc::new(ArrowSchema::new(vec![ArrowField::new(
            "s",
            DataType::Struct(vec![field_a.clone(), field_c.clone()].into()),
            true,
        )]));
        let batch = RecordBatch::try_new(
            just_a_c.clone(),
            vec![Arc::new(StructArray::from(vec![
                (
                    field_a.clone(),
                    Arc::new(Int32Array::from(vec![5])) as ArrayRef,
                ),
                (field_c.clone(), Arc::new(Int32Array::from(vec![6]))),
            ]))],
        )
        .unwrap();
        let reader = RecordBatchIterator::new(vec![Ok(batch)], just_a_c.clone());
        let res = Dataset::write(reader, &test_uri, Some(append_options)).await;
        assert!(
            matches!(res, Err(Error::SchemaMismatch { .. })),
            "Expected Error::SchemaMismatch, got {:?}",
            res
        );

        // Can scan and get all data
        let data = dataset.scan().try_into_batch().await.unwrap();
        let expected = RecordBatch::try_new(
            schema.clone(),
            vec![Arc::new(StructArray::from(vec![
                (
                    field_a.clone(),
                    Arc::new(Int32Array::from(vec![Some(2), None])) as ArrayRef,
                ),
                (field_b.clone(), Arc::new(Int32Array::from(vec![1, 3]))),
                (
                    field_c.clone(),
                    Arc::new(Int32Array::from(vec![None, Some(4)])),
                ),
            ]))],
        )
        .unwrap();
        assert_eq!(data, expected);

        // Can call take and get rows from all three back in one batch
        let result = dataset
            .take(&[1, 0], Arc::new(dataset.schema().clone()))
            .await
            .unwrap();
        let expected = RecordBatch::try_new(
            schema.clone(),
            vec![Arc::new(StructArray::from(vec![
                (
                    field_a.clone(),
                    Arc::new(Int32Array::from(vec![None, Some(2)])) as ArrayRef,
                ),
                (field_b.clone(), Arc::new(Int32Array::from(vec![3, 1]))),
                (
                    field_c.clone(),
                    Arc::new(Int32Array::from(vec![Some(4), None])),
                ),
            ]))],
        )
        .unwrap();
        assert_eq!(result, expected);
    }

    #[tokio::test]
    async fn test_insert_balanced_subschemas() {
        let test_uri = TempStrDir::default();

        let field_a = ArrowField::new("a", DataType::Int32, true);
        let field_b = ArrowField::new("b", DataType::LargeBinary, true);
        let schema = Arc::new(ArrowSchema::new(vec![
            field_a.clone(),
            field_b
                .clone()
                .with_metadata([(BLOB_META_KEY.to_string(), "true".to_string())].into()),
        ]));
        let empty_reader = RecordBatchIterator::new(vec![], schema.clone());
        let options = WriteParams {
            enable_stable_row_ids: true,
            enable_v2_manifest_paths: true,
            ..Default::default()
        };
        let mut dataset = Dataset::write(empty_reader, &test_uri, Some(options))
            .await
            .unwrap();
        dataset.validate().await.unwrap();

        // Insert left side
        let just_a = Arc::new(ArrowSchema::new(vec![field_a.clone()]));
        let batch = RecordBatch::try_new(just_a.clone(), vec![Arc::new(Int32Array::from(vec![1]))])
            .unwrap();
        let reader = RecordBatchIterator::new(vec![Ok(batch)], just_a.clone());
        dataset.append(reader, None).await.unwrap();
        dataset.validate().await.unwrap();

        let fragments = dataset.get_fragments();
        assert_eq!(fragments.len(), 1);
        assert_eq!(fragments[0].metadata.files.len(), 1);
        assert_eq!(&fragments[0].metadata.files[0].fields, &[0]);

        // Insert right side
        let just_b = Arc::new(ArrowSchema::new(vec![field_b.clone()]));
        let batch = RecordBatch::try_new(
            just_b.clone(),
            vec![Arc::new(LargeBinaryArray::from_iter(vec![Some(vec![2u8])]))],
        )
        .unwrap();
        let reader = RecordBatchIterator::new(vec![Ok(batch)], just_b.clone());
        dataset.append(reader, None).await.unwrap();
        dataset.validate().await.unwrap();

        let fragments = dataset.get_fragments();
        assert_eq!(fragments.len(), 2);
        assert_eq!(fragments[1].metadata.files.len(), 1);
        assert_eq!(&fragments[1].metadata.files[0].fields, &[1]);

        let data = dataset
            .take(
                &[0, 1],
                ProjectionRequest::from_columns(["a"], dataset.schema()),
            )
            .await
            .unwrap();
        assert_eq!(data.num_rows(), 2);
        let a_column = data.column(0).as_primitive::<Int32Type>();
        assert_eq!(a_column.value(0), 1);
        assert!(a_column.is_null(1));

        let blob_batch = dataset
            .take(
                &[0, 1],
                ProjectionRequest::from_columns(["b"], dataset.schema()),
            )
            .await
            .unwrap();
        let blob_descriptions = blob_batch.column(0).as_struct();
        assert!(blob_descriptions.is_null(0));
        assert!(blob_descriptions.is_valid(1));
    }

    #[tokio::test]
    async fn test_datafile_replacement() {
        let schema = Arc::new(ArrowSchema::new(vec![ArrowField::new(
            "a",
            DataType::Int32,
            true,
        )]));
        let empty_reader = RecordBatchIterator::new(vec![], schema.clone());
        let dataset = Arc::new(
            Dataset::write(empty_reader, "memory://", None)
                .await
                .unwrap(),
        );
        dataset.validate().await.unwrap();

        // Test empty replacement should commit a new manifest and do nothing
        let mut dataset = Dataset::commit(
            WriteDestination::Dataset(dataset.clone()),
            Operation::DataReplacement {
                replacements: vec![],
            },
            Some(1),
            None,
            None,
            Arc::new(Default::default()),
            false,
        )
        .await
        .unwrap();
        dataset.validate().await.unwrap();

        assert_eq!(dataset.version().version, 2);
        assert_eq!(dataset.get_fragments().len(), 0);

        // try the same thing on a non-empty dataset
        let vals: Int32Array = vec![1, 2, 3].into();
        let batch = RecordBatch::try_new(schema.clone(), vec![Arc::new(vals)]).unwrap();
        dataset
            .append(
                RecordBatchIterator::new(vec![Ok(batch)], schema.clone()),
                None,
            )
            .await
            .unwrap();

        let dataset = Dataset::commit(
            WriteDestination::Dataset(Arc::new(dataset)),
            Operation::DataReplacement {
                replacements: vec![],
            },
            Some(3),
            None,
            None,
            Arc::new(Default::default()),
            false,
        )
        .await
        .unwrap();
        dataset.validate().await.unwrap();

        assert_eq!(dataset.version().version, 4);
        assert_eq!(dataset.get_fragments().len(), 1);

        let batch = dataset.scan().try_into_batch().await.unwrap();
        assert_eq!(batch.num_rows(), 3);
        assert_eq!(
            batch
                .column(0)
                .as_any()
                .downcast_ref::<Int32Array>()
                .unwrap()
                .values(),
            &[1, 2, 3]
        );

        // write a new datafile
        let object_writer = dataset
            .object_store
            .create(&Path::from("data/test.lance"))
            .await
            .unwrap();
        let mut writer = FileWriter::try_new(
            object_writer,
            schema.as_ref().try_into().unwrap(),
            Default::default(),
        )
        .unwrap();

        let vals: Int32Array = vec![4, 5, 6].into();
        let batch = RecordBatch::try_new(schema.clone(), vec![Arc::new(vals)]).unwrap();
        writer.write_batch(&batch).await.unwrap();
        writer.finish().await.unwrap();

        // find the datafile we want to replace
        let frag = dataset.get_fragment(0).unwrap();
        let data_file = frag.data_file_for_field(0).unwrap();
        let mut new_data_file = data_file.clone();
        new_data_file.path = "test.lance".to_string();

        let dataset = Dataset::commit(
            WriteDestination::Dataset(Arc::new(dataset)),
            Operation::DataReplacement {
                replacements: vec![DataReplacementGroup(0, new_data_file)],
            },
            Some(4),
            None,
            None,
            Arc::new(Default::default()),
            false,
        )
        .await
        .unwrap();

        assert_eq!(dataset.version().version, 5);
        assert_eq!(dataset.get_fragments().len(), 1);
        assert_eq!(dataset.get_fragments()[0].metadata.files.len(), 1);

        let batch = dataset.scan().try_into_batch().await.unwrap();
        assert_eq!(batch.num_rows(), 3);
        assert_eq!(
            batch
                .column(0)
                .as_any()
                .downcast_ref::<Int32Array>()
                .unwrap()
                .values(),
            &[4, 5, 6]
        );
    }

    #[tokio::test]
    async fn test_datafile_partial_replacement() {
        let schema = Arc::new(ArrowSchema::new(vec![ArrowField::new(
            "a",
            DataType::Int32,
            true,
        )]));
        let empty_reader = RecordBatchIterator::new(vec![], schema.clone());
        let mut dataset = Dataset::write(empty_reader, "memory://", None)
            .await
            .unwrap();
        dataset.validate().await.unwrap();

        let vals: Int32Array = vec![1, 2, 3].into();
        let batch = RecordBatch::try_new(schema.clone(), vec![Arc::new(vals)]).unwrap();
        dataset
            .append(
                RecordBatchIterator::new(vec![Ok(batch)], schema.clone()),
                None,
            )
            .await
            .unwrap();

        let fragment = dataset.get_fragments().pop().unwrap().metadata;

        let extended_schema = Arc::new(ArrowSchema::new(vec![
            ArrowField::new("a", DataType::Int32, true),
            ArrowField::new("b", DataType::Int32, true),
        ]));

        // add all null column
        let dataset = Dataset::commit(
            WriteDestination::Dataset(Arc::new(dataset)),
            Operation::Merge {
                fragments: vec![fragment],
                schema: extended_schema.as_ref().try_into().unwrap(),
            },
            Some(2),
            None,
            None,
            Arc::new(Default::default()),
            false,
        )
        .await
        .unwrap();

        let partial_schema = Arc::new(ArrowSchema::new(vec![ArrowField::new(
            "b",
            DataType::Int32,
            true,
        )]));

        // write a new datafile
        let object_writer = dataset
            .object_store
            .create(&Path::from("data/test.lance"))
            .await
            .unwrap();
        let mut writer = FileWriter::try_new(
            object_writer,
            partial_schema.as_ref().try_into().unwrap(),
            Default::default(),
        )
        .unwrap();

        let vals: Int32Array = vec![4, 5, 6].into();
        let batch = RecordBatch::try_new(partial_schema.clone(), vec![Arc::new(vals)]).unwrap();
        writer.write_batch(&batch).await.unwrap();
        writer.finish().await.unwrap();

        let (major, minor) = lance_file::version::LanceFileVersion::Stable.to_numbers();

        // find the datafile we want to replace
        let new_data_file = DataFile {
            path: "test.lance".to_string(),
            // the second column in the dataset
            fields: vec![1],
            // is located in the first column of this datafile
            column_indices: vec![0],
            file_major_version: major,
            file_minor_version: minor,
            file_size_bytes: CachedFileSize::unknown(),
            base_id: None,
        };

        let dataset = Dataset::commit(
            WriteDestination::Dataset(Arc::new(dataset)),
            Operation::DataReplacement {
                replacements: vec![DataReplacementGroup(0, new_data_file)],
            },
            Some(3),
            None,
            None,
            Arc::new(Default::default()),
            false,
        )
        .await
        .unwrap();

        assert_eq!(dataset.version().version, 4);
        assert_eq!(dataset.get_fragments().len(), 1);
        assert_eq!(dataset.get_fragments()[0].metadata.files.len(), 2);
        assert_eq!(dataset.get_fragments()[0].metadata.files[0].fields, vec![0]);
        assert_eq!(dataset.get_fragments()[0].metadata.files[1].fields, vec![1]);

        let batch = dataset.scan().try_into_batch().await.unwrap();
        assert_eq!(batch.num_rows(), 3);
        assert_eq!(
            batch
                .column(0)
                .as_any()
                .downcast_ref::<Int32Array>()
                .unwrap()
                .values(),
            &[1, 2, 3]
        );
        assert_eq!(
            batch
                .column(1)
                .as_any()
                .downcast_ref::<Int32Array>()
                .unwrap()
                .values(),
            &[4, 5, 6]
        );

        // do it again but on the first column
        // find the datafile we want to replace
        let new_data_file = DataFile {
            path: "test.lance".to_string(),
            // the first column in the dataset
            fields: vec![0],
            // is located in the first column of this datafile
            column_indices: vec![0],
            file_major_version: major,
            file_minor_version: minor,
            file_size_bytes: CachedFileSize::unknown(),
            base_id: None,
        };

        let dataset = Dataset::commit(
            WriteDestination::Dataset(Arc::new(dataset)),
            Operation::DataReplacement {
                replacements: vec![DataReplacementGroup(0, new_data_file)],
            },
            Some(4),
            None,
            None,
            Arc::new(Default::default()),
            false,
        )
        .await
        .unwrap();

        assert_eq!(dataset.version().version, 5);
        assert_eq!(dataset.get_fragments().len(), 1);
        assert_eq!(dataset.get_fragments()[0].metadata.files.len(), 2);

        let batch = dataset.scan().try_into_batch().await.unwrap();
        assert_eq!(batch.num_rows(), 3);
        assert_eq!(
            batch
                .column(0)
                .as_any()
                .downcast_ref::<Int32Array>()
                .unwrap()
                .values(),
            &[4, 5, 6]
        );
        assert_eq!(
            batch
                .column(1)
                .as_any()
                .downcast_ref::<Int32Array>()
                .unwrap()
                .values(),
            &[4, 5, 6]
        );
    }

    #[tokio::test]
    async fn test_datafile_replacement_error() {
        let schema = Arc::new(ArrowSchema::new(vec![ArrowField::new(
            "a",
            DataType::Int32,
            true,
        )]));
        let empty_reader = RecordBatchIterator::new(vec![], schema.clone());
        let mut dataset = Dataset::write(empty_reader, "memory://", None)
            .await
            .unwrap();
        dataset.validate().await.unwrap();

        let vals: Int32Array = vec![1, 2, 3].into();
        let batch = RecordBatch::try_new(schema.clone(), vec![Arc::new(vals)]).unwrap();
        dataset
            .append(
                RecordBatchIterator::new(vec![Ok(batch)], schema.clone()),
                None,
            )
            .await
            .unwrap();

        let fragment = dataset.get_fragments().pop().unwrap().metadata;

        let extended_schema = Arc::new(ArrowSchema::new(vec![
            ArrowField::new("a", DataType::Int32, true),
            ArrowField::new("b", DataType::Int32, true),
        ]));

        // add all null column
        let dataset = Dataset::commit(
            WriteDestination::Dataset(Arc::new(dataset)),
            Operation::Merge {
                fragments: vec![fragment],
                schema: extended_schema.as_ref().try_into().unwrap(),
            },
            Some(2),
            None,
            None,
            Arc::new(Default::default()),
            false,
        )
        .await
        .unwrap();

        // find the datafile we want to replace
        let new_data_file = DataFile {
            path: "test.lance".to_string(),
            // the second column in the dataset
            fields: vec![1],
            // is located in the first column of this datafile
            column_indices: vec![0],
            file_major_version: 2,
            file_minor_version: 0,
            file_size_bytes: CachedFileSize::unknown(),
            base_id: None,
        };

        let new_data_file = DataFile {
            fields: vec![0, 1],
            ..new_data_file
        };

        let err = Dataset::commit(
            WriteDestination::Dataset(Arc::new(dataset.clone())),
            Operation::DataReplacement {
                replacements: vec![DataReplacementGroup(0, new_data_file)],
            },
            Some(2),
            None,
            None,
            Arc::new(Default::default()),
            false,
        )
        .await
        .unwrap_err();
        assert!(
            err.to_string()
                .contains("Expected to modify the fragment but no changes were made"),
            "Expected Error::DataFileReplacementError, got {:?}",
            err
        );
    }

    #[tokio::test]
    async fn test_replace_dataset() {
        let test_dir = TempDir::default();
        let test_uri = test_dir.path_str();
        let test_path = test_dir.obj_path();

        let data = gen_batch()
            .col("int", array::step::<Int32Type>())
            .into_batch_rows(RowCount::from(20))
            .unwrap();
        let data1 = data.slice(0, 10);
        let data2 = data.slice(10, 10);
        let mut ds = InsertBuilder::new(&test_uri)
            .execute(vec![data1])
            .await
            .unwrap();

        ds.object_store().remove_dir_all(test_path).await.unwrap();

        let ds2 = InsertBuilder::new(&test_uri)
            .execute(vec![data2.clone()])
            .await
            .unwrap();

        ds.checkout_latest().await.unwrap();
        let roundtripped = ds.scan().try_into_batch().await.unwrap();
        assert_eq!(roundtripped, data2);

        ds.validate().await.unwrap();
        ds2.validate().await.unwrap();
        assert_eq!(ds.manifest.version, 1);
        assert_eq!(ds2.manifest.version, 1);
    }

    #[tokio::test]
    async fn test_session_store_registry() {
        // Create a session
        let session = Arc::new(Session::default());
        let registry = session.store_registry();
        assert!(registry.active_stores().is_empty());

        // Create a dataset with memory store
        let write_params = WriteParams {
            session: Some(session.clone()),
            ..Default::default()
        };
        let batch = RecordBatch::try_new(
            Arc::new(ArrowSchema::new(vec![ArrowField::new(
                "a",
                DataType::Int32,
                false,
            )])),
            vec![Arc::new(Int32Array::from(vec![1, 2, 3]))],
        )
        .unwrap();
        let dataset = InsertBuilder::new("memory://test")
            .with_params(&write_params)
            .execute(vec![batch.clone()])
            .await
            .unwrap();

        // Assert there is one active store.
        assert_eq!(registry.active_stores().len(), 1);

        // If we create another dataset also in memory, it should re-use the
        // existing store.
        let dataset2 = InsertBuilder::new("memory://test2")
            .with_params(&write_params)
            .execute(vec![batch.clone()])
            .await
            .unwrap();
        assert_eq!(registry.active_stores().len(), 1);
        assert_eq!(
            Arc::as_ptr(&dataset.object_store().inner),
            Arc::as_ptr(&dataset2.object_store().inner)
        );

        // If we create another with **different parameters**, it should create a new store.
        let write_params2 = WriteParams {
            session: Some(session.clone()),
            store_params: Some(ObjectStoreParams {
                block_size: Some(10_000),
                ..Default::default()
            }),
            ..Default::default()
        };
        let dataset3 = InsertBuilder::new("memory://test3")
            .with_params(&write_params2)
            .execute(vec![batch.clone()])
            .await
            .unwrap();
        assert_eq!(registry.active_stores().len(), 2);
        assert_ne!(
            Arc::as_ptr(&dataset.object_store().inner),
            Arc::as_ptr(&dataset3.object_store().inner)
        );

        // Remove both datasets
        drop(dataset3);
        assert_eq!(registry.active_stores().len(), 1);
        drop(dataset2);
        drop(dataset);
        assert_eq!(registry.active_stores().len(), 0);
    }

    #[tokio::test]
    async fn test_migrate_v2_manifest_paths() {
        let test_uri = TempStrDir::default();

        let data = lance_datagen::gen_batch()
            .col("key", array::step::<Int32Type>())
            .into_reader_rows(RowCount::from(10), BatchCount::from(1));
        let mut dataset = Dataset::write(data, &test_uri, None).await.unwrap();
        assert_eq!(
            dataset.manifest_location().naming_scheme,
            ManifestNamingScheme::V1
        );

        dataset.migrate_manifest_paths_v2().await.unwrap();
        assert_eq!(
            dataset.manifest_location().naming_scheme,
            ManifestNamingScheme::V2
        );
    }

    #[rstest]
    #[tokio::test]
    async fn test_fragment_id_zero_not_reused() {
        // Test case 1: Fragment id zero isn't re-used
        // 1. Create a dataset with 1 fragment
        // 2. Delete all rows
        // 3. Append another fragment
        // 4. Assert new fragment has id 1 not 0

        let test_uri = TempStrDir::default();

        let schema = Arc::new(ArrowSchema::new(vec![ArrowField::new(
            "i",
            DataType::UInt32,
            false,
        )]));

        // Create dataset with 1 fragment
        let data = RecordBatch::try_new(
            schema.clone(),
            vec![Arc::new(UInt32Array::from_iter_values(0..10))],
        )
        .unwrap();
        let batches = RecordBatchIterator::new(vec![data].into_iter().map(Ok), schema.clone());
        let mut dataset = Dataset::write(batches, &test_uri, None).await.unwrap();

        // Verify we have 1 fragment with id 0
        assert_eq!(dataset.get_fragments().len(), 1);
        assert_eq!(dataset.get_fragments()[0].id(), 0);
        assert_eq!(dataset.manifest.max_fragment_id(), Some(0));

        // Delete all rows
        dataset.delete("true").await.unwrap();

        // After deletion, dataset should be empty but max_fragment_id preserved
        assert_eq!(dataset.get_fragments().len(), 0);
        assert_eq!(dataset.count_rows(None).await.unwrap(), 0);
        assert_eq!(dataset.manifest.max_fragment_id(), Some(0));

        // Append another fragment
        let data = RecordBatch::try_new(
            schema.clone(),
            vec![Arc::new(UInt32Array::from_iter_values(20..30))],
        )
        .unwrap();
        let batches = RecordBatchIterator::new(vec![data].into_iter().map(Ok), schema.clone());
        let write_params = WriteParams {
            mode: WriteMode::Append,
            ..Default::default()
        };
        let dataset = Dataset::write(batches, &test_uri, Some(write_params))
            .await
            .unwrap();

        // Assert new fragment has id 1, not 0
        assert_eq!(dataset.get_fragments().len(), 1);
        assert_eq!(dataset.get_fragments()[0].id(), 1);
        assert_eq!(dataset.manifest.max_fragment_id(), Some(1));
    }

    #[rstest]
    #[tokio::test]
    async fn test_fragment_id_never_reset() {
        // Test case 2: Fragment id is never reset, even if all rows are deleted
        // 1. Create dataset with N fragments
        // 2. Delete all rows
        // 3. Append more fragments
        // 4. Assert new fragments have ids >= N

        let test_uri = TempStrDir::default();

        let schema = Arc::new(ArrowSchema::new(vec![ArrowField::new(
            "i",
            DataType::UInt32,
            false,
        )]));

        // Create dataset with 3 fragments (N=3)
        let data = RecordBatch::try_new(
            schema.clone(),
            vec![Arc::new(UInt32Array::from_iter_values(0..30))],
        )
        .unwrap();
        let batches = RecordBatchIterator::new(vec![Ok(data)], schema.clone());
        let write_params = WriteParams {
            max_rows_per_file: 10, // Force multiple fragments
            ..Default::default()
        };
        let mut dataset = Dataset::write(batches, &test_uri, Some(write_params))
            .await
            .unwrap();

        // Verify we have 3 fragments with ids 0, 1, 2
        assert_eq!(dataset.get_fragments().len(), 3);
        assert_eq!(dataset.get_fragments()[0].id(), 0);
        assert_eq!(dataset.get_fragments()[1].id(), 1);
        assert_eq!(dataset.get_fragments()[2].id(), 2);
        assert_eq!(dataset.manifest.max_fragment_id(), Some(2));

        // Delete all rows
        dataset.delete("true").await.unwrap();

        // After deletion, dataset should be empty but max_fragment_id preserved
        assert_eq!(dataset.get_fragments().len(), 0);
        assert_eq!(dataset.count_rows(None).await.unwrap(), 0);
        assert_eq!(dataset.manifest.max_fragment_id(), Some(2));

        // Append more fragments (2 new fragments)
        let data = RecordBatch::try_new(
            schema.clone(),
            vec![Arc::new(UInt32Array::from_iter_values(100..120))],
        )
        .unwrap();
        let batches = RecordBatchIterator::new(vec![Ok(data)], schema.clone());
        let write_params = WriteParams {
            mode: WriteMode::Append,
            max_rows_per_file: 10, // Force multiple fragments
            ..Default::default()
        };
        let dataset = Dataset::write(batches, &test_uri, Some(write_params))
            .await
            .unwrap();

        // Assert new fragments have ids >= N (3, 4)
        assert_eq!(dataset.get_fragments().len(), 2);
        assert_eq!(dataset.get_fragments()[0].id(), 3);
        assert_eq!(dataset.get_fragments()[1].id(), 4);
        assert_eq!(dataset.manifest.max_fragment_id(), Some(4));
    }

    #[tokio::test]
    async fn test_insert_skip_auto_cleanup() {
        let test_uri = TempStrDir::default();

        // Create initial dataset with aggressive auto cleanup (interval=1, older_than=1ms)
        let data = gen_batch()
            .col("id", array::step::<Int32Type>())
            .into_reader_rows(RowCount::from(100), BatchCount::from(1));

        let write_params = WriteParams {
            mode: WriteMode::Create,
            auto_cleanup: Some(AutoCleanupParams {
                interval: 1,
                older_than: chrono::TimeDelta::try_milliseconds(0).unwrap(), // Cleanup versions older than 0ms
            }),
            ..Default::default()
        };

        // Start at 1 second after epoch
        MockClock::set_system_time(std::time::Duration::from_secs(1));

        let dataset = Dataset::write(data, &test_uri, Some(write_params))
            .await
            .unwrap();
        assert_eq!(dataset.version().version, 1);

        // Advance time by 1 second
        MockClock::set_system_time(std::time::Duration::from_secs(2));

        // First append WITHOUT skip_auto_cleanup - should trigger cleanup
        let data1 = gen_batch()
            .col("id", array::step::<Int32Type>())
            .into_df_stream(RowCount::from(50), BatchCount::from(1));

        let write_params1 = WriteParams {
            mode: WriteMode::Append,
            skip_auto_cleanup: false,
            ..Default::default()
        };

        let dataset2 = InsertBuilder::new(WriteDestination::Dataset(Arc::new(dataset)))
            .with_params(&write_params1)
            .execute_stream(data1)
            .await
            .unwrap();

        assert_eq!(dataset2.version().version, 2);

        // Advance time
        MockClock::set_system_time(std::time::Duration::from_secs(3));

        // Need to do another commit for cleanup to take effect since cleanup runs on the old dataset
        let data1_extra = gen_batch()
            .col("id", array::step::<Int32Type>())
            .into_df_stream(RowCount::from(10), BatchCount::from(1));

        let dataset2_extra = InsertBuilder::new(WriteDestination::Dataset(Arc::new(dataset2)))
            .with_params(&write_params1)
            .execute_stream(data1_extra)
            .await
            .unwrap();

        assert_eq!(dataset2_extra.version().version, 3);

        // Version 1 should be cleaned up due to auto cleanup (cleanup runs every version)
        assert!(
            dataset2_extra.checkout_version(1).await.is_err(),
            "Version 1 should have been cleaned up"
        );
        // Version 2 should still exist
        assert!(
            dataset2_extra.checkout_version(2).await.is_ok(),
            "Version 2 should still exist"
        );

        // Advance time
        MockClock::set_system_time(std::time::Duration::from_secs(4));

        // Second append WITH skip_auto_cleanup - should NOT trigger cleanup
        let data2 = gen_batch()
            .col("id", array::step::<Int32Type>())
            .into_df_stream(RowCount::from(30), BatchCount::from(1));

        let write_params2 = WriteParams {
            mode: WriteMode::Append,
            skip_auto_cleanup: true, // Skip auto cleanup
            ..Default::default()
        };

        let dataset3 = InsertBuilder::new(WriteDestination::Dataset(Arc::new(dataset2_extra)))
            .with_params(&write_params2)
            .execute_stream(data2)
            .await
            .unwrap();

        assert_eq!(dataset3.version().version, 4);

        // Version 2 should still exist because skip_auto_cleanup was enabled
        assert!(
            dataset3.checkout_version(2).await.is_ok(),
            "Version 2 should still exist because skip_auto_cleanup was enabled"
        );
        // Version 3 should also still exist
        assert!(
            dataset3.checkout_version(3).await.is_ok(),
            "Version 3 should still exist"
        );
    }

    #[tokio::test]
    async fn test_nullable_struct_v2_1_issue_4385() {
        // Test for issue #4385: nullable struct should preserve null values in v2.1 format
        use arrow_array::cast::AsArray;
        use arrow_schema::Fields;

        // Create a struct field with nullable float field
        let struct_fields = Fields::from(vec![ArrowField::new("x", DataType::Float32, true)]);

        // Create outer struct with the nullable struct as a field (not root)
        let outer_fields = Fields::from(vec![
            ArrowField::new("id", DataType::Int32, false),
            ArrowField::new("data", DataType::Struct(struct_fields.clone()), true),
        ]);
        let schema = Arc::new(ArrowSchema::new(vec![ArrowField::new(
            "record",
            DataType::Struct(outer_fields.clone()),
            false,
        )]));

        // Create data with null struct
        let id_values = Int32Array::from(vec![1, 2, 3]);
        let x_values = Float32Array::from(vec![Some(1.0), Some(2.0), Some(3.0)]);
        let inner_struct_array = StructArray::new(
            struct_fields,
            vec![Arc::new(x_values) as ArrayRef],
            Some(vec![true, false, true].into()), // Second struct is null
        );

        let outer_struct_array = StructArray::new(
            outer_fields,
            vec![
                Arc::new(id_values) as ArrayRef,
                Arc::new(inner_struct_array.clone()) as ArrayRef,
            ],
            None, // Outer struct is not nullable
        );

        let batch =
            RecordBatch::try_new(schema.clone(), vec![Arc::new(outer_struct_array)]).unwrap();

        // Write dataset with v2.1 format
        let test_uri = TempStrDir::default();

        let write_params = WriteParams {
            mode: WriteMode::Create,
            data_storage_version: Some(LanceFileVersion::V2_1),
            ..Default::default()
        };

        let batches = vec![batch.clone()];
        let batch_reader = RecordBatchIterator::new(batches.into_iter().map(Ok), schema.clone());

        Dataset::write(batch_reader, &test_uri, Some(write_params))
            .await
            .unwrap();

        // Read back the dataset
        let dataset = Dataset::open(&test_uri).await.unwrap();
        let scanner = dataset.scan();
        let result_batches = scanner
            .try_into_stream()
            .await
            .unwrap()
            .try_collect::<Vec<_>>()
            .await
            .unwrap();

        assert_eq!(result_batches.len(), 1);
        let result_batch = &result_batches[0];
        let read_outer_struct = result_batch.column(0).as_struct();
        let read_inner_struct = read_outer_struct.column(1).as_struct(); // "data" field

        // The bug: null struct is not preserved
        assert!(
            read_inner_struct.is_null(1),
            "Second struct should be null but it's not. Read value: {:?}",
            read_inner_struct
        );

        // Verify the null count is preserved
        assert_eq!(
            inner_struct_array.null_count(),
            read_inner_struct.null_count(),
            "Null count should be preserved"
        );
    }

    #[tokio::test]
    async fn test_issue_4902_packed_struct_v2_1_read_error() {
        use std::collections::HashMap;

        use arrow_array::{ArrayRef, Int32Array, RecordBatchIterator, StructArray, UInt32Array};
        use arrow_schema::{Field as ArrowField, Fields, Schema as ArrowSchema};

        let struct_fields = Fields::from(vec![
            ArrowField::new("x", DataType::UInt32, false),
            ArrowField::new("y", DataType::UInt32, false),
        ]);
        let mut packed_metadata = HashMap::new();
        packed_metadata.insert("packed".to_string(), "true".to_string());

        let schema = Arc::new(ArrowSchema::new(vec![
            ArrowField::new("int_col", DataType::Int32, false),
            ArrowField::new("struct_col", DataType::Struct(struct_fields.clone()), false)
                .with_metadata(packed_metadata),
        ]));

        let int_values = Arc::new(Int32Array::from(vec![1, 2, 3, 4, 5, 6, 7, 8]));
        let x_values = Arc::new(UInt32Array::from(vec![1, 4, 7, 10, 13, 16, 19, 22]));
        let y_values = Arc::new(UInt32Array::from(vec![2, 5, 8, 11, 14, 17, 20, 23]));
        let struct_array = Arc::new(StructArray::new(
            struct_fields,
            vec![x_values.clone() as ArrayRef, y_values.clone() as ArrayRef],
            None,
        ));

        let batch = RecordBatch::try_new(
            schema.clone(),
            vec![
                int_values.clone() as ArrayRef,
                struct_array.clone() as ArrayRef,
            ],
        )
        .unwrap();

        let test_uri = TempStrDir::default();
        let write_params = WriteParams {
            mode: WriteMode::Create,
            data_storage_version: Some(LanceFileVersion::V2_1),
            ..Default::default()
        };
        let reader = RecordBatchIterator::new(vec![Ok(batch.clone())], schema.clone());
        Dataset::write(reader, &test_uri, Some(write_params))
            .await
            .unwrap();

        let dataset = Dataset::open(&test_uri).await.unwrap();

        let result_batches = dataset
            .scan()
            .try_into_stream()
            .await
            .unwrap()
            .try_collect::<Vec<_>>()
            .await
            .unwrap();
        assert_eq!(result_batches, vec![batch.clone()]);

        let struct_batches = dataset
            .scan()
            .project(&["struct_col"])
            .unwrap()
            .try_into_stream()
            .await
            .unwrap()
            .try_collect::<Vec<_>>()
            .await
            .unwrap();
        assert_eq!(struct_batches.len(), 1);
        let read_struct = struct_batches[0].column(0).as_struct();
        assert_eq!(read_struct, struct_array.as_ref());
    }

    #[tokio::test]
    async fn test_issue_4429_nested_struct_encoding_v2_1_with_over_65k_structs() {
        // Regression test for miniblock 16KB limit with nested struct patterns
        // Tests encoding behavior when a nested struct<list<struct>> contains
        // large amounts of data that exceeds miniblock encoding limits

        // Create a struct with multiple fields that will trigger miniblock encoding
        // Each field is 4 bytes, making the struct narrow enough for miniblock
        let measurement_fields = vec![
            ArrowField::new("val_a", DataType::Float32, true),
            ArrowField::new("val_b", DataType::Float32, true),
            ArrowField::new("val_c", DataType::Float32, true),
            ArrowField::new("val_d", DataType::Float32, true),
            ArrowField::new("seq_high", DataType::Int32, true),
            ArrowField::new("seq_low", DataType::Int32, true),
        ];
        let measurement_type = DataType::Struct(measurement_fields.clone().into());

        // Create nested schema: struct<measurements: list<struct>>
        // This pattern can trigger encoding issues with large data volumes
        let schema = Arc::new(ArrowSchema::new(vec![ArrowField::new(
            "data",
            DataType::Struct(
                vec![ArrowField::new(
                    "measurements",
                    DataType::List(Arc::new(ArrowField::new(
                        "item",
                        measurement_type.clone(),
                        true,
                    ))),
                    true,
                )]
                .into(),
            ),
            true,
        )]));

        // Create large number of measurements that will exceed encoding limits
        // Using 70,520 to match the exact problematic size
        const NUM_MEASUREMENTS: usize = 70_520;

        // Generate data for two full sets (rows 0 and 2 will have data, row 1 empty)
        const TOTAL_MEASUREMENTS: usize = NUM_MEASUREMENTS * 2;

        // Create arrays with realistic values
        let val_a_array = Float32Array::from_iter(
            (0..TOTAL_MEASUREMENTS).map(|i| Some(16.66 + (i as f32 * 0.0001))),
        );
        let val_b_array = Float32Array::from_iter(
            (0..TOTAL_MEASUREMENTS).map(|i| Some(-3.54 + (i as f32 * 0.0002))),
        );
        let val_c_array = Float32Array::from_iter(
            (0..TOTAL_MEASUREMENTS).map(|i| Some(2.94 + (i as f32 * 0.0001))),
        );
        let val_d_array =
            Float32Array::from_iter((0..TOTAL_MEASUREMENTS).map(|i| Some(((i % 50) + 10) as f32)));
        let seq_high_array =
            Int32Array::from_iter((0..TOTAL_MEASUREMENTS).map(|_| Some(1736962329)));
        let seq_low_array = Int32Array::from_iter(
            (0..TOTAL_MEASUREMENTS).map(|i| Some(304403000 + (i * 1000) as i32)),
        );

        // Create the struct array with all measurements
        let struct_array = StructArray::from(vec![
            (
                Arc::new(ArrowField::new("val_a", DataType::Float32, true)),
                Arc::new(val_a_array) as ArrayRef,
            ),
            (
                Arc::new(ArrowField::new("val_b", DataType::Float32, true)),
                Arc::new(val_b_array) as ArrayRef,
            ),
            (
                Arc::new(ArrowField::new("val_c", DataType::Float32, true)),
                Arc::new(val_c_array) as ArrayRef,
            ),
            (
                Arc::new(ArrowField::new("val_d", DataType::Float32, true)),
                Arc::new(val_d_array) as ArrayRef,
            ),
            (
                Arc::new(ArrowField::new("seq_high", DataType::Int32, true)),
                Arc::new(seq_high_array) as ArrayRef,
            ),
            (
                Arc::new(ArrowField::new("seq_low", DataType::Int32, true)),
                Arc::new(seq_low_array) as ArrayRef,
            ),
        ]);

        // Create list array with pattern: [70520 items, 0 items, 70520 items]
        // This pattern triggers the issue with V2.1 encoding
        let offsets = vec![
            0i32,
            NUM_MEASUREMENTS as i32,       // End of row 0
            NUM_MEASUREMENTS as i32,       // End of row 1 (empty)
            (NUM_MEASUREMENTS * 2) as i32, // End of row 2
        ];
        let list_array = ListArray::try_new(
            Arc::new(ArrowField::new("item", measurement_type, true)),
            arrow_buffer::OffsetBuffer::new(arrow_buffer::ScalarBuffer::from(offsets)),
            Arc::new(struct_array) as ArrayRef,
            None,
        )
        .unwrap();

        // Create the outer struct wrapping the list
        let data_struct = StructArray::from(vec![(
            Arc::new(ArrowField::new(
                "measurements",
                DataType::List(Arc::new(ArrowField::new(
                    "item",
                    DataType::Struct(measurement_fields.into()),
                    true,
                ))),
                true,
            )),
            Arc::new(list_array) as ArrayRef,
        )]);

        // Create the final record batch with 3 rows
        let batch =
            RecordBatch::try_new(schema.clone(), vec![Arc::new(data_struct) as ArrayRef]).unwrap();

        assert_eq!(batch.num_rows(), 3, "Should have exactly 3 rows");

        let test_uri = TempStrDir::default();

        // Test with V2.1 format which has different encoding behavior
        let batches = vec![batch];
        let reader = RecordBatchIterator::new(batches.into_iter().map(Ok), schema.clone());

        // V2.1 format triggers miniblock encoding for narrow structs
        let write_params = WriteParams {
            data_storage_version: Some(lance_file::version::LanceFileVersion::V2_1),
            ..Default::default()
        };

        // Write dataset - this will panic with miniblock 16KB assertion
        let dataset = Dataset::write(reader, &test_uri, Some(write_params))
            .await
            .unwrap();

        dataset.validate().await.unwrap();
        assert_eq!(dataset.count_rows(None).await.unwrap(), 3);
    }

    async fn prepare_json_dataset() -> (Dataset, String) {
        let text_col = Arc::new(StringArray::from(vec![
            r#"{
              "Title": "HarryPotter Chapter One",
              "Content": "Mr. and Mrs. Dursley, of number four, Privet Drive, were proud to say...",
              "Author": "J.K. Rowling",
              "Price": 128,
              "Language": ["english", "chinese"]
          }"#,
            r#"{
             "Title": "Fairy Talest",
             "Content": "Once upon a time, on a bitterly cold New Year's Eve, a little girl...",
             "Author": "ANDERSEN",
             "Price": 50,
             "Language": ["english", "chinese"]
          }"#,
        ]));
        let json_col = "json_field".to_string();

        // Prepare dataset
        let mut metadata = HashMap::new();
        metadata.insert(
            ARROW_EXT_NAME_KEY.to_string(),
            ARROW_JSON_EXT_NAME.to_string(),
        );
        let batch = RecordBatch::try_new(
            arrow_schema::Schema::new(vec![
                Field::new(&json_col, DataType::Utf8, false).with_metadata(metadata)
            ])
            .into(),
            vec![text_col.clone()],
        )
        .unwrap();
        let schema = batch.schema();
        let stream = RecordBatchIterator::new(vec![batch].into_iter().map(Ok), schema);
        let dataset = Dataset::write(stream, "memory://test/table", None)
            .await
            .unwrap();

        (dataset, json_col)
    }

    #[tokio::test]
    async fn test_json_inverted_fuzziness_query() {
        let (mut dataset, json_col) = prepare_json_dataset().await;

        // Create inverted index for json col
        dataset
            .create_index(
                &[&json_col],
                IndexType::Inverted,
                None,
                &InvertedIndexParams::default().lance_tokenizer("json".to_string()),
                true,
            )
            .await
            .unwrap();

        // Match query with fuzziness
        let query = FullTextSearchQuery {
            query: FtsQuery::Match(
                MatchQuery::new("Content,str,Dursley".to_string())
                    .with_column(Some(json_col.clone())),
            ),
            limit: None,
            wand_factor: None,
        };
        let batch = dataset
            .scan()
            .full_text_search(query)
            .unwrap()
            .try_into_batch()
            .await
            .unwrap();
        assert_eq!(1, batch.num_rows());

        let query = FullTextSearchQuery {
            query: FtsQuery::Match(
                MatchQuery::new("Content,str,Bursley".to_string())
                    .with_column(Some(json_col.clone())),
            ),
            limit: None,
            wand_factor: None,
        };
        let batch = dataset
            .scan()
            .full_text_search(query)
            .unwrap()
            .try_into_batch()
            .await
            .unwrap();
        assert_eq!(0, batch.num_rows());

        let query = FullTextSearchQuery {
            query: FtsQuery::Match(
                MatchQuery::new("Content,str,Bursley".to_string())
                    .with_column(Some(json_col.clone()))
                    .with_fuzziness(Some(1)),
            ),
            limit: None,
            wand_factor: None,
        };
        let batch = dataset
            .scan()
            .full_text_search(query)
            .unwrap()
            .try_into_batch()
            .await
            .unwrap();
        assert_eq!(1, batch.num_rows());

        let query = FullTextSearchQuery {
            query: FtsQuery::Match(
                MatchQuery::new("Content,str,ABursley".to_string())
                    .with_column(Some(json_col.clone()))
                    .with_fuzziness(Some(1)),
            ),
            limit: None,
            wand_factor: None,
        };
        let batch = dataset
            .scan()
            .full_text_search(query)
            .unwrap()
            .try_into_batch()
            .await
            .unwrap();
        assert_eq!(0, batch.num_rows());

        let query = FullTextSearchQuery {
            query: FtsQuery::Match(
                MatchQuery::new("Content,str,ABursley".to_string())
                    .with_column(Some(json_col.clone()))
                    .with_fuzziness(Some(2)),
            ),
            limit: None,
            wand_factor: None,
        };
        let batch = dataset
            .scan()
            .full_text_search(query)
            .unwrap()
            .try_into_batch()
            .await
            .unwrap();
        assert_eq!(1, batch.num_rows());

        let query = FullTextSearchQuery {
            query: FtsQuery::Match(
                MatchQuery::new("Dontent,str,Bursley".to_string())
                    .with_column(Some(json_col.clone()))
                    .with_fuzziness(Some(2)),
            ),
            limit: None,
            wand_factor: None,
        };
        let batch = dataset
            .scan()
            .full_text_search(query)
            .unwrap()
            .try_into_batch()
            .await
            .unwrap();
        assert_eq!(0, batch.num_rows());
    }

    #[tokio::test]
    async fn test_json_inverted_match_query() {
        let (mut dataset, json_col) = prepare_json_dataset().await;

        // Create inverted index for json col, with max token len 10 and enable stemming,
        // lower case, and remove stop words
        dataset
            .create_index(
                &[&json_col],
                IndexType::Inverted,
                None,
                &InvertedIndexParams::default()
                    .lance_tokenizer("json".to_string())
                    .max_token_length(Some(10))
                    .stem(true)
                    .lower_case(true)
                    .remove_stop_words(true),
                true,
            )
            .await
            .unwrap();

        // Match query with token length exceed max token length
        let query = FullTextSearchQuery {
            query: FtsQuery::Match(
                MatchQuery::new("Title,str,harrypotter".to_string())
                    .with_column(Some(json_col.clone())),
            ),
            limit: None,
            wand_factor: None,
        };
        let batch = dataset
            .scan()
            .full_text_search(query)
            .unwrap()
            .try_into_batch()
            .await
            .unwrap();
        assert_eq!(0, batch.num_rows());

        // Match query with stemming
        let query = FullTextSearchQuery {
            query: FtsQuery::Match(
                MatchQuery::new("Content,str,onc".to_string()).with_column(Some(json_col.clone())),
            ),
            limit: None,
            wand_factor: None,
        };
        let batch = dataset
            .scan()
            .full_text_search(query)
            .unwrap()
            .try_into_batch()
            .await
            .unwrap();
        assert_eq!(1, batch.num_rows());

        // Match query with lower case
        let query = FullTextSearchQuery {
            query: FtsQuery::Match(
                MatchQuery::new("Content,str,DURSLEY".to_string())
                    .with_column(Some(json_col.clone())),
            ),
            limit: None,
            wand_factor: None,
        };
        let batch = dataset
            .scan()
            .full_text_search(query)
            .unwrap()
            .try_into_batch()
            .await
            .unwrap();
        assert_eq!(1, batch.num_rows());

        // Match query with stop word
        let query = FullTextSearchQuery {
            query: FtsQuery::Match(
                MatchQuery::new("Content,str,and".to_string()).with_column(Some(json_col.clone())),
            ),
            limit: None,
            wand_factor: None,
        };
        let batch = dataset
            .scan()
            .full_text_search(query)
            .unwrap()
            .try_into_batch()
            .await
            .unwrap();
        assert_eq!(0, batch.num_rows());
    }

    #[tokio::test]
    async fn test_json_inverted_flat_match_query() {
        let (mut dataset, json_col) = prepare_json_dataset().await;

        // Create inverted index for json col
        dataset
            .create_index(
                &[&json_col],
                IndexType::Inverted,
                None,
                &InvertedIndexParams::default()
                    .lance_tokenizer("json".to_string())
                    .stem(false),
                true,
            )
            .await
            .unwrap();

        // Append data
        let text_col = Arc::new(StringArray::from(vec![
            r#"{
              "Title": "HarryPotter Chapter Two",
              "Content": "Nearly ten years had passed since the Dursleys had woken up...",
              "Author": "J.K. Rowling",
              "Price": 128,
              "Language": ["english", "chinese"]
            }"#,
        ]));

        let mut metadata = HashMap::new();
        metadata.insert(
            ARROW_EXT_NAME_KEY.to_string(),
            ARROW_JSON_EXT_NAME.to_string(),
        );
        let batch = RecordBatch::try_new(
            arrow_schema::Schema::new(vec![
                Field::new(&json_col, DataType::Utf8, false).with_metadata(metadata)
            ])
            .into(),
            vec![text_col.clone()],
        )
        .unwrap();
        let schema = batch.schema();
        let stream = RecordBatchIterator::new(vec![batch].into_iter().map(Ok), schema);
        dataset.append(stream, None).await.unwrap();

        // Test match query
        let query = FullTextSearchQuery {
            query: FtsQuery::Match(
                MatchQuery::new("Title,str,harrypotter".to_string())
                    .with_column(Some(json_col.clone())),
            ),
            limit: None,
            wand_factor: None,
        };
        let batch = dataset
            .scan()
            .full_text_search(query)
            .unwrap()
            .try_into_batch()
            .await
            .unwrap();
        assert_eq!(2, batch.num_rows());
    }

    #[tokio::test]
    async fn test_json_inverted_phrase_query() {
        // Prepare json dataset
        let (mut dataset, json_col) = prepare_json_dataset().await;

        // Create inverted index for json col
        dataset
            .create_index(
                &[&json_col],
                IndexType::Inverted,
                None,
                &InvertedIndexParams::default()
                    .lance_tokenizer("json".to_string())
                    .stem(false)
                    .with_position(true),
                true,
            )
            .await
            .unwrap();

        // Test phrase query
        let query = FullTextSearchQuery {
            query: FtsQuery::Phrase(
                PhraseQuery::new("Title,str,harrypotter one chapter".to_string())
                    .with_column(Some(json_col.clone())),
            ),
            limit: None,
            wand_factor: None,
        };
        let batch = dataset
            .scan()
            .full_text_search(query)
            .unwrap()
            .try_into_batch()
            .await
            .unwrap();
        assert_eq!(0, batch.num_rows());

        let query = FullTextSearchQuery {
            query: FtsQuery::Phrase(
                PhraseQuery::new("Title,str,harrypotter chapter one".to_string())
                    .with_column(Some(json_col.clone())),
            ),
            limit: None,
            wand_factor: None,
        };
        let batch = dataset
            .scan()
            .full_text_search(query)
            .unwrap()
            .try_into_batch()
            .await
            .unwrap();
        assert_eq!(1, batch.num_rows());
    }

    #[tokio::test]
    async fn test_json_inverted_multimatch_query() {
        // Prepare json dataset
        let (mut dataset, json_col) = prepare_json_dataset().await;

        // Create inverted index for json col
        dataset
            .create_index(
                &[&json_col],
                IndexType::Inverted,
                None,
                &InvertedIndexParams::default()
                    .lance_tokenizer("json".to_string())
                    .stem(false),
                true,
            )
            .await
            .unwrap();

        // Test multi match query
        let query = FullTextSearchQuery {
            query: FtsQuery::MultiMatch(MultiMatchQuery {
                match_queries: vec![
                    MatchQuery::new("Title,str,harrypotter".to_string())
                        .with_column(Some(json_col.clone())),
                    MatchQuery::new("Language,str,english".to_string())
                        .with_column(Some(json_col.clone())),
                ],
            }),
            limit: None,
            wand_factor: None,
        };
        let batch = dataset
            .scan()
            .full_text_search(query)
            .unwrap()
            .try_into_batch()
            .await
            .unwrap();
        assert_eq!(2, batch.num_rows());
    }

    #[tokio::test]
    async fn test_json_inverted_boolean_query() {
        // Prepare json dataset
        let (mut dataset, json_col) = prepare_json_dataset().await;

        // Create inverted index for json col
        dataset
            .create_index(
                &[&json_col],
                IndexType::Inverted,
                None,
                &InvertedIndexParams::default()
                    .lance_tokenizer("json".to_string())
                    .stem(false),
                true,
            )
            .await
            .unwrap();

        // Test boolean query
        let query = FullTextSearchQuery {
            query: FtsQuery::Boolean(BooleanQuery {
                should: vec![],
                must: vec![
                    FtsQuery::Match(
                        MatchQuery::new("Language,str,english".to_string())
                            .with_column(Some(json_col.clone())),
                    ),
                    FtsQuery::Match(
                        MatchQuery::new("Title,str,harrypotter".to_string())
                            .with_column(Some(json_col.clone())),
                    ),
                ],
                must_not: vec![],
            }),
            limit: None,
            wand_factor: None,
        };
        let batch = dataset
            .scan()
            .full_text_search(query)
            .unwrap()
            .try_into_batch()
            .await
            .unwrap();
        assert_eq!(1, batch.num_rows());
    }

    #[tokio::test]
    async fn test_sql_contains_tokens() {
        let text_col = Arc::new(StringArray::from(vec![
            "a cat catch a fish",
            "a fish catch a cat",
            "a white cat catch a big fish",
            "cat catchup fish",
            "cat fish catch",
        ]));

        // Prepare dataset
        let batch = RecordBatch::try_new(
            arrow_schema::Schema::new(vec![Field::new("text", DataType::Utf8, false)]).into(),
            vec![text_col.clone()],
        )
        .unwrap();
        let schema = batch.schema();
        let stream = RecordBatchIterator::new(vec![batch].into_iter().map(Ok), schema);
        let mut dataset = Dataset::write(stream, "memory://test/table", None)
            .await
            .unwrap();

        // Test without fts index
        let results = execute_sql(
            "select * from foo where contains_tokens(text, 'cat catch fish')",
            "foo".to_string(),
            Arc::new(dataset.clone()),
        )
        .await
        .unwrap();

        assert_results(
            results,
            &StringArray::from(vec![
                "a cat catch a fish",
                "a fish catch a cat",
                "a white cat catch a big fish",
                "cat fish catch",
            ]),
        );

        // Verify plan, should not contain ScalarIndexQuery.
        let results = execute_sql(
            "explain select * from foo where contains_tokens(text, 'cat catch fish')",
            "foo".to_string(),
            Arc::new(dataset.clone()),
        )
        .await
        .unwrap();
        let plan = format!("{:?}", results);
        assert_not_contains!(&plan, "ScalarIndexQuery");

        // Test with unsuitable fts index
        dataset
            .create_index(
                &["text"],
                IndexType::Inverted,
                None,
                &InvertedIndexParams::default().base_tokenizer("raw".to_string()),
                true,
            )
            .await
            .unwrap();

        let results = execute_sql(
            "select * from foo where contains_tokens(text, 'cat catch fish')",
            "foo".to_string(),
            Arc::new(dataset.clone()),
        )
        .await
        .unwrap();

        assert_results(
            results,
            &StringArray::from(vec![
                "a cat catch a fish",
                "a fish catch a cat",
                "a white cat catch a big fish",
                "cat fish catch",
            ]),
        );

        // Verify plan, should not contain ScalarIndexQuery because fts index is not unsuitable.
        let results = execute_sql(
            "explain select * from foo where contains_tokens(text, 'cat catch fish')",
            "foo".to_string(),
            Arc::new(dataset.clone()),
        )
        .await
        .unwrap();
        let plan = format!("{:?}", results);
        assert_not_contains!(&plan, "ScalarIndexQuery");

        // Test with suitable fts index
        dataset
            .create_index(
                &["text"],
                IndexType::Inverted,
                None,
                &InvertedIndexParams::default()
                    .max_token_length(None)
                    .stem(false),
                true,
            )
            .await
            .unwrap();

        let results = execute_sql(
            "select * from foo where contains_tokens(text, 'cat catch fish')",
            "foo".to_string(),
            Arc::new(dataset.clone()),
        )
        .await
        .unwrap();

        assert_results(
            results,
            &StringArray::from(vec![
                "a cat catch a fish",
                "a fish catch a cat",
                "a white cat catch a big fish",
                "cat fish catch",
            ]),
        );

        // Verify plan, should contain ScalarIndexQuery.
        let results = execute_sql(
            "explain select * from foo where contains_tokens(text, 'cat catch fish')",
            "foo".to_string(),
            Arc::new(dataset.clone()),
        )
        .await
        .unwrap();
        let plan = format!("{:?}", results);
        assert_contains!(&plan, "ScalarIndexQuery");
    }

    async fn execute_sql(
        sql: &str,
        table: String,
        dataset: Arc<Dataset>,
    ) -> Result<Vec<RecordBatch>> {
        let ctx = SessionContext::new();
        ctx.register_table(
            table,
            Arc::new(LanceTableProvider::new(dataset, false, false)),
        )?;
        register_functions(&ctx);

        let df = ctx.sql(sql).await?;
        Ok(df
            .execute_stream()
            .await
            .unwrap()
            .try_collect::<Vec<_>>()
            .await?)
    }

    fn assert_results<T: Array + PartialEq + 'static>(results: Vec<RecordBatch>, values: &T) {
        assert_eq!(results.len(), 1);
        let results = results.into_iter().next().unwrap();
        assert_eq!(results.num_columns(), 1);

        assert_eq!(
            results.column(0).as_any().downcast_ref::<T>().unwrap(),
            values
        )
    }

    // Test coverage:
    // Case 1: delete external transaction file → read_transaction should prioritize inline and succeed.
    // Case 2: reading small manifest caches transaction data, eliminating transaction reading IO.
    // Case 3: manifest does not contain inline → read_transaction should fall back to external transaction file and succeed.
    #[tokio::test]
    async fn test_inline_transaction() {
        use arrow_array::{Int32Array, RecordBatch, RecordBatchIterator};
        use arrow_schema::{DataType, Field as ArrowField, Schema as ArrowSchema};
        use std::sync::Arc;

        async fn create_dataset(rows: i32) -> Arc<Dataset> {
            let dir = TempDir::default();
            let uri = dir.path_str();
            let schema = Arc::new(ArrowSchema::new(vec![ArrowField::new(
                "i",
                DataType::Int32,
                false,
            )]));
            let batch = RecordBatch::try_new(
                schema.clone(),
                vec![Arc::new(Int32Array::from_iter_values(0..rows))],
            )
            .unwrap();
            let ds = Dataset::write(
                RecordBatchIterator::new(vec![Ok(batch)], schema),
                uri.as_str(),
                None,
            )
            .await
            .unwrap();
            Arc::new(ds)
        }

        fn make_tx(read_version: u64) -> Transaction {
<<<<<<< HEAD
            Transaction::new(
                read_version,
                Operation::Append { fragments: vec![] },
                None,
            )
=======
            Transaction::new(read_version, Operation::Append { fragments: vec![] }, None)
>>>>>>> ff57ce3a
        }

        async fn delete_external_tx_file(ds: &Dataset) {
            if let Some(tx_file) = ds.manifest.transaction_file.as_ref() {
                let tx_path = ds.base.child("_transactions").child(tx_file.as_str());
                let _ = ds.object_store.inner.delete(&tx_path).await; // ignore errors
            }
        }

        let session = Arc::new(Session::default());
        let io_tracker = Arc::new(IOTracker::default());

        // Case 1: Default write_flag=true, delete external transaction file, read should use inline transaction
        let ds = create_dataset(5).await;
        let read_version = ds.manifest().version;
        let tx = make_tx(read_version);
        let ds2 = CommitBuilder::new(ds.clone())
            .execute(tx.clone())
            .await
            .unwrap();
        delete_external_tx_file(&ds2).await;
        let read_tx = ds2.read_transaction().await.unwrap().unwrap();
        assert_eq!(read_tx, tx.clone());

        // Case 2: reading small manifest caches transaction data, eliminating transaction reading IO.
        let read_ds2 = DatasetBuilder::from_uri(ds2.uri.clone())
            .with_session(session.clone())
            .with_read_params(ReadParams {
                store_options: Some(ObjectStoreParams {
                    object_store_wrapper: Some(io_tracker.clone()),
                    ..Default::default()
                }),
                session: Some(session.clone()),
                ..Default::default()
            })
            .load()
            .await
            .unwrap();
        let stats = io_tracker.incremental_stats(); // Reset
        assert!(stats.read_bytes < 64 * 1024);
        // Because the manifest is so small, we should have opportunistically
        // cached the transaction in memory already.
        let inline_tx = read_ds2.read_transaction().await.unwrap().unwrap();
        let stats = io_tracker.incremental_stats();
        assert_eq!(stats.read_iops, 0);
        assert_eq!(stats.read_bytes, 0);
        assert_eq!(inline_tx, tx);

        // Case 3: manifest does not contain inline transaction, read should fall back to external transaction file
        let ds = create_dataset(2).await;
        let tx = make_tx(ds.manifest().version);
        let tx_file = crate::io::commit::write_transaction_file(ds.object_store(), &ds.base, &tx)
            .await
            .unwrap();
        let (mut manifest, indices) = tx
            .build_manifest(
                Some(ds.manifest.as_ref()),
                ds.load_indices().await.unwrap().as_ref().clone(),
                &tx_file,
                &ManifestWriteConfig::default(),
            )
            .unwrap();
        let location = write_manifest_file(
            ds.object_store(),
            ds.commit_handler.as_ref(),
            &ds.base,
            &mut manifest,
            if indices.is_empty() {
                None
            } else {
                Some(indices.clone())
            },
            &ManifestWriteConfig::default(),
            ds.manifest_location.naming_scheme,
            None,
        )
        .await
        .unwrap();
        let ds_new = ds.checkout_version(location.version).await.unwrap();
        assert!(ds_new.manifest.transaction_section.is_none());
        assert!(ds_new.manifest.transaction_file.is_some());
        let read_tx = ds_new.read_transaction().await.unwrap().unwrap();
        assert_eq!(read_tx, tx);
    }

    #[tokio::test]
    async fn test_limit_pushdown_in_physical_plan() -> Result<()> {
        use tempfile::tempdir;
        let temp_dir = tempdir()?;

        let dataset_path = temp_dir.path().join("limit_pushdown_dataset");
        let values: Vec<i32> = (0..1000).collect();
        let array = Int32Array::from(values);
        let schema = Arc::new(ArrowSchema::new(vec![ArrowField::new(
            "value",
            DataType::Int32,
            false,
        )]));
        let batch = RecordBatch::try_new(schema.clone(), vec![Arc::new(array)])?;

        let write_params = WriteParams {
            mode: WriteMode::Create,
            max_rows_per_file: 100,
            ..Default::default()
        };

        let batch_reader = RecordBatchIterator::new(vec![Ok(batch)], schema.clone());
        Dataset::write(
            batch_reader,
            dataset_path.to_str().unwrap(),
            Some(write_params),
        )
        .await?;

        let mut dataset = Dataset::open(dataset_path.to_str().unwrap()).await?;

        dataset
            .create_index(
                &["value"],
                IndexType::Scalar,
                None,
                &ScalarIndexParams::default(),
                false,
            )
            .await?;

        // Test 1: No filter with limit
        {
            let mut scanner = dataset.scan();
            scanner.limit(Some(100), None)?;
            let plan = scanner.explain_plan(true).await?;

            assert!(plan.contains("range_before=Some(0..100)"));
            assert!(plan.contains("range_after=None"));

            let batches: Vec<RecordBatch> = scanner.try_into_stream().await?.try_collect().await?;
            let total_rows: usize = batches.iter().map(|b| b.num_rows()).sum();
            assert_eq!(100, total_rows);
        }

        // Test 2: Indexed filter with limit
        {
            let mut scanner = dataset.scan();
            scanner.filter("value >= 500")?.limit(Some(50), None)?;
            let plan = scanner.explain_plan(true).await?;

            assert!(plan.contains("range_after=Some(0..50)"));
            assert!(plan.contains("range_before=None"));

            let batches: Vec<RecordBatch> = scanner.try_into_stream().await?.try_collect().await?;
            let total_rows: usize = batches.iter().map(|b| b.num_rows()).sum();
            assert_eq!(50, total_rows);
        }

        // Test 3: Offset + Limit
        {
            let mut scanner = dataset.scan();
            scanner.filter("value < 500")?.limit(Some(30), Some(20))?;
            let plan = scanner.explain_plan(true).await?;

            assert!(plan.contains("GlobalLimitExec: skip=20, fetch=30"));
            assert!(plan.contains("range_after=Some(0..50)"));

            let batches: Vec<RecordBatch> = scanner.try_into_stream().await?.try_collect().await?;
            let total_rows: usize = batches.iter().map(|b| b.num_rows()).sum();
            assert_eq!(30, total_rows);

            // Verify exact values (should be 20..50)
            let all_values: Vec<i32> = batches
                .iter()
                .flat_map(|batch| {
                    batch
                        .column_by_name("value")
                        .unwrap()
                        .as_any()
                        .downcast_ref::<Int32Array>()
                        .unwrap()
                        .values()
                        .iter()
                        .copied()
                        .collect::<Vec<_>>()
                })
                .collect();
            assert_eq!(all_values, (20..50).collect::<Vec<i32>>());
        }

        // Test 4: Large limit exceeding data
        {
            let mut scanner = dataset.scan();
            scanner.limit(Some(5000), None)?;
            let plan = scanner.explain_plan(true).await?;

            assert!(plan.contains("range_before=Some(0..1000)"));

            let batches: Vec<RecordBatch> = scanner.try_into_stream().await?.try_collect().await?;
            let total_rows: usize = batches.iter().map(|b| b.num_rows()).sum();
            assert_eq!(1000, total_rows);
        }

        // Test 5: Cross-fragment filter with limit
        {
            let mut scanner = dataset.scan();
            scanner
                .filter("value >= 95 AND value <= 205")?
                .limit(Some(50), None)?;
            let plan = scanner.explain_plan(true).await?;

            assert!(plan.contains("range_after=Some(0..50)"));

            let batches: Vec<RecordBatch> = scanner.try_into_stream().await?.try_collect().await?;
            let total_rows: usize = batches.iter().map(|b| b.num_rows()).sum();
            assert_eq!(50, total_rows);
        }

        Ok(())
    }

    #[tokio::test]
    async fn test_index_take_batch_size() -> Result<()> {
        use tempfile::tempdir;
        let temp_dir = tempdir()?;

        let dataset_path = temp_dir.path().join("ints_dataset");
        let values: Vec<i32> = (0..1024).collect();
        let array = Int32Array::from(values);
        let schema = Arc::new(ArrowSchema::new(vec![ArrowField::new(
            "ints",
            DataType::Int32,
            false,
        )]));
        let batch = RecordBatch::try_new(schema.clone(), vec![Arc::new(array)])?;
        let write_params = WriteParams {
            mode: WriteMode::Create,
            max_rows_per_file: 100,
            ..Default::default()
        };
        let batch_reader = RecordBatchIterator::new(vec![Ok(batch)], schema.clone());
        Dataset::write(
            batch_reader,
            dataset_path.to_str().unwrap(),
            Some(write_params),
        )
        .await?;
        let mut dataset = Dataset::open(dataset_path.to_str().unwrap()).await?;
        dataset
            .create_index(
                &["ints"],
                IndexType::Scalar,
                None,
                &ScalarIndexParams::default(),
                false,
            )
            .await?;

        let mut scanner = dataset.scan();
        scanner.batch_size(50).filter("ints > 0")?.with_row_id();
        let batches: Vec<RecordBatch> = scanner.try_into_stream().await?.try_collect().await?;
        let total_rows: usize = batches.iter().map(|b| b.num_rows()).sum();
        assert_eq!(1023, total_rows);
        assert_eq!(21, batches.len());

        let mut scanner = dataset.scan();
        scanner
            .batch_size(50)
            .filter("ints > 0")?
            .limit(Some(1024), None)?
            .with_row_id();
        let batches: Vec<RecordBatch> = scanner.try_into_stream().await?.try_collect().await?;
        let total_rows: usize = batches.iter().map(|b| b.num_rows()).sum();
        assert_eq!(1023, total_rows);
        assert_eq!(21, batches.len());

        let dataset_path2 = temp_dir.path().join("strings_dataset");
        let strings: Vec<String> = (0..1024).map(|i| format!("string-{}", i)).collect();
        let string_array = StringArray::from(strings);
        let schema = Arc::new(ArrowSchema::new(vec![ArrowField::new(
            "strings",
            DataType::Utf8,
            false,
        )]));
        let batch = RecordBatch::try_new(schema.clone(), vec![Arc::new(string_array)])?;
        let write_params = WriteParams {
            mode: WriteMode::Create,
            max_rows_per_file: 100,
            ..Default::default()
        };
        let batch_reader = RecordBatchIterator::new(vec![Ok(batch)], schema.clone());
        Dataset::write(
            batch_reader,
            dataset_path2.to_str().unwrap(),
            Some(write_params),
        )
        .await?;
        let mut dataset2 = Dataset::open(dataset_path2.to_str().unwrap()).await?;
        dataset2
            .create_index(
                &["strings"],
                IndexType::Scalar,
                None,
                &ScalarIndexParams::default(),
                false,
            )
            .await?;

        let mut scanner = dataset2.scan();
        scanner
            .batch_size(50)
            .filter("contains(strings, 'ing')")?
            .limit(Some(1024), None)?
            .with_row_id();
        let batches: Vec<RecordBatch> = scanner.try_into_stream().await?.try_collect().await?;
        let total_rows: usize = batches.iter().map(|b| b.num_rows()).sum();
        assert_eq!(1024, total_rows);
        assert_eq!(21, batches.len());

        Ok(())
    }

    // This test covers
    // 1. Create branch from main, a branch and a global tag
    // 2. Write to each created branch and verify data
    // 2. Load branch from nested uris
    // 3. Checkout branch from main, a branch and a global tag
    // 4. List branches and verify branch metadata
    // 5. Delete branches
    // 6. Delete zombie branches
    #[tokio::test]
    async fn test_branch() {
        let tempdir = TempDir::default();
        let test_uri = tempdir.path_str();
        let data_storage_version = LanceFileVersion::Stable;

        // Generate consistent test data batches
        let generate_data = |prefix: &str, start_id: i32, row_count: u64| {
            gen_batch()
                .col("id", array::step_custom::<Int32Type>(start_id, 1))
                .col("value", array::fill_utf8(format!("{prefix}_data")))
                .into_reader_rows(RowCount::from(row_count), BatchCount::from(1))
        };

        // Reusable dataset writer with configurable mode
        async fn write_dataset(
            uri: &str,
            data_reader: impl RecordBatchReader + Send + 'static,
            mode: WriteMode,
            version: LanceFileVersion,
        ) -> Dataset {
            let params = WriteParams {
                max_rows_per_file: 100,
                max_rows_per_group: 20,
                data_storage_version: Some(version),
                mode,
                ..Default::default()
            };
            Dataset::write(data_reader, uri, Some(params))
                .await
                .unwrap()
        }

        // Unified dataset scanning and row counting
        async fn collect_rows(dataset: &Dataset) -> (usize, Vec<RecordBatch>) {
            let batches = dataset
                .scan()
                .try_into_stream()
                .await
                .unwrap()
                .try_collect::<Vec<_>>()
                .await
                .unwrap();
            (batches.iter().map(|b| b.num_rows()).sum(), batches)
        }

        // Phase 1: Create empty dataset, write data batch 1, create branch1 based on version_number, write data batch 2
        let mut dataset = write_dataset(
            &test_uri,
            generate_data("batch1", 0, 50),
            WriteMode::Create,
            data_storage_version,
        )
        .await;

        let original_version = dataset.version().version;
        assert_eq!(original_version, 1);

        // Create branch1 on the latest version and write data batch 2
        let mut branch1_dataset = dataset
            .create_branch("branch1", original_version, None)
            .await
            .unwrap();
        assert_eq!(branch1_dataset.uri, format!("{}/tree/branch1", test_uri));

        branch1_dataset = write_dataset(
            branch1_dataset.uri(),
            generate_data("batch2", 50, 30),
            WriteMode::Append,
            data_storage_version,
        )
        .await;

        // Phase 2: Create branch2 based on branch1's latest version_number, write data batch 3
        let mut branch2_dataset = branch1_dataset
            .create_branch(
                "dev/branch2",
                ("branch1", branch1_dataset.version().version),
                None,
            )
            .await
            .unwrap();
        assert_eq!(
            branch2_dataset.uri,
            format!("{}/tree/dev/branch2", test_uri)
        );

        branch2_dataset = write_dataset(
            branch2_dataset.uri(),
            generate_data("batch3", 80, 20),
            WriteMode::Append,
            data_storage_version,
        )
        .await;

        // Phase 3: Create a tag on branch2, the actual tag content is under root dataset
        // create branch3 based on that tag, write data batch 4
        branch2_dataset
            .tags()
            .create_on_branch(
                "tag1",
                branch2_dataset.version().version,
                Some("dev/branch2"),
            )
            .await
            .unwrap();

        let mut branch3_dataset = branch2_dataset
            .create_branch("feature/nathan/branch3", "tag1", None)
            .await
            .unwrap();
        assert_eq!(
            branch3_dataset.uri,
            format!("{}/tree/feature/nathan/branch3", test_uri)
        );

        branch3_dataset = write_dataset(
            branch3_dataset.uri(),
            generate_data("batch4", 100, 25),
            WriteMode::Append,
            data_storage_version,
        )
        .await;

        // Verify data correctness and independence of each branch
        // Main branch only has data 1 (50 rows)
        let main_dataset = Dataset::open(&test_uri).await.unwrap();
        let (main_rows, _) = collect_rows(&main_dataset).await;
        assert_eq!(main_rows, 50); // only batch1
        assert_eq!(main_dataset.version().version, 1);

        // branch1 has data 1 + 2 (80 rows)
        let updated_branch1 = Dataset::open(branch1_dataset.uri()).await.unwrap();
        let (branch1_rows, _) = collect_rows(&updated_branch1).await;
        assert_eq!(branch1_rows, 80); // batch1+batch2
        assert_eq!(updated_branch1.version().version, 2);

        // branch2 has data 1 + 2 + 3 (100 rows)
        let updated_branch2 = Dataset::open(branch2_dataset.uri()).await.unwrap();
        let (branch2_rows, _) = collect_rows(&updated_branch2).await;
        assert_eq!(branch2_rows, 100); // batch1+batch2+batch3
        assert_eq!(updated_branch2.version().version, 3);

        // branch3 has data 1 + 2 + 3 + 4 (125 rows)
        let updated_branch3 = Dataset::open(branch3_dataset.uri()).await.unwrap();
        let (branch3_rows, _) = collect_rows(&updated_branch3).await;
        assert_eq!(branch3_rows, 125); // batch1+batch2+batch3+batch4
        assert_eq!(updated_branch3.version().version, 4);

        // Use list_branches to get branch list and verify each field of branch_content
        let branches = dataset.list_branches().await.unwrap();
        assert_eq!(branches.len(), 3);
        assert!(branches.contains_key("branch1"));
        assert!(branches.contains_key("dev/branch2"));
        assert!(branches.contains_key("feature/nathan/branch3"));

        // Verify branch1 content
        let branch1_content = branches.get("branch1").unwrap();
        assert_eq!(branch1_content.parent_branch, None); // Created based on main branch
        assert_eq!(branch1_content.parent_version, 1);
        assert!(branch1_content.create_at > 0);
        assert!(branch1_content.manifest_size > 0);

        // Verify branch2 content
        let branch2_content = branches.get("dev/branch2").unwrap();
        assert_eq!(branch2_content.parent_branch.as_deref().unwrap(), "branch1");
        assert_eq!(branch2_content.parent_version, 2);
        assert!(branch2_content.create_at > 0);
        assert!(branch2_content.manifest_size > 0);
        assert!(branch2_content.create_at >= branch1_content.create_at);

        // Verify branch3 content
        let branch3_content = branches.get("feature/nathan/branch3").unwrap();
        // Created based on tag pointed to branch2
        assert_eq!(
            branch3_content.parent_branch.as_deref().unwrap(),
            "dev/branch2"
        );
        assert_eq!(branch3_content.parent_version, 3);
        assert!(branch3_content.create_at > 0);
        assert!(branch3_content.manifest_size > 0);
        assert!(branch3_content.create_at >= branch2_content.create_at);

        // Verify checkout_branch
        let checkout_branch1 = main_dataset.checkout_branch("branch1").await.unwrap();
        let checkout_branch2 = checkout_branch1
            .checkout_branch("dev/branch2")
            .await
            .unwrap();
        let checkout_branch2_tag = checkout_branch1.checkout_version("tag1").await.unwrap();
        let checkout_branch3 = checkout_branch2_tag
            .checkout_branch("feature/nathan/branch3")
            .await
            .unwrap();
        let checkout_branch3_at_version3 = checkout_branch2
            .checkout_version(("feature/nathan/branch3", 3))
            .await
            .unwrap();
        assert_eq!(checkout_branch3.version().version, 4);
        assert_eq!(checkout_branch3_at_version3.version().version, 3);
        assert_eq!(checkout_branch2.version().version, 3);
        assert_eq!(checkout_branch2_tag.version().version, 3);
        assert_eq!(checkout_branch1.version().version, 2);
        assert_eq!(checkout_branch3.count_rows(None).await.unwrap(), 125);
        assert_eq!(
            checkout_branch3_at_version3.count_rows(None).await.unwrap(),
            100
        );
        assert_eq!(checkout_branch2.count_rows(None).await.unwrap(), 100);
        assert_eq!(checkout_branch2_tag.count_rows(None).await.unwrap(), 100);
        assert_eq!(checkout_branch1.count_rows(None).await.unwrap(), 80);
        assert_eq!(
            checkout_branch3.manifest.branch.as_deref().unwrap(),
            "feature/nathan/branch3"
        );
        assert_eq!(
            checkout_branch3_at_version3
                .manifest
                .branch
                .as_deref()
                .unwrap(),
            "feature/nathan/branch3"
        );
        assert_eq!(
            checkout_branch2.manifest.branch.as_deref().unwrap(),
            "dev/branch2"
        );
        assert_eq!(
            checkout_branch2_tag.manifest.branch.as_deref().unwrap(),
            "dev/branch2"
        );
        assert_eq!(
            checkout_branch1.manifest.branch.as_deref().unwrap(),
            "branch1"
        );

        let mut dataset = main_dataset;
        // Finally delete all branches
        dataset.delete_branch("branch1").await.unwrap();
        dataset.delete_branch("dev/branch2").await.unwrap();
        // Test deleting zombie branch
        let root_location = dataset.refs.root().unwrap();
        let branch_file = branch_contents_path(&root_location.path, "feature/nathan/branch3");
        dataset.object_store.delete(&branch_file).await.unwrap();
        // Now "feature/nathan/branch3" is a zombie branch
        // Use delete_branch to verify if the directory is cleaned up
        dataset
            .force_delete_branch("feature/nathan/branch3")
            .await
            .unwrap();
        let cleaned_path = Path::parse(format!("{}/tree/feature", test_uri)).unwrap();
        assert!(!dataset.object_store.exists(&cleaned_path).await.unwrap());

        // Verify list_branches is empty
        let branches_after_delete = dataset.list_branches().await.unwrap();
        assert!(branches_after_delete.is_empty());

        // Verify branch directories are all deleted cleanly
        let test_path = tempdir.obj_path();
        let branches = dataset
            .object_store
            .read_dir(test_path.child("tree"))
            .await
            .unwrap();
        assert!(branches.is_empty());
    }

    #[tokio::test]
    async fn test_add_bases() {
        use lance_table::format::BasePath;
        use lance_testing::datagen::{BatchGenerator, IncrementingInt32};
        use std::sync::Arc;

        // Create a test dataset
        let test_uri = "memory://add_bases_test";
        let mut data_gen =
            BatchGenerator::new().col(Box::new(IncrementingInt32::new().named("id".to_owned())));

        let dataset = Dataset::write(
            data_gen.batch(5),
            test_uri,
            Some(WriteParams {
                mode: WriteMode::Create,
                ..Default::default()
            }),
        )
        .await
        .unwrap();

        let dataset = Arc::new(dataset);

        // Test adding new base paths
        let new_bases = vec![
            BasePath::new(
                0,
                "memory://bucket1".to_string(),
                Some("bucket1".to_string()),
                false,
            ),
            BasePath::new(
                0,
                "memory://bucket2".to_string(),
                Some("bucket2".to_string()),
                true,
            ),
        ];

        let updated_dataset = dataset.add_bases(new_bases, None).await.unwrap();

        // Verify the base paths were added
        assert_eq!(updated_dataset.manifest.base_paths.len(), 2);

        let bucket1 = updated_dataset
            .manifest
            .base_paths
            .values()
            .find(|bp| bp.name == Some("bucket1".to_string()))
            .expect("bucket1 not found");
        let bucket2 = updated_dataset
            .manifest
            .base_paths
            .values()
            .find(|bp| bp.name == Some("bucket2".to_string()))
            .expect("bucket2 not found");

        assert_eq!(bucket1.path, "memory://bucket1");
        assert!(!bucket1.is_dataset_root);
        assert_eq!(bucket2.path, "memory://bucket2");
        assert!(bucket2.is_dataset_root);

        let updated_dataset = Arc::new(updated_dataset);

        // Test conflict detection - try to add a base with the same name
        let conflicting_bases = vec![BasePath::new(
            0,
            "memory://bucket3".to_string(),
            Some("bucket1".to_string()),
            false,
        )];

        let result = updated_dataset.add_bases(conflicting_bases, None).await;
        assert!(result.is_err());
        assert!(result
            .unwrap_err()
            .to_string()
            .contains("Conflict detected"));

        // Test conflict detection - try to add a base with the same path
        let conflicting_bases = vec![BasePath::new(
            0,
            "memory://bucket1".to_string(),
            Some("bucket3".to_string()),
            false,
        )];

        let result = updated_dataset.add_bases(conflicting_bases, None).await;
        assert!(result.is_err());
        assert!(result
            .unwrap_err()
            .to_string()
            .contains("Conflict detected"));
    }

    #[tokio::test]
    async fn test_concurrent_add_bases_conflict() {
        use lance_table::format::BasePath;
        use lance_testing::datagen::{BatchGenerator, IncrementingInt32};
        use std::sync::Arc;

        // Create a test dataset
        let test_uri = "memory://concurrent_add_bases_test";
        let mut data_gen =
            BatchGenerator::new().col(Box::new(IncrementingInt32::new().named("id".to_owned())));

        let dataset = Dataset::write(
            data_gen.batch(5),
            test_uri,
            Some(WriteParams {
                mode: WriteMode::Create,
                ..Default::default()
            }),
        )
        .await
        .unwrap();

        // Clone the dataset to simulate concurrent access
        let dataset = Arc::new(dataset);
        let dataset_clone = Arc::new(dataset.clone());

        // First transaction adds base1
        let new_bases1 = vec![BasePath::new(
            0,
            "memory://bucket1".to_string(),
            Some("base1".to_string()),
            false,
        )];

        let updated_dataset = dataset.add_bases(new_bases1, None).await.unwrap();

        // Second transaction tries to add a different base (base2)
        // This should succeed as there's no conflict
        let new_bases2 = vec![BasePath::new(
            0,
            "memory://bucket2".to_string(),
            Some("base2".to_string()),
            false,
        )];

        let result = dataset_clone.add_bases(new_bases2, None).await;
        assert!(result.is_ok());

        // Verify both bases are present after conflict resolution
        let mut final_dataset = updated_dataset;
        final_dataset.checkout_latest().await.unwrap();
        assert_eq!(final_dataset.manifest.base_paths.len(), 2);

        let base1 = final_dataset
            .manifest
            .base_paths
            .values()
            .find(|bp| bp.name == Some("base1".to_string()));
        let base2 = final_dataset
            .manifest
            .base_paths
            .values()
            .find(|bp| bp.name == Some("base2".to_string()));

        assert!(base1.is_some());
        assert!(base2.is_some());
    }

    #[tokio::test]
    async fn test_concurrent_add_bases_name_conflict() {
        use lance_table::format::BasePath;
        use lance_testing::datagen::{BatchGenerator, IncrementingInt32};
        use std::sync::Arc;

        // Create a test dataset
        let test_uri = "memory://concurrent_name_conflict_test";
        let mut data_gen =
            BatchGenerator::new().col(Box::new(IncrementingInt32::new().named("id".to_owned())));

        let dataset = Dataset::write(
            data_gen.batch(5),
            test_uri,
            Some(WriteParams {
                mode: WriteMode::Create,
                ..Default::default()
            }),
        )
        .await
        .unwrap();

        // Clone the dataset to simulate concurrent access
        let dataset_clone = dataset.clone();
        let dataset = Arc::new(dataset);
        let dataset_clone = Arc::new(dataset_clone);

        // First transaction adds base with name "shared_base"
        let new_bases1 = vec![BasePath::new(
            0,
            "memory://bucket1".to_string(),
            Some("shared_base".to_string()),
            false,
        )];

        let _updated_dataset = dataset.add_bases(new_bases1, None).await.unwrap();

        // Second transaction tries to add a different base with same name
        // This should fail due to name conflict
        let new_bases2 = vec![BasePath::new(
            0,
            "memory://bucket2".to_string(),
            Some("shared_base".to_string()),
            false,
        )];

        let result = dataset_clone.add_bases(new_bases2, None).await;
        assert!(result.is_err());
        assert!(result
            .unwrap_err()
            .to_string()
            .contains("incompatible with concurrent transaction"));
    }

    #[tokio::test]
    async fn test_concurrent_add_bases_path_conflict() {
        use lance_table::format::BasePath;
        use lance_testing::datagen::{BatchGenerator, IncrementingInt32};
        use std::sync::Arc;

        // Create a test dataset
        let test_uri = "memory://concurrent_path_conflict_test";
        let mut data_gen =
            BatchGenerator::new().col(Box::new(IncrementingInt32::new().named("id".to_owned())));

        let dataset = Dataset::write(
            data_gen.batch(5),
            test_uri,
            Some(WriteParams {
                mode: WriteMode::Create,
                ..Default::default()
            }),
        )
        .await
        .unwrap();

        // Clone the dataset to simulate concurrent access
        let dataset_clone = dataset.clone();
        let dataset = Arc::new(dataset);
        let dataset_clone = Arc::new(dataset_clone);

        // First transaction adds base with path "memory://shared_path"
        let new_bases1 = vec![BasePath::new(
            0,
            "memory://shared_path".to_string(),
            Some("base1".to_string()),
            false,
        )];

        let _updated_dataset = dataset.add_bases(new_bases1, None).await.unwrap();

        // Second transaction tries to add a different base with same path
        // This should fail due to path conflict
        let new_bases2 = vec![BasePath::new(
            0,
            "memory://shared_path".to_string(),
            Some("base2".to_string()),
            false,
        )];

        let result = dataset_clone.add_bases(new_bases2, None).await;
        assert!(result.is_err());
        assert!(result
            .unwrap_err()
            .to_string()
            .contains("incompatible with concurrent transaction"));
    }

    #[tokio::test]
    async fn test_concurrent_add_bases_with_data_write() {
        use lance_table::format::BasePath;
        use lance_testing::datagen::{BatchGenerator, IncrementingInt32};
        use std::sync::Arc;

        // Create a test dataset
        let test_uri = "memory://concurrent_write_test";
        let mut data_gen =
            BatchGenerator::new().col(Box::new(IncrementingInt32::new().named("id".to_owned())));

        let dataset = Dataset::write(
            data_gen.batch(5),
            test_uri,
            Some(WriteParams {
                mode: WriteMode::Create,
                ..Default::default()
            }),
        )
        .await
        .unwrap();

        // Clone the dataset to simulate concurrent access
        let dataset_clone = dataset.clone();
        let dataset = Arc::new(dataset);

        // First transaction adds a new base
        let new_bases = vec![BasePath::new(
            0,
            "memory://bucket1".to_string(),
            Some("base1".to_string()),
            false,
        )];

        let updated_dataset = dataset.add_bases(new_bases, None).await.unwrap();

        // Concurrent transaction appends data
        // This should succeed as add_bases doesn't conflict with data writes
        let result = Dataset::write(
            data_gen.batch(5),
            WriteDestination::Dataset(Arc::new(dataset_clone)),
            Some(WriteParams {
                mode: WriteMode::Append,
                ..Default::default()
            }),
        )
        .await;

        assert!(result.is_ok());

        // Verify both operations are reflected
        let mut final_dataset = updated_dataset;
        final_dataset.checkout_latest().await.unwrap();

        // Should have the new base
        assert_eq!(final_dataset.manifest.base_paths.len(), 1);
        assert!(final_dataset
            .manifest
            .base_paths
            .values()
            .any(|bp| bp.name == Some("base1".to_string())));

        // Should have both data writes (10 rows total)
        assert_eq!(final_dataset.count_rows(None).await.unwrap(), 10);
    }

    #[tokio::test]
    async fn test_auto_infer_lance_tokenizer() {
        let (mut dataset, json_col) = prepare_json_dataset().await;

        // Create inverted index for json col. Expect auto-infer 'json' for lance tokenizer.
        dataset
            .create_index(
                &[&json_col],
                IndexType::Inverted,
                None,
                &InvertedIndexParams::default(),
                true,
            )
            .await
            .unwrap();

        // Match query succeed only when lance tokenizer is 'json'
        let query = FullTextSearchQuery {
            query: FtsQuery::Match(
                MatchQuery::new("Content,str,once".to_string()).with_column(Some(json_col.clone())),
            ),
            limit: None,
            wand_factor: None,
        };
        let batch = dataset
            .scan()
            .full_text_search(query)
            .unwrap()
            .try_into_batch()
            .await
            .unwrap();
        assert_eq!(1, batch.num_rows());
    }
}<|MERGE_RESOLUTION|>--- conflicted
+++ resolved
@@ -8884,15 +8884,11 @@
         }
 
         fn make_tx(read_version: u64) -> Transaction {
-<<<<<<< HEAD
             Transaction::new(
                 read_version,
                 Operation::Append { fragments: vec![] },
                 None,
             )
-=======
-            Transaction::new(read_version, Operation::Append { fragments: vec![] }, None)
->>>>>>> ff57ce3a
         }
 
         async fn delete_external_tx_file(ds: &Dataset) {
