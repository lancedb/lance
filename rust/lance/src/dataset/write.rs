--- conflicted
+++ resolved
@@ -191,9 +191,6 @@
 
     pub session: Option<Arc<Session>>,
 
-<<<<<<< HEAD
-    pub file_writer_options: Option<FileWriterOptions>,
-=======
     /// If Some and this is a new dataset, old dataset versions will be
     /// automatically cleaned up according to the parameters set out in
     /// `AutoCleanupParams`. This parameter has no effect on existing datasets.
@@ -201,7 +198,7 @@
     /// to set lance.auto_cleanup.interval and lance.auto_cleanup.older_than.
     /// Both parameters must be set to invoke autocleaning.
     pub auto_cleanup: Option<AutoCleanupParams>,
->>>>>>> 8e46047e
+    pub file_writer_options: Option<FileWriterOptions>,
 }
 
 impl Default for WriteParams {
@@ -221,11 +218,8 @@
             enable_v2_manifest_paths: false,
             object_store_registry: Arc::new(ObjectStoreRegistry::default()),
             session: None,
-<<<<<<< HEAD
+            auto_cleanup: Some(AutoCleanupParams::default()),
             file_writer_options: None,
-=======
-            auto_cleanup: Some(AutoCleanupParams::default()),
->>>>>>> 8e46047e
         }
     }
 }
