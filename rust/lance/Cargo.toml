[package]
name = "lance"
version.workspace = true
edition.workspace = true
authors.workspace = true
license.workspace = true
repository.workspace = true
description.workspace = true
readme = "README.md"
rust-version.workspace = true
keywords.workspace = true
categories.workspace = true

[package.metadata.docs.rs]
features = []
no-default-features = true

[dependencies]
lance-arrow = { workspace = true }
lance-core = { workspace = true }
lance-datafusion = { workspace = true }
lance-datagen = { workspace = true }
lance-linalg = { workspace = true }
lance-index = { workspace = true }
arrow-arith = { workspace = true }
arrow-array = { workspace = true }
arrow-buffer = { workspace = true }
arrow-cast = { workspace = true }
arrow-data = { workspace = true }
arrow-ipc = { workspace = true }
arrow-ord = { workspace = true }
arrow-row = { workspace = true }
arrow-schema = { workspace = true }
arrow-select = { workspace = true }
async-recursion.workspace = true
async-trait.workspace = true
byteorder.workspace = true
bytes.workspace = true
chrono.workspace = true
clap = { version = "4.1.1", features = ["derive"], optional = true }
# This is already used by datafusion
dashmap = "5"
# matches arrow-rs use
half.workspace = true
http.workspace = true
object_store.workspace = true
aws-config.workspace = true
aws-credential-types.workspace = true
pin-project.workspace = true
prost.workspace = true
prost-types.workspace = true
roaring.workspace = true
tokio.workspace = true
url.workspace = true
rand.workspace = true
futures.workspace = true
uuid.workspace = true
shellexpand.workspace = true
<<<<<<< HEAD
arrow = { version = "48.0.0", features = ["prettyprint"] }
nohash-hasher.workspace = true
=======
arrow = { version = "47.0.0", features = ["prettyprint"] }
>>>>>>> 62e94431
num_cpus.workspace = true
# TODO: use datafusion sub-modules to reduce build size?
datafusion.workspace = true
datafusion-physical-expr.workspace = true
lapack = { version = "0.19.0", optional = true }
cblas = { version = "0.4.0", optional = true }
lru_time_cache = "0.11"
num-traits.workspace = true
ordered-float = "3.6.0"
snafu = { workspace = true }
log = { workspace = true }
serde_json = { workspace = true }
serde = { workspace = true }
moka.workspace = true
tfrecord = { version = "0.15.0", optional = true, features = ["async"] }
aws-sdk-dynamodb = { workspace = true, optional = true }
tempfile.workspace = true
tracing.workspace = true
lazy_static = { workspace = true }
base64 = "0.21.4"
async_cell = "0.2.2"

[target.'cfg(target_os = "macos")'.dependencies]
accelerate-src = { version = "0.3.2", optional = true }

# docs.rs won't build with openblas-src, because it downloads file from internet.
[target.'cfg(target_os = "linux")'.dependencies]
openblas-src = { version = "0.10.8", default-features = false, features = [
    "static",
    "cblas",
], optional = true }

[target.'cfg(target_os = "linux")'.dev-dependencies]
pprof.workspace = true

[target.'cfg(target_os = "windows")'.dependencies]
openblas-src = { version = "0.10.8", default-features = false, features = [
    "system",
], optional = true }

[build-dependencies]
prost-build.workspace = true

[dev-dependencies]
lance-test-macros = { workspace = true }

clap = { version = "4.1.1", features = ["derive"] }
criterion = { workspace = true }

approx.workspace = true
dirs = "5.0.0"
all_asserts = "2.3.1"
mock_instant.workspace = true
lance-testing = { workspace = true }
tracing-subscriber = { version = "0.3.17", features = ["env-filter"] }
env_logger = "0.10.0"
tracing-chrome = "0.7.1"

[features]
avx512fp16 = ["lance-linalg/avx512fp16"]
cli = ["clap"]
# opq = ["cblas", "lapack", "openblas-src", "accelerate-src"]
tensorflow = ["tfrecord"]
dynamodb = ["lance-core/dynamodb", "aws-sdk-dynamodb"]
dynamodb_tests = ["dynamodb"]

[[bin]]
name = "lq"
required-features = ["cli"]

[[bench]]
name = "scalar_index"
harness = false

[[bench]]
name = "scan"
harness = false

[[bench]]
name = "vector_index"
harness = false

[[bench]]
name = "ivf_pq"
harness = false<|MERGE_RESOLUTION|>--- conflicted
+++ resolved
@@ -56,12 +56,7 @@
 futures.workspace = true
 uuid.workspace = true
 shellexpand.workspace = true
-<<<<<<< HEAD
 arrow = { version = "48.0.0", features = ["prettyprint"] }
-nohash-hasher.workspace = true
-=======
-arrow = { version = "47.0.0", features = ["prettyprint"] }
->>>>>>> 62e94431
 num_cpus.workspace = true
 # TODO: use datafusion sub-modules to reduce build size?
 datafusion.workspace = true
