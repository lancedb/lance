from pathlib import Path
from setuptools import Extension, find_packages, setup

import numpy as np
import pyarrow as pa
from Cython.Build import cythonize

arrow_includes = pa.get_include()
numpy_includes = np.get_include()

# TODO allow for custom liblance directory
lance_cpp = Path(__file__).resolve().parent.parent / "cpp"
lance_includes = str(lance_cpp / "include")
lance_libs = str(lance_cpp / "build")

<<<<<<< HEAD

extensions = [
    Extension(
        "lance.lib",
        ["lance/_lib.pyx"],
        include_dirs=[lance_includes, arrow_includes, numpy_includes],
        libraries=["lance"],
        library_dirs=[lance_libs],
        language="c++",
        extra_compile_args=["-Wall", "-std=c++20", "-O3"],
        extra_link_args=["-Wl,-rpath", lance_libs],
    )
]
=======
extensions = [Extension(
    "lance.lib",
    ["lance/_lib.pyx"],
    include_dirs=[lance_includes, arrow_includes, numpy_includes],
    libraries=['lance'],
    library_dirs=[lance_libs],
    language="c++",
    extra_compile_args=["-Wall", "-std=c++20", "-O3"],
    extra_link_args=["-Wl,-rpath", lance_libs]
)]
>>>>>>> 7ece80f9

# The information here can also be placed in setup.cfg - better separation of
# logic and declaration, and simpler if you include description/version in a file.
setup(
    name="pylance",
    version="0.0.1",
    author="Lance Developers",
    author_email="contact@eto.ai",
    description="Python extension for lance",
    long_description="",
    ext_modules=cythonize(extensions, language_level="3"),
    zip_safe=False,
    install_requires=["pyarrow"],
    extras_require={"test": ["pytest>=6.0", "pandas", "duckdb"]},
    python_requires=">=3.8",
    packages=find_packages(),
)<|MERGE_RESOLUTION|>--- conflicted
+++ resolved
@@ -13,21 +13,6 @@
 lance_includes = str(lance_cpp / "include")
 lance_libs = str(lance_cpp / "build")
 
-<<<<<<< HEAD
-
-extensions = [
-    Extension(
-        "lance.lib",
-        ["lance/_lib.pyx"],
-        include_dirs=[lance_includes, arrow_includes, numpy_includes],
-        libraries=["lance"],
-        library_dirs=[lance_libs],
-        language="c++",
-        extra_compile_args=["-Wall", "-std=c++20", "-O3"],
-        extra_link_args=["-Wl,-rpath", lance_libs],
-    )
-]
-=======
 extensions = [Extension(
     "lance.lib",
     ["lance/_lib.pyx"],
@@ -38,7 +23,6 @@
     extra_compile_args=["-Wall", "-std=c++20", "-O3"],
     extra_link_args=["-Wl,-rpath", lance_libs]
 )]
->>>>>>> 7ece80f9
 
 # The information here can also be placed in setup.cfg - better separation of
 # logic and declaration, and simpler if you include description/version in a file.
