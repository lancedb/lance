#  Copyright (c) 2023. Lance Developers
#
#  Licensed under the Apache License, Version 2.0 (the "License");
#  you may not use this file except in compliance with the License.
#  You may obtain a copy of the License at
#
#      http://www.apache.org/licenses/LICENSE-2.0
#
#  Unless required by applicable law or agreed to in writing, software
#  distributed under the License is distributed on an "AS IS" BASIS,
#  WITHOUT WARRANTIES OR CONDITIONS OF ANY KIND, either express or implied.
#  See the License for the specific language governing permissions and
#  limitations under the License.

from pathlib import Path
from typing import (
    Any,
    Dict,
    Iterable,
    Iterator,
    List,
    Optional,
    Self,
    Sequence,
    Tuple,
    Union,
)

import pyarrow as pa

<<<<<<< HEAD
LANGUAGE_MODEL_HOME: Optional[str]
=======
from .._arrow.bf16 import BFloat16Array
from ..commit import CommitLock
from ..dataset import (
    AlterColumn,
    ExecuteResult,
    Index,
    LanceOperation,
    Tag,
    Transaction,
    UpdateResult,
    Version,
)
from ..fragment import (
    DataFile,
    FragmentMetadata,
)
from ..progress import FragmentWriteProgress as FragmentWriteProgress
from ..types import ReaderLike as ReaderLike
from ..udf import BatchUDF as BatchUDF
from .debug import format_fragment as format_fragment
from .debug import format_manifest as format_manifest
from .debug import format_schema as format_schema
from .debug import list_transactions as list_transactions
from .fragment import (
    DeletionFile as DeletionFile,
)
from .fragment import (
    RowIdMeta as RowIdMeta,
)
from .optimize import (
    Compaction as Compaction,
)
from .optimize import (
    CompactionMetrics as CompactionMetrics,
)
from .optimize import (
    CompactionPlan as CompactionPlan,
)
from .optimize import (
    CompactionTask as CompactionTask,
)
from .optimize import (
    RewriteResult as RewriteResult,
)
from .schema import LanceSchema as LanceSchema
from .trace import trace_to_chrome as trace_to_chrome
>>>>>>> bcb040ec

def infer_tfrecord_schema(
    uri: str,
    tensor_features: Optional[List[str]] = None,
    string_features: Optional[List[str]] = None,
) -> pa.Schema: ...
def read_tfrecord(uri: str, schema: pa.Schema) -> pa.RecordBatchReader: ...

class CleanupStats:
    bytes_removed: int
    old_versions: int

class LanceFileWriter:
    def __init__(
        self,
        path: str,
        schema: Optional[pa.Schema],
        data_cache_bytes: Optional[int],
        version: Optional[str],
        storage_options: Optional[Dict[str, str]],
        keep_original_array: Optional[bool],
    ): ...
    def write_batch(self, batch: pa.RecordBatch) -> None: ...
    def finish(self) -> int: ...
    def add_schema_metadata(self, key: str, value: str) -> None: ...
    def add_global_buffer(self, data: bytes) -> int: ...

class LanceFileReader:
    def __init__(self, path: str, storage_options: Optional[Dict[str, str]]): ...
    def read_all(
        self, batch_size: int, batch_readahead: int
    ) -> pa.RecordBatchReader: ...
    def read_range(
        self, start: int, num_rows: int, batch_size: int, batch_readahead: int
    ) -> pa.RecordBatchReader: ...
    def take_rows(
        self, indices: List[int], batch_size: int, batch_readahead: int
    ) -> pa.RecordBatchReader: ...
    def read_global_buffer(self, index: int) -> bytes: ...
    def metadata(self) -> LanceFileMetadata: ...
    def file_statistics(self) -> LanceFileStatistics: ...

class LanceBufferDescriptor:
    position: int
    size: int

class LancePageMetadata:
    buffers: List[LanceBufferDescriptor]
    encoding: str

class LanceColumnMetadata:
    column_buffers: List[LanceBufferDescriptor]
    pages: List[LancePageMetadata]

class LanceFileMetadata:
    schema: pa.Schema
    num_rows: int
    num_data_bytes: int
    num_column_metadata_bytes: int
    num_global_buffer_bytes: int
    global_buffers: List[LanceBufferDescriptor]
    columns: List[LanceColumnMetadata]

class LanceFileStatistics:
    columns: List[LanceColumnStatistics]

class LanceColumnStatistics:
    num_pages: int
    size_bytes: int

class _Session:
    def size_bytes(self) -> int: ...

class LanceBlobFile:
    def close(self): ...
    def is_closed(self) -> bool: ...
    def seek(self, offset: int): ...
    def tell(self) -> int: ...
    def size(self) -> int: ...
    def readall(self) -> bytes: ...
    def read_into(self, b: bytearray) -> int: ...

class _Dataset:
    @property
    def uri(self) -> str: ...
    def __init__(
        self,
        uri: str,
        version: Optional[int | str] = None,
        block_size: Optional[int] = None,
        index_cache_size: Optional[int] = None,
        metadata_cache_size: Optional[int] = None,
        commit_handler: Optional[CommitLock] = None,
        storage_options: Optional[Dict[str, str]] = None,
        manifest: Optional[bytes] = None,
        **kwargs,
    ): ...
    @property
    def schema(self) -> pa.Schema: ...
    @property
    def lance_schema(self) -> LanceSchema: ...
    def replace_schema_metadata(self, metadata: Dict[str, str]): ...
    def replace_field_metadata(self, field_name: str, metadata: Dict[str, str]): ...
    @property
    def data_storage_version(self) -> str: ...
    def index_statistics(self, index_name: str) -> str: ...
    def serialized_manifest(self) -> bytes: ...
    def load_indices(self) -> List[Index]: ...
    def scanner(
        self,
        columns: Optional[List[str]] = None,
        columns_with_transform: Optional[List[Tuple[str, str]]] = None,
        filter: Optional[str] = None,
        prefilter: Optional[bool] = None,
        limit: Optional[int] = None,
        offset: Optional[int] = None,
        nearest: Optional[Dict] = None,
        batch_size: Optional[int] = None,
        io_buffer_size: Optional[int] = None,
        batch_readahead: Optional[int] = None,
        fragment_readahead: Optional[int] = None,
        scan_in_order: Optional[bool] = None,
        fragments: Optional[List[_Fragment]] = None,
        with_row_id: Optional[bool] = None,
        with_row_address: Optional[bool] = None,
        use_stats: Optional[bool] = None,
        substrait_filter: Optional[bytes] = None,
        fast_search: Optional[bool] = None,
        full_text_query: Optional[dict] = None,
        late_materialization: Optional[bool | List[str]] = None,
        use_scalar_index: Optional[bool] = None,
    ) -> _Scanner: ...
    def count_rows(self, filter: Optional[str] = None) -> int: ...
    def take(
        self,
        row_indices: List[int],
        columns: Optional[List[str]] = None,
        columns_with_transform: Optional[List[Tuple[str, str]]] = None,
    ) -> pa.RecordBatch: ...
    def take_rows(
        self,
        row_indices: List[int],
        columns: Optional[List[str]] = None,
        columns_with_transform: Optional[List[Tuple[str, str]]] = None,
    ) -> pa.RecordBatch: ...
    def take_blobs(
        self,
        row_indices: List[int],
        blob_column: str,
    ) -> List[LanceBlobFile]: ...
    def take_scan(
        self,
        row_slices: Iterable[Tuple[int, int]],
        columns: Optional[List[str]] = None,
        batch_readahead: int = 10,
    ) -> pa.RecordBatchReader: ...
    def alter_columns(self, alterations: List[AlterColumn]): ...
    def merge(self, reader: pa.RecordBatchReader, left_on: str, right_on: str): ...
    def delete(self, predicate: str): ...
    def update(
        self,
        updates: Dict[str, str],
        predicate: Optional[str] = None,
    ) -> UpdateResult: ...
    def count_deleted_rows(self) -> int: ...
    def versions(self) -> List[Version]: ...
    def version(self) -> int: ...
    def latest_version(self) -> int: ...
    def checkout_version(self, version: int | str) -> _Dataset: ...
    def restore(self): ...
    def cleanup_old_versions(
        self,
        older_than_micros: int,
        delete_unverified: Optional[bool] = None,
        error_if_tagged_old_versions: Optional[bool] = None,
    ) -> CleanupStats: ...
    def tags(self) -> Dict[str, Tag]: ...
    def create_tag(self, tag: str, version: int): ...
    def delete_tag(self, tag: str): ...
    def update_tag(self, tag: str, version: int): ...
    def optimize_indices(self, **kwargs): ...
    def create_index(
        self,
        columns: List[str],
        index_type: str,
        name: Optional[str] = None,
        replace: Optional[bool] = None,
        storage_options: Optional[Dict[str, str]] = None,
        kwargs: Optional[Dict[str, Any]] = None,
    ): ...
    def count_fragments(self) -> int: ...
    def num_small_files(self, max_rows_per_group: int) -> int: ...
    def get_fragments(self) -> List[_Fragment]: ...
    def get_fragment(self, fragment_id: int) -> Optional[_Fragment]: ...
    def index_cache_entry_count(self) -> int: ...
    def index_cache_hit_rate(self) -> float: ...
    def session(self) -> _Session: ...
    @staticmethod
    def drop(dest: str, storage_options: Optional[Dict[str, str]] = None): ...
    @staticmethod
    def commit(
        dest: str | _Dataset,
        operation: LanceOperation.BaseOperation,
        read_version: Optional[int] = None,
        commit_lock: Optional[CommitLock] = None,
        storage_options: Optional[Dict[str, str]] = None,
        enable_v2_manifest_paths: Optional[bool] = None,
        detached: Optional[bool] = None,
        max_retries: Optional[int] = None,
        **kwargs,
    ) -> _Dataset: ...
    @staticmethod
    def commit_batch(
        dest: str | _Dataset,
        transactions: Sequence[Transaction],
        commit_lock: Optional[CommitLock] = None,
        storage_options: Optional[Dict[str, str]] = None,
        enable_v2_manifest_paths: Optional[bool] = None,
        detached: Optional[bool] = None,
        max_retries: Optional[int] = None,
    ) -> Tuple[_Dataset, Transaction]: ...
    def validate(self): ...
    def migrate_manifest_paths_v2(self): ...
    def drop_columns(self, columns: List[str]): ...
    def add_columns_from_reader(
        self, reader: pa.RecordBatchReader, batch_size: Optional[int] = None
    ): ...
    def add_columns(
        self,
        transforms: Dict[str, str] | BatchUDF | ReaderLike,
        read_columns: Optional[List[str]] = None,
        batch_size: Optional[int] = None,
    ): ...

class _MergeInsertBuilder:
    def __init__(self, dataset: _Dataset, on: str | Iterable[str]): ...
    def when_matched_update_all(self, condition: Optional[str] = None) -> Self: ...
    def when_not_matched_insert_all(self) -> Self: ...
    def when_not_matched_by_source_delete(self, expr: Optional[str] = None) -> Self: ...
    def execute(self, new_data: pa.RecordBatchReader) -> ExecuteResult: ...

class _Scanner:
    @property
    def schema(self) -> pa.Schema: ...
    def explain_plan(self, verbose: bool) -> str: ...
    def count_rows(self) -> int: ...
    def to_pyarrow(self) -> pa.RecordBatchReader: ...

class _Fragment:
    @staticmethod
    def create_from_file(
        filename: str,
        dataset: _Dataset,
        fragment_id: int,
    ) -> FragmentMetadata: ...
    @staticmethod
    def create(
        dataset_uri: str,
        fragment_id: Optional[int],
        reader: ReaderLike,
        **kwargs,
    ): ...
    def id(self) -> int: ...
    def metadata(self) -> FragmentMetadata: ...
    def count_rows(self, _filter: Optional[str] = None) -> int: ...
    def take(
        self,
        row_indices: List[int],
        columns: Optional[Union[List[str], Dict[str, str]]],
    ) -> pa.RecordBatch: ...
    def scanner(
        self,
        columns: Optional[List[str]],
        columns_with_transform: Optional[List[Tuple[str, str]]],
        batch_size: Optional[int],
        filter: Optional[str],
        limit: Optional[int],
        offset: Optional[int],
        with_row_id: Optional[bool],
        batch_readahead: Optional[int],
        **kwargs,
    ) -> _Scanner: ...
    def add_columns_from_reader(
        self,
        reader: ReaderLike,
        batch_size: Optional[int],
    ) -> Tuple[FragmentMetadata, LanceSchema]: ...
    def add_columns(
        self,
        transforms: Dict[str, str] | BatchUDF | ReaderLike,
        read_columns: Optional[List[str]],
        batch_size: Optional[int],
    ) -> Tuple[FragmentMetadata, LanceSchema]: ...
    def delete(self, predicate: str) -> Optional[_Fragment]: ...
    def schema(self) -> pa.Schema: ...
    def data_files(self) -> List[DataFile]: ...
    def deletion_file(self) -> Optional[str]: ...
    @property
    def physical_rows(self) -> int: ...
    @property
    def num_deletions(self) -> int: ...

def _write_dataset(
    reader: pa.RecordBatchReader, uri: str | Path | _Dataset, params: Dict[str, Any]
): ...
def _write_fragments(
    dataset_uri: str | Path | _Dataset,
    reader: ReaderLike,
    mode: str,
    max_rows_per_file: int,
    max_rows_per_group: int,
    max_bytes_per_file: int,
    progress: Optional[FragmentWriteProgress],
    data_storage_version=Optional[str],
    storage_options=Optional[Dict[str, str]],
): ...
def _json_to_schema(schema_json: str) -> pa.Schema: ...
def _schema_to_json(schema: pa.Schema) -> str: ...

class _Hnsw:
    @staticmethod
    def build(
        vectors_array: Iterator[pa.Array],
        max_level: int,
        m: int,
        ef_construction: int,
    ): ...
    def to_lance_file(self, file_path: str): ...
    def vectors(self) -> pa.Array: ...

class _KMeans:
    def __init__(
        self,
        k: int,
        metric_type: str,
        max_iters: int,
        centroids_arr: Optional[pa.FixedSizeListArray] = None,
    ): ...
    def fit(self, data: pa.FixedSizeListArray): ...
    def predict(self, data: pa.FixedSizeListArray) -> pa.UInt32Array: ...
    def centroids(
        self,
    ) -> Union[pa.FixedShapeTensorType, pa.FixedSizeListType | None]: ...

class BFloat16:
    def __init__(self, value: float) -> None: ...
    @classmethod
    def from_bytes(cls, bytes: bytes) -> BFloat16: ...
    def as_float(self) -> float: ...
    def __lt__(self, other: BFloat16) -> bool: ...
    def __le__(self, other: BFloat16) -> bool: ...
    def __eq__(self, other: object) -> bool: ...
    def __ne__(self, other: object) -> bool: ...
    def __gt__(self, other: BFloat16) -> bool: ...
    def __ge__(self, other: BFloat16) -> bool: ...

def bfloat16_array(values: List[str | None]) -> BFloat16Array: ...

__version__: str<|MERGE_RESOLUTION|>--- conflicted
+++ resolved
@@ -28,9 +28,6 @@
 
 import pyarrow as pa
 
-<<<<<<< HEAD
-LANGUAGE_MODEL_HOME: Optional[str]
-=======
 from .._arrow.bf16 import BFloat16Array
 from ..commit import CommitLock
 from ..dataset import (
@@ -77,7 +74,6 @@
 )
 from .schema import LanceSchema as LanceSchema
 from .trace import trace_to_chrome as trace_to_chrome
->>>>>>> bcb040ec
 
 def infer_tfrecord_schema(
     uri: str,
