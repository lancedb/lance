--- conflicted
+++ resolved
@@ -350,11 +350,8 @@
         late_materialization: Optional[bool | List[str]] = None,
         use_scalar_index: Optional[bool] = None,
         include_deleted_rows: Optional[bool] = None,
-<<<<<<< HEAD
+        scan_stats_callback: Optional[Callable[[ScanStatistics], None]] = None,
         orderings: Optional[List[ColumnOrdering]] = None,
-=======
-        scan_stats_callback: Optional[Callable[[ScanStatistics], None]] = None,
->>>>>>> 68ca98f4
     ) -> LanceScanner:
         """Return a Scanner that can support various pushdowns.
 
@@ -515,13 +512,10 @@
         setopt(builder.use_scalar_index, use_scalar_index)
         setopt(builder.fast_search, fast_search)
         setopt(builder.include_deleted_rows, include_deleted_rows)
-<<<<<<< HEAD
+        setopt(builder.scan_stats_callback, scan_stats_callback)
         setopt(builder.order_by, orderings)
 
-=======
-        setopt(builder.scan_stats_callback, scan_stats_callback)
->>>>>>> 68ca98f4
-        # columns=None has a special meaning. we can't treat it as "user didn't specify"
+    # columns=None has a special meaning. we can't treat it as "user didn't specify"
         if self._default_scan_options is None:
             # No defaults, use user-provided, if any
             builder = builder.columns(columns)
@@ -3154,11 +3148,8 @@
         self._full_text_query = None
         self._use_scalar_index = None
         self._include_deleted_rows = None
-<<<<<<< HEAD
+        self._scan_stats_callback: Optional[Callable[[ScanStatistics], None]] = None
         self._orderings = None
-=======
-        self._scan_stats_callback: Optional[Callable[[ScanStatistics], None]] = None
->>>>>>> 68ca98f4
 
     def apply_defaults(self, default_opts: Dict[str, Any]) -> ScannerBuilder:
         for key, value in default_opts.items():
@@ -3524,11 +3515,8 @@
             self._late_materialization,
             self._use_scalar_index,
             self._include_deleted_rows,
-<<<<<<< HEAD
+            self._scan_stats_callback,
             self._orderings,
-=======
-            self._scan_stats_callback,
->>>>>>> 68ca98f4
         )
         return LanceScanner(scanner, self.ds)
 
