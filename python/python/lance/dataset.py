# SPDX-License-Identifier: Apache-2.0
# SPDX-FileCopyrightText: Copyright The Lance Authors

from __future__ import annotations

import copy
import dataclasses
import json
import os
import random
import time
import uuid
import warnings
from abc import ABC
from dataclasses import dataclass
from datetime import datetime, timedelta
from pathlib import Path
from typing import (
    TYPE_CHECKING,
    Any,
    Dict,
    Iterable,
    Iterator,
    List,
    Literal,
    Optional,
    Sequence,
    Set,
    Tuple,
    TypedDict,
    Union,
    overload,
)

import pyarrow as pa
import pyarrow.dataset
from pyarrow import RecordBatch, Schema

from lance.log import LOGGER

from .blob import BlobFile
from .dependencies import (
    _check_for_hugging_face,
    _check_for_numpy,
    torch,
)
from .dependencies import numpy as np
from .dependencies import pandas as pd
from .fragment import DataFile, FragmentMetadata, LanceFragment
from .lance import (
    CleanupStats,
    Compaction,
    CompactionMetrics,
    LanceSchema,
    _Dataset,
    _MergeInsertBuilder,
    _Scanner,
    _write_dataset,
)
from .lance import __version__ as __version__
from .lance import _Session as Session
from .types import _coerce_reader
from .udf import BatchUDF, normalize_transform
from .udf import BatchUDFCheckpoint as BatchUDFCheckpoint
from .udf import batch_udf as batch_udf
from .util import td_to_micros

if TYPE_CHECKING:
    from pyarrow._compute import Expression

    from .commit import CommitLock
    from .progress import FragmentWriteProgress
    from .types import ReaderLike

    QueryVectorLike = Union[
        pd.Series,
        pa.Array,
        pa.Scalar,
        np.ndarray,
        Iterable[float],
    ]

IndexType = Literal["BTREE", "BITMAP", "LABEL_LIST", "INVERTED", "FTS", "NGRAM"]

SearchType = Literal["DfsQueryThenFetch", "QueryThenFetch"]


class MergeInsertBuilder(_MergeInsertBuilder):
    def execute(self, data_obj: ReaderLike, *, schema: Optional[pa.Schema] = None):
        """Executes the merge insert operation

        This function updates the original dataset and returns a dictionary with
        information about merge statistics - i.e. the number of inserted, updated,
        and deleted rows.

        Parameters
        ----------

        data_obj: ReaderLike
            The new data to use as the source table for the operation.  This parameter
            can be any source of data (e.g. table / dataset) that
            :func:`~lance.write_dataset` accepts.
        schema: Optional[pa.Schema]
            The schema of the data.  This only needs to be supplied whenever the data
            source is some kind of generator.
        """
        reader = _coerce_reader(data_obj, schema)

        return super(MergeInsertBuilder, self).execute(reader)

    def execute_uncommitted(
        self, data_obj: ReaderLike, *, schema: Optional[pa.Schema] = None
    ) -> Tuple[Transaction, Dict[str, Any]]:
        """Executes the merge insert operation without committing

        This function updates the original dataset and returns a dictionary with
        information about merge statistics - i.e. the number of inserted, updated,
        and deleted rows.

        Parameters
        ----------

        data_obj: ReaderLike
            The new data to use as the source table for the operation.  This parameter
            can be any source of data (e.g. table / dataset) that
            :func:`~lance.write_dataset` accepts.
        schema: Optional[pa.Schema]
            The schema of the data.  This only needs to be supplied whenever the data
            source is some kind of generator.
        """
        reader = _coerce_reader(data_obj, schema)

        return super(MergeInsertBuilder, self).execute_uncommitted(reader)

    # These next three overrides exist only to document the methods

    def when_matched_update_all(
        self, condition: Optional[str] = None
    ) -> "MergeInsertBuilder":
        """
        Configure the operation to update matched rows

        After this method is called, when the merge insert operation executes,
        any rows that match both the source table and the target table will be
        updated.  The rows from the target table will be removed and the rows
        from the source table will be added.

        An optional condition may be specified.  This should be an SQL filter
        and, if present, then only matched rows that also satisfy this filter will
        be updated.  The SQL filter should use the prefix `target.` to refer to
        columns in the target table and the prefix `source.` to refer to columns
        in the source table.  For example, `source.last_update < target.last_update`.

        If a condition is specified and rows do not satisfy the condition then these
        rows will not be updated.  Failure to satisfy the filter does not cause
        a "matched" row to become a "not matched" row.
        """
        return super(MergeInsertBuilder, self).when_matched_update_all(condition)

    def when_not_matched_insert_all(self) -> "MergeInsertBuilder":
        """
        Configure the operation to insert not matched rows

        After this method is called, when the merge insert operation executes,
        any rows that exist only in the source table will be inserted into
        the target table.
        """
        return super(MergeInsertBuilder, self).when_not_matched_insert_all()

    def when_not_matched_by_source_delete(
        self, expr: Optional[str] = None
    ) -> "MergeInsertBuilder":
        """
        Configure the operation to delete source rows that do not match

        After this method is called, when the merge insert operation executes,
        any rows that exist only in the target table will be deleted.  An
        optional filter can be specified to limit the scope of the delete
        operation.  If given (as an SQL filter) then only rows which match
        the filter will be deleted.
        """
        return super(MergeInsertBuilder, self).when_not_matched_by_source_delete(expr)


class LanceDataset(pa.dataset.Dataset):
    """A Lance Dataset in Lance format where the data is stored at the given uri."""

    def __init__(
        self,
        uri: Union[str, Path],
        version: Optional[int | str] = None,
        block_size: Optional[int] = None,
        index_cache_size: Optional[int] = None,
        metadata_cache_size: Optional[int] = None,
        commit_lock: Optional[CommitLock] = None,
        storage_options: Optional[Dict[str, str]] = None,
        serialized_manifest: Optional[bytes] = None,
        default_scan_options: Optional[Dict[str, Any]] = None,
    ):
        uri = os.fspath(uri) if isinstance(uri, Path) else uri
        self._uri = uri
        self._storage_options = storage_options
        self._ds = _Dataset(
            uri,
            version,
            block_size,
            index_cache_size,
            metadata_cache_size,
            commit_lock,
            storage_options,
            serialized_manifest,
        )
        self._default_scan_options = default_scan_options

    @classmethod
    def __deserialize__(
        cls,
        uri: str,
        storage_options: Optional[Dict[str, str]],
        version: int,
        manifest: bytes,
        default_scan_options: Optional[Dict[str, Any]],
    ):
        return cls(
            uri,
            version,
            storage_options=storage_options,
            serialized_manifest=manifest,
            default_scan_options=default_scan_options,
        )

    def __reduce__(self):
        return type(self).__deserialize__, (
            self.uri,
            self._storage_options,
            self._ds.version(),
            self._ds.serialized_manifest(),
            self._default_scan_options,
        )

    def __getstate__(self):
        return (
            self.uri,
            self._storage_options,
            self._ds.version(),
            self._ds.serialized_manifest(),
            self._default_scan_options,
        )

    def __setstate__(self, state):
        (
            self._uri,
            self._storage_options,
            version,
            manifest,
            default_scan_options,
        ) = state
        self._ds = _Dataset(
            self._uri,
            version,
            storage_options=self._storage_options,
            manifest=manifest,
            default_scan_options=default_scan_options,
        )

    def __copy__(self):
        ds = LanceDataset.__new__(LanceDataset)
        ds._uri = self._uri
        ds._storage_options = self._storage_options
        ds._ds = copy.copy(self._ds)
        ds._default_scan_options = self._default_scan_options
        return ds

    def __len__(self):
        return self.count_rows()

    @property
    def uri(self) -> str:
        """
        The location of the data
        """
        return self._uri

    @property
    def tags(self) -> Tags:
        return Tags(self._ds)

    def list_indices(self) -> List[Index]:
        return self._ds.load_indices()

    def index_statistics(self, index_name: str) -> Dict[str, Any]:
        warnings.warn(
            "LanceDataset.index_statistics() is deprecated, "
            + "use LanceDataset.stats.index_stats() instead",
            DeprecationWarning,
        )
        return json.loads(self._ds.index_statistics(index_name))

    @property
    def has_index(self):
        return len(self.list_indices()) > 0

    def _apply_default_scan_options(self, builder: ScannerBuilder):
        if self._default_scan_options:
            builder.apply_defaults(self._default_scan_options)
        return builder

    def scanner(
        self,
        columns: Optional[Union[List[str], Dict[str, str]]] = None,
        filter: Optional[Union[str, pa.compute.Expression]] = None,
        limit: Optional[int] = None,
        offset: Optional[int] = None,
        nearest: Optional[dict] = None,
        batch_size: Optional[int] = None,
        batch_readahead: Optional[int] = None,
        fragment_readahead: Optional[int] = None,
        scan_in_order: Optional[bool] = None,
        fragments: Optional[Iterable[LanceFragment]] = None,
        full_text_query: Optional[Union[str, dict]] = None,
        *,
        prefilter: Optional[bool] = None,
        with_row_id: Optional[bool] = None,
        with_row_address: Optional[bool] = None,
        use_stats: Optional[bool] = None,
        fast_search: Optional[bool] = None,
        io_buffer_size: Optional[int] = None,
        late_materialization: Optional[bool | List[str]] = None,
        use_scalar_index: Optional[bool] = None,
        include_deleted_rows: Optional[bool] = None,
    ) -> LanceScanner:
        """Return a Scanner that can support various pushdowns.

        Parameters
        ----------
        columns: list of str, or dict of str to str default None
            List of column names to be fetched.
            Or a dictionary of column names to SQL expressions.
            All columns are fetched if None or unspecified.
        filter: pa.compute.Expression or str
            Expression or str that is a valid SQL where clause. See
            `Lance filter pushdown <https://lancedb.github.io/lance/introduction/read_and_write.html#filter-push-down>`_
            for valid SQL expressions.
        limit: int, default None
            Fetch up to this many rows. All rows if None or unspecified.
        offset: int, default None
            Fetch starting with this row. 0 if None or unspecified.
        nearest: dict, default None
            Get the rows corresponding to the K most similar vectors. Example:

            .. code-block:: python

                {
                    "column": <embedding col name>,
                    "q": <query vector as pa.Float32Array>,
                    "k": 10,
                    "nprobes": 1,
                    "refine_factor": 1
                }

        batch_size: int, default None
            The target size of batches returned.  In some cases batches can be up to
            twice this size (but never larger than this).  In some cases batches can
            be smaller than this size.
        io_buffer_size: int, default None
            The size of the IO buffer.  See ``ScannerBuilder.io_buffer_size``
            for more information.
        batch_readahead: int, optional
            The number of batches to read ahead.
        fragment_readahead: int, optional
            The number of fragments to read ahead.
        scan_in_order: bool, default True
            Whether to read the fragments and batches in order. If false,
            throughput may be higher, but batches will be returned out of order
            and memory use might increase.
        fragments: iterable of LanceFragment, default None
            If specified, only scan these fragments. If scan_in_order is True, then
            the fragments will be scanned in the order given.
        prefilter: bool, default False
            If True then the filter will be applied before the vector query is run.
            This will generate more correct results but it may be a more costly
            query.  It's generally good when the filter is highly selective.

            If False then the filter will be applied after the vector query is run.
            This will perform well but the results may have fewer than the requested
            number of rows (or be empty) if the rows closest to the query do not
            match the filter.  It's generally good when the filter is not very
            selective.
        use_scalar_index: bool, default True
            Lance will automatically use scalar indices to optimize a query.  In some
            corner cases this can make query performance worse and this parameter can
            be used to disable scalar indices in these cases.
        late_materialization: bool or List[str], default None
            Allows custom control over late materialization.  Late materialization
            fetches non-query columns using a take operation after the filter.  This
            is useful when there are few results or columns are very large.

            Early materialization can be better when there are many results or the
            columns are very narrow.

            If True, then all columns are late materialized.
            If False, then all columns are early materialized.
            If a list of strings, then only the columns in the list are
            late materialized.

            The default uses a heuristic that assumes filters will select about 0.1%
            of the rows.  If your filter is more selective (e.g. find by id) you may
            want to set this to True.  If your filter is not very selective (e.g.
            matches 20% of the rows) you may want to set this to False.
        full_text_query: str or dict, optional
            query string to search for, the results will be ranked by BM25.
            e.g. "hello world", would match documents containing "hello" or "world".
            or a dictionary with the following keys:

            - columns: list[str]
                The columns to search,
                currently only supports a single column in the columns list.
            - query: str
                The query string to search for.
            - search_type: SearchType
                The search type to use, default is QueryThenFetch.
                QueryThenFetch: filter the results directly.
                DfsQueryThenFetch: collect frequency of the indexed column first,
                    then filter the results. Cost more time but more accurate.
        fast_search:  bool, default False
            If True, then the search will only be performed on the indexed data, which
            yields faster search time.
        include_deleted_rows: bool, default False
            If True, then rows that have been deleted, but are still present in the
            fragment, will be returned.  These rows will have the _rowid column set
            to null.  All other columns will reflect the value stored on disk and may
            not be null.

            Note: if this is a search operation, or a take operation (including scalar
            indexed scans) then deleted rows cannot be returned.

        Notes
        -----

        For now, if BOTH filter and nearest is specified, then:

        1. nearest is executed first.
        2. The results are filtered afterwards.

        For debugging ANN results, you can choose to not use the index
        even if present by specifying ``use_index=False``. For example,
        the following will always return exact KNN results:

        .. code-block:: python

            dataset.to_table(nearest={
                "column": "vector",
                "k": 10,
                "q": <query vector>,
                "use_index": False
            }

        """
        builder = ScannerBuilder(self)
        builder = self._apply_default_scan_options(builder)

        # Calls the setter if the user provided a non-None value
        # We need to avoid calling the setter with a None value so
        # we don't override any defaults from _default_scan_options
        def setopt(opt, val):
            if val is not None:
                opt(val)

        setopt(builder.filter, filter)
        setopt(builder.prefilter, prefilter)
        setopt(builder.limit, limit)
        setopt(builder.offset, offset)
        setopt(builder.batch_size, batch_size)
        setopt(builder.io_buffer_size, io_buffer_size)
        setopt(builder.batch_readahead, batch_readahead)
        setopt(builder.fragment_readahead, fragment_readahead)
        setopt(builder.scan_in_order, scan_in_order)
        setopt(builder.with_fragments, fragments)
        setopt(builder.late_materialization, late_materialization)
        setopt(builder.with_row_id, with_row_id)
        setopt(builder.with_row_address, with_row_address)
        setopt(builder.use_stats, use_stats)
        setopt(builder.use_scalar_index, use_scalar_index)
        setopt(builder.fast_search, fast_search)
        setopt(builder.include_deleted_rows, include_deleted_rows)

        # columns=None has a special meaning. we can't treat it as "user didn't specify"
        if self._default_scan_options is None:
            # No defaults, use user-provided, if any
            builder = builder.columns(columns)
        else:
            default_columns = self._default_scan_options.get("columns", None)
            if default_columns is None:
                # No default_columns, use user-provided, if any
                builder = builder.columns(columns)
            else:
                if columns is not None:
                    # User supplied None, fallback to default (no way to override
                    # default to None)
                    builder = builder.columns(columns)
                else:
                    # User supplied non-None, use that
                    builder = builder.columns(default_columns)

        if full_text_query is not None:
            if isinstance(full_text_query, str):
                builder = builder.full_text_search(full_text_query)
            else:
                builder = builder.full_text_search(**full_text_query)
        if nearest is not None:
            builder = builder.nearest(**nearest)
        return builder.to_scanner()

    @property
    def schema(self) -> pa.Schema:
        """
        The pyarrow Schema for this dataset
        """
        if self._default_scan_options is None:
            return self._ds.schema
        else:
            return self.scanner().projected_schema

    @property
    def lance_schema(self) -> "LanceSchema":
        """
        The LanceSchema for this dataset
        """
        return self._ds.lance_schema

    @property
    def data_storage_version(self) -> str:
        """
        The version of the data storage format this dataset is using
        """
        return self._ds.data_storage_version

    @property
    def max_field_id(self) -> int:
        """
        The max_field_id in manifest
        """
        return self._ds.max_field_id

    def to_table(
        self,
        columns: Optional[Union[List[str], Dict[str, str]]] = None,
        filter: Optional[Union[str, pa.compute.Expression]] = None,
        limit: Optional[int] = None,
        offset: Optional[int] = None,
        nearest: Optional[dict] = None,
        batch_size: Optional[int] = None,
        batch_readahead: Optional[int] = None,
        fragment_readahead: Optional[int] = None,
        scan_in_order: Optional[bool] = None,
        *,
        prefilter: Optional[bool] = None,
        with_row_id: Optional[bool] = None,
        with_row_address: Optional[bool] = None,
        use_stats: Optional[bool] = None,
        fast_search: Optional[bool] = None,
        full_text_query: Optional[Union[str, dict]] = None,
        io_buffer_size: Optional[int] = None,
        late_materialization: Optional[bool | List[str]] = None,
        use_scalar_index: Optional[bool] = None,
        include_deleted_rows: Optional[bool] = None,
    ) -> pa.Table:
        """Read the data into memory as a :py:class:`pyarrow.Table`

        Parameters
        ----------
        columns: list of str, or dict of str to str default None
            List of column names to be fetched.
            Or a dictionary of column names to SQL expressions.
            All columns are fetched if None or unspecified.
        filter : pa.compute.Expression or str
            Expression or str that is a valid SQL where clause. See
            `Lance filter pushdown <https://lancedb.github.io/lance/introduction/read_and_write.html#filter-push-down>`_
            for valid SQL expressions.
        limit: int, default None
            Fetch up to this many rows. All rows if None or unspecified.
        offset: int, default None
            Fetch starting with this row. 0 if None or unspecified.
        nearest: dict, default None
            Get the rows corresponding to the K most similar vectors. Example:

            .. code-block:: python

                {
                    "column": <embedding col name>,
                    "q": <query vector as pa.Float32Array>,
                    "k": 10,
                    "metric": "cosine",
                    "nprobes": 1,
                    "refine_factor": 1
                }

        batch_size: int, optional
            The number of rows to read at a time.
        io_buffer_size: int, default None
            The size of the IO buffer.  See ``ScannerBuilder.io_buffer_size``
            for more information.
        batch_readahead: int, optional
            The number of batches to read ahead.
        fragment_readahead: int, optional
            The number of fragments to read ahead.
        scan_in_order: bool, optional, default True
            Whether to read the fragments and batches in order. If false,
            throughput may be higher, but batches will be returned out of order
            and memory use might increase.
        prefilter: bool, optional, default False
            Run filter before the vector search.
        late_materialization: bool or List[str], default None
            Allows custom control over late materialization.  See
            ``ScannerBuilder.late_materialization`` for more information.
        use_scalar_index: bool, default True
            Allows custom control over scalar index usage.  See
            ``ScannerBuilder.use_scalar_index`` for more information.
        with_row_id: bool, optional, default False
            Return row ID.
        with_row_address: bool, optional, default False
            Return row address
        use_stats: bool, optional, default True
            Use stats pushdown during filters.
        fast_search: bool, optional, default False
        full_text_query: str or dict, optional
            query string to search for, the results will be ranked by BM25.
            e.g. "hello world", would match documents contains "hello" or "world".
            or a dictionary with the following keys:

            - columns: list[str]
                The columns to search,
                currently only supports a single column in the columns list.
            - query: str
                The query string to search for.
<<<<<<< HEAD
            - search_type: SearchType
                The search type to use, default is QueryThenFetch.
                QueryThenFetch: filter the results directly.
                DfsQueryThenFetch: collect frequency of the indexed column first,
                    then filter the results. Cost more time but more accurate.
=======
        include_deleted_rows: bool, optional, default False
            If True, then rows that have been deleted, but are still present in the
            fragment, will be returned.  These rows will have the _rowid column set
            to null.  All other columns will reflect the value stored on disk and may
            not be null.

            Note: if this is a search operation, or a take operation (including scalar
            indexed scans) then deleted rows cannot be returned.
>>>>>>> 92033773

        Notes
        -----
        If BOTH filter and nearest is specified, then:

        1. nearest is executed first.
        2. The results are filtered afterward, unless pre-filter sets to True.
        """
        return self.scanner(
            columns=columns,
            filter=filter,
            limit=limit,
            offset=offset,
            nearest=nearest,
            batch_size=batch_size,
            io_buffer_size=io_buffer_size,
            batch_readahead=batch_readahead,
            fragment_readahead=fragment_readahead,
            late_materialization=late_materialization,
            use_scalar_index=use_scalar_index,
            scan_in_order=scan_in_order,
            prefilter=prefilter,
            with_row_id=with_row_id,
            with_row_address=with_row_address,
            use_stats=use_stats,
            fast_search=fast_search,
            full_text_query=full_text_query,
            include_deleted_rows=include_deleted_rows,
        ).to_table()

    @property
    def partition_expression(self):
        """
        Not implemented (just override pyarrow dataset to prevent segfault)
        """
        raise NotImplementedError("partitioning not yet supported")

    def replace_schema(self, schema: Schema):
        """
        Not implemented (just override pyarrow dataset to prevent segfault)

        See :py:method:`replace_schema_metadata` or :py:method:`replace_field_metadata`
        """
        raise NotImplementedError(
            "Cannot replace the schema of a dataset.  This method exists for backwards"
            " compatibility with pyarrow.  Use replace_schema_metadata or "
            "replace_field_metadata to change the metadata"
        )

    def replace_schema_metadata(self, new_metadata: Dict[str, str]):
        """
        Replace the schema metadata of the dataset

        Parameters
        ----------
        new_metadata: dict
            The new metadata to set
        """
        self._ds.replace_schema_metadata(new_metadata)

    def replace_field_metadata(self, field_name: str, new_metadata: Dict[str, str]):
        """
        Replace the metadata of a field in the schema

        Parameters
        ----------
        field_name: str
            The name of the field to replace the metadata for
        new_metadata: dict
            The new metadata to set
        """
        self._ds.replace_field_metadata(field_name, new_metadata)

    def get_fragments(self, filter: Optional[Expression] = None) -> List[LanceFragment]:
        """Get all fragments from the dataset.

        Note: filter is not supported yet.
        """
        if filter is not None:
            raise ValueError("get_fragments() does not support filter yet")
        return [
            LanceFragment(self, fragment_id=None, fragment=f)
            for f in self._ds.get_fragments()
        ]

    def get_fragment(self, fragment_id: int) -> Optional[LanceFragment]:
        """Get the fragment with fragment id."""
        raw_fragment = self._ds.get_fragment(fragment_id)
        if raw_fragment is None:
            return None
        return LanceFragment(self, fragment_id=None, fragment=raw_fragment)

    def to_batches(
        self,
        columns: Optional[Union[List[str], Dict[str, str]]] = None,
        filter: Optional[Union[str, pa.compute.Expression]] = None,
        limit: Optional[int] = None,
        offset: Optional[int] = None,
        nearest: Optional[dict] = None,
        batch_size: Optional[int] = None,
        batch_readahead: Optional[int] = None,
        fragment_readahead: Optional[int] = None,
        scan_in_order: Optional[bool] = None,
        *,
        prefilter: Optional[bool] = None,
        with_row_id: Optional[bool] = None,
        with_row_address: Optional[bool] = None,
        use_stats: Optional[bool] = None,
        full_text_query: Optional[Union[str, dict]] = None,
        io_buffer_size: Optional[int] = None,
        late_materialization: Optional[bool | List[str]] = None,
        use_scalar_index: Optional[bool] = None,
        **kwargs,
    ) -> Iterator[pa.RecordBatch]:
        """Read the dataset as materialized record batches.

        Parameters
        ----------
        **kwargs : dict, optional
            Arguments for ``Scanner.from_dataset``.

        Returns
        -------
        record_batches : Iterator of RecordBatch
        """
        return self.scanner(
            columns=columns,
            filter=filter,
            limit=limit,
            offset=offset,
            nearest=nearest,
            batch_size=batch_size,
            io_buffer_size=io_buffer_size,
            batch_readahead=batch_readahead,
            fragment_readahead=fragment_readahead,
            late_materialization=late_materialization,
            use_scalar_index=use_scalar_index,
            scan_in_order=scan_in_order,
            prefilter=prefilter,
            with_row_id=with_row_id,
            with_row_address=with_row_address,
            use_stats=use_stats,
            full_text_query=full_text_query,
        ).to_batches()

    def sample(
        self,
        num_rows: int,
        columns: Optional[Union[List[str], Dict[str, str]]] = None,
        randomize_order: bool = True,
        **kwargs,
    ) -> pa.Table:
        """Select a random sample of data

        Parameters
        ----------
        num_rows: int
            number of rows to retrieve
        columns: list of str, or dict of str to str default None
            List of column names to be fetched.
            Or a dictionary of column names to SQL expressions.
            All columns are fetched if None or unspecified.
        **kwargs : dict, optional
            see scanner() method for full parameter description.

        Returns
        -------
        table : Table
        """
        total_num_rows = self.count_rows()
        indices = random.sample(range(total_num_rows), num_rows)
        if not randomize_order:
            # Sort the indices in order to increase the locality and thus reduce
            # the number of random reads.
            indices = sorted(indices)
        return self.take(indices, columns, **kwargs)

    def take(
        self,
        indices: Union[List[int], pa.Array],
        columns: Optional[Union[List[str], Dict[str, str]]] = None,
    ) -> pa.Table:
        """Select rows of data by index.

        Parameters
        ----------
        indices : Array or array-like
            indices of rows to select in the dataset.
        columns: list of str, or dict of str to str default None
            List of column names to be fetched.
            Or a dictionary of column names to SQL expressions.
            All columns are fetched if None or unspecified.

        Returns
        -------
        table : pyarrow.Table
        """
        columns_with_transform = None
        if isinstance(columns, dict):
            columns_with_transform = list(columns.items())
            columns = None
        return pa.Table.from_batches(
            [self._ds.take(indices, columns, columns_with_transform)]
        )

    def _take_rows(
        self,
        row_ids: Union[List[int], pa.Array],
        columns: Optional[Union[List[str], Dict[str, str]]] = None,
        **kargs,
    ) -> pa.Table:
        """Select rows by row_ids.

        **Unstable API**. Internal use only

        Parameters
        ----------
        row_ids : List Array or array-like
            row IDs to select in the dataset.
        columns: list of str, or dict of str to str default None
            List of column names to be fetched.
            Or a dictionary of column names to SQL expressions.
            All columns are fetched if None or unspecified.
        **kwargs : dict, optional
            See scanner() method for full parameter description.

        Returns
        -------
        table : Table
        """
        columns_with_transform = None
        if isinstance(columns, dict):
            columns_with_transform = list(columns.items())
            columns = None
        return pa.Table.from_batches(
            [self._ds.take_rows(row_ids, columns, columns_with_transform)]
        )

    def take_blobs(
        self,
        row_ids: Union[List[int], pa.Array],
        blob_column: str,
    ) -> List[BlobFile]:
        """
        Select blobs by row IDs.

        Instead of loading large binary blob data into memory before processing it,
        this API allows you to open binary blob data as a regular Python file-like
        object. For more details, see :py:class:`lance.BlobFile`.

        Parameters
        ----------
        row_ids : List Array or array-like
            row IDs to select in the dataset.
        blob_column : str
            The name of the blob column to select.

        Returns
        -------
        blob_files : List[BlobFile]
        """
        lance_blob_files = self._ds.take_blobs(row_ids, blob_column)
        return [BlobFile(lance_blob_file) for lance_blob_file in lance_blob_files]

    def head(self, num_rows, **kwargs):
        """
        Load the first N rows of the dataset.

        Parameters
        ----------
        num_rows : int
            The number of rows to load.
        **kwargs : dict, optional
            See scanner() method for full parameter description.

        Returns
        -------
        table : Table
        """
        kwargs["limit"] = num_rows
        return self.scanner(**kwargs).to_table()

    def count_rows(
        self, filter: Optional[Union[str, pa.compute.Expression]] = None, **kwargs
    ) -> int:
        """Count rows matching the scanner filter.

        Parameters
        ----------
        **kwargs : dict, optional
            See py:method:`scanner` method for full parameter description.

        Returns
        -------
        count : int
            The total number of rows in the dataset.

        """
        if isinstance(filter, pa.compute.Expression):
            # TODO: consolidate all to use scanner
            return self.scanner(
                columns=[], with_row_id=True, filter=filter
            ).count_rows()

        return self._ds.count_rows(filter)

    def join(
        self,
        right_dataset,
        keys,
        right_keys=None,
        join_type="left outer",
        left_suffix=None,
        right_suffix=None,
        coalesce_keys=True,
        use_threads=True,
    ):
        """
        Not implemented (just override pyarrow dataset to prevent segfault)
        """
        raise NotImplementedError("Versioning not yet supported in Rust")

    def alter_columns(self, *alterations: Iterable[AlterColumn]):
        """Alter column name, data type, and nullability.

        Columns that are renamed can keep any indices that are on them. If a
        column has an IVF_PQ index, it can be kept if the column is casted to
        another type. However, other index types don't support casting at this
        time.

        Column types can be upcasted (such as int32 to int64) or downcasted
        (such as int64 to int32). However, downcasting will fail if there are
        any values that cannot be represented in the new type. In general,
        columns can be casted to same general type: integers to integers,
        floats to floats, and strings to strings. However, strings, binary, and
        list columns can be casted between their size variants. For example,
        string to large string, binary to large binary, and list to large list.

        Columns that are renamed can keep any indices that are on them. However, if
        the column is casted to a different type, it's indices will be dropped.

        Parameters
        ----------
        alterations : Iterable[Dict[str, Any]]
            A sequence of dictionaries, each with the following keys:

            - "path": str
                The column path to alter. For a top-level column, this is the name.
                For a nested column, this is the dot-separated path, e.g. "a.b.c".
            - "name": str, optional
                The new name of the column. If not specified, the column name is
                not changed.
            - "nullable": bool, optional
                Whether the column should be nullable. If not specified, the column
                nullability is not changed. Only non-nullable columns can be changed
                to nullable. Currently, you cannot change a nullable column to
                non-nullable.
            - "data_type": pyarrow.DataType, optional
                The new data type to cast the column to. If not specified, the column
                data type is not changed.

        Examples
        --------
        >>> import lance
        >>> import pyarrow as pa
        >>> schema = pa.schema([pa.field('a', pa.int64()),
        ...                     pa.field('b', pa.string(), nullable=False)])
        >>> table = pa.table({"a": [1, 2, 3], "b": ["a", "b", "c"]})
        >>> dataset = lance.write_dataset(table, "example")
        >>> dataset.alter_columns({"path": "a", "name": "x"},
        ...                       {"path": "b", "nullable": True})
        >>> dataset.to_table().to_pandas()
           x  b
        0  1  a
        1  2  b
        2  3  c
        >>> dataset.alter_columns({"path": "x", "data_type": pa.int32()})
        >>> dataset.schema
        x: int32
        b: string
        """
        self._ds.alter_columns(list(alterations))

    def merge(
        self,
        data_obj: ReaderLike,
        left_on: str,
        right_on: Optional[str] = None,
        schema=None,
    ):
        """
        Merge another dataset into this one.

        Performs a left join, where the dataset is the left side and data_obj
        is the right side. Rows existing in the dataset but not on the left will
        be filled with null values, unless Lance doesn't support null values for
        some types, in which case an error will be raised.

        Parameters
        ----------
        data_obj: Reader-like
            The data to be merged. Acceptable types are:
            - Pandas DataFrame, Pyarrow Table, Dataset, Scanner,
            Iterator[RecordBatch], or RecordBatchReader
        left_on: str
            The name of the column in the dataset to join on.
        right_on: str or None
            The name of the column in data_obj to join on. If None, defaults to
            left_on.

        Examples
        --------

        >>> import lance
        >>> import pyarrow as pa
        >>> df = pa.table({'x': [1, 2, 3], 'y': ['a', 'b', 'c']})
        >>> dataset = lance.write_dataset(df, "dataset")
        >>> dataset.to_table().to_pandas()
           x  y
        0  1  a
        1  2  b
        2  3  c
        >>> new_df = pa.table({'x': [1, 2, 3], 'z': ['d', 'e', 'f']})
        >>> dataset.merge(new_df, 'x')
        >>> dataset.to_table().to_pandas()
           x  y  z
        0  1  a  d
        1  2  b  e
        2  3  c  f

        See Also
        --------
        LanceDataset.add_columns :
            Add new columns by computing batch-by-batch.
        """
        if right_on is None:
            right_on = left_on

        reader = _coerce_reader(data_obj, schema)

        self._ds.merge(reader, left_on, right_on)

    def add_columns(
        self,
        transforms: Dict[str, str] | BatchUDF | ReaderLike,
        read_columns: List[str] | None = None,
        reader_schema: Optional[pa.Schema] = None,
        batch_size: Optional[int] = None,
    ):
        """
        Add new columns with defined values.

        There are several ways to specify the new columns. First, you can provide
        SQL expressions for each new column. Second you can provide a UDF that
        takes a batch of existing data and returns a new batch with the new
        columns. These new columns will be appended to the dataset.

        You can also provide a RecordBatchReader which will read the new column
        values from some external source.  This is often useful when the new column
        values have already been staged to files (often by some distributed process)

        See the :func:`lance.add_columns_udf` decorator for more information on
        writing UDFs.

        Parameters
        ----------
        transforms : dict or AddColumnsUDF or ReaderLike
            If this is a dictionary, then the keys are the names of the new
            columns and the values are SQL expression strings. These strings can
            reference existing columns in the dataset.
            If this is a AddColumnsUDF, then it is a UDF that takes a batch of
            existing data and returns a new batch with the new columns.
        read_columns : list of str, optional
            The names of the columns that the UDF will read. If None, then the
            UDF will read all columns. This is only used when transforms is a
            UDF. Otherwise, the read columns are inferred from the SQL expressions.
        reader_schema: pa.Schema, optional
            Only valid if transforms is a `ReaderLike` object.  This will be used to
            determine the schema of the reader.
        batch_size: int, optional
            The number of rows to read at a time from the source dataset when applying
            the transform.  This is ignored if the dataset is a v1 dataset.

        Examples
        --------
        >>> import lance
        >>> import pyarrow as pa
        >>> table = pa.table({"a": [1, 2, 3]})
        >>> dataset = lance.write_dataset(table, "my_dataset")
        >>> @lance.batch_udf()
        ... def double_a(batch):
        ...     df = batch.to_pandas()
        ...     return pd.DataFrame({'double_a': 2 * df['a']})
        >>> dataset.add_columns(double_a)
        >>> dataset.to_table().to_pandas()
           a  double_a
        0  1         2
        1  2         4
        2  3         6
        >>> dataset.add_columns({"triple_a": "a * 3"})
        >>> dataset.to_table().to_pandas()
           a  double_a  triple_a
        0  1         2         3
        1  2         4         6
        2  3         6         9

        See Also
        --------
        LanceDataset.merge :
            Merge a pre-computed set of columns into the dataset.
        """
        transforms = normalize_transform(transforms, self, read_columns, reader_schema)
        if isinstance(transforms, pa.RecordBatchReader):
            self._ds.add_columns_from_reader(transforms, batch_size)
            return
        else:
            self._ds.add_columns(transforms, read_columns, batch_size)

            if isinstance(transforms, BatchUDF):
                if transforms.cache is not None:
                    transforms.cache.cleanup()

    def drop_columns(self, columns: List[str]):
        """Drop one or more columns from the dataset

        This is a metadata-only operation and does not remove the data from the
        underlying storage. In order to remove the data, you must subsequently
        call ``compact_files`` to rewrite the data without the removed columns and
        then call ``cleanup_old_versions`` to remove the old files.

        Parameters
        ----------
        columns : list of str
            The names of the columns to drop. These can be nested column references
            (e.g. "a.b.c") or top-level column names (e.g. "a").

        Examples
        --------
        >>> import lance
        >>> import pyarrow as pa
        >>> table = pa.table({"a": [1, 2, 3], "b": ["a", "b", "c"]})
        >>> dataset = lance.write_dataset(table, "example")
        >>> dataset.drop_columns(["a"])
        >>> dataset.to_table().to_pandas()
           b
        0  a
        1  b
        2  c
        """
        self._ds.drop_columns(columns)
        # Indices might have changed
        self._list_indices_res = None

    def delete(self, predicate: Union[str, pa.compute.Expression]):
        """
        Delete rows from the dataset.

        This marks rows as deleted, but does not physically remove them from the
        files. This keeps the existing indexes still valid.

        Parameters
        ----------
        predicate : str or pa.compute.Expression
            The predicate to use to select rows to delete. May either be a SQL
            string or a pyarrow Expression.

        Examples
        --------
        >>> import lance
        >>> import pyarrow as pa
        >>> table = pa.table({"a": [1, 2, 3], "b": ["a", "b", "c"]})
        >>> dataset = lance.write_dataset(table, "example")
        >>> dataset.delete("a = 1 or b in ('a', 'b')")
        >>> dataset.to_table()
        pyarrow.Table
        a: int64
        b: string
        ----
        a: [[3]]
        b: [["c"]]
        """
        if isinstance(predicate, pa.compute.Expression):
            predicate = str(predicate)
        self._ds.delete(predicate)

    def insert(
        self,
        data: ReaderLike,
        *,
        mode="append",
        **kwargs,
    ):
        """
        Insert data into the dataset.

        Parameters
        ----------
        data_obj: Reader-like
            The data to be written. Acceptable types are:
            - Pandas DataFrame, Pyarrow Table, Dataset, Scanner, or RecordBatchReader
            - Huggingface dataset
        mode: str, default 'append'
            The mode to use when writing the data. Options are:
                **create** - create a new dataset (raises if uri already exists).
                **overwrite** - create a new snapshot version
                **append** - create a new version that is the concat of the input the
                latest version (raises if uri does not exist)
        **kwargs : dict, optional
            Additional keyword arguments to pass to :func:`write_dataset`.
        """
        new_ds = write_dataset(data, self, mode=mode, **kwargs)
        self._ds = new_ds._ds

    def merge_insert(
        self,
        on: Union[str, Iterable[str]],
    ):
        """
        Returns a builder that can be used to create a "merge insert" operation

        This operation can add rows, update rows, and remove rows in a single
        transaction. It is a very generic tool that can be used to create
        behaviors like "insert if not exists", "update or insert (i.e. upsert)",
        or even replace a portion of existing data with new data (e.g. replace
        all data where month="january")

        The merge insert operation works by combining new data from a
        **source table** with existing data in a **target table** by using a
        join.  There are three categories of records.

        "Matched" records are records that exist in both the source table and
        the target table. "Not matched" records exist only in the source table
        (e.g. these are new data). "Not matched by source" records exist only
        in the target table (this is old data).

        The builder returned by this method can be used to customize what
        should happen for each category of data.

        Please note that the data will be reordered as part of this
        operation.  This is because updated rows will be deleted from the
        dataset and then reinserted at the end with the new values.  The
        order of the newly inserted rows may fluctuate randomly because a
        hash-join operation is used internally.

        Parameters
        ----------

        on: Union[str, Iterable[str]]
            A column (or columns) to join on.  This is how records from the
            source table and target table are matched.  Typically this is some
            kind of key or id column.

        Examples
        --------

        Use `when_matched_update_all()` and `when_not_matched_insert_all()` to
        perform an "upsert" operation.  This will update rows that already exist
        in the dataset and insert rows that do not exist.

        >>> import lance
        >>> import pyarrow as pa
        >>> table = pa.table({"a": [2, 1, 3], "b": ["a", "b", "c"]})
        >>> dataset = lance.write_dataset(table, "example")
        >>> new_table = pa.table({"a": [2, 3, 4], "b": ["x", "y", "z"]})
        >>> # Perform a "upsert" operation
        >>> dataset.merge_insert("a")     \\
        ...             .when_matched_update_all()     \\
        ...             .when_not_matched_insert_all() \\
        ...             .execute(new_table)
        {'num_inserted_rows': 1, 'num_updated_rows': 2, 'num_deleted_rows': 0}
        >>> dataset.to_table().sort_by("a").to_pandas()
           a  b
        0  1  b
        1  2  x
        2  3  y
        3  4  z

        Use `when_not_matched_insert_all()` to perform an "insert if not exists"
        operation.  This will only insert rows that do not already exist in the
        dataset.

        >>> import lance
        >>> import pyarrow as pa
        >>> table = pa.table({"a": [1, 2, 3], "b": ["a", "b", "c"]})
        >>> dataset = lance.write_dataset(table, "example2")
        >>> new_table = pa.table({"a": [2, 3, 4], "b": ["x", "y", "z"]})
        >>> # Perform an "insert if not exists" operation
        >>> dataset.merge_insert("a")     \\
        ...             .when_not_matched_insert_all() \\
        ...             .execute(new_table)
        {'num_inserted_rows': 1, 'num_updated_rows': 0, 'num_deleted_rows': 0}
        >>> dataset.to_table().sort_by("a").to_pandas()
           a  b
        0  1  a
        1  2  b
        2  3  c
        3  4  z

        You are not required to provide all the columns. If you only want to
        update a subset of columns, you can omit columns you don't want to
        update. Omitted columns will keep their existing values if they are
        updated, or will be null if they are inserted.

        >>> import lance
        >>> import pyarrow as pa
        >>> table = pa.table({"a": [1, 2, 3], "b": ["a", "b", "c"], \\
        ...                   "c": ["x", "y", "z"]})
        >>> dataset = lance.write_dataset(table, "example3")
        >>> new_table = pa.table({"a": [2, 3, 4], "b": ["x", "y", "z"]})
        >>> # Perform an "upsert" operation, only updating column "a"
        >>> dataset.merge_insert("a")     \\
        ...             .when_matched_update_all()     \\
        ...             .when_not_matched_insert_all() \\
        ...             .execute(new_table)
        {'num_inserted_rows': 1, 'num_updated_rows': 2, 'num_deleted_rows': 0}
        >>> dataset.to_table().sort_by("a").to_pandas()
           a  b     c
        0  1  a     x
        1  2  x     y
        2  3  y     z
        3  4  z  None
        """
        return MergeInsertBuilder(self._ds, on)

    def update(
        self,
        updates: Dict[str, str],
        where: Optional[str] = None,
    ) -> UpdateResult:
        """
        Update column values for rows matching where.

        Parameters
        ----------
        updates : dict of str to str
            A mapping of column names to a SQL expression.
        where : str, optional
            A SQL predicate indicating which rows should be updated.

        Returns
        -------
        updates : dict
            A dictionary containing the number of rows updated.

        Examples
        --------
        >>> import lance
        >>> import pyarrow as pa
        >>> table = pa.table({"a": [1, 2, 3], "b": ["a", "b", "c"]})
        >>> dataset = lance.write_dataset(table, "example")
        >>> update_stats = dataset.update(dict(a = 'a + 2'), where="b != 'a'")
        >>> update_stats["num_updated_rows"] = 2
        >>> dataset.to_table().to_pandas()
           a  b
        0  1  a
        1  4  b
        2  5  c
        """
        if isinstance(where, pa.compute.Expression):
            where = str(where)
        return self._ds.update(updates, where)

    def versions(self):
        """
        Return all versions in this dataset.
        """
        versions = self._ds.versions()
        for v in versions:
            # TODO: python datetime supports only microsecond precision. When a
            # separate Version object is implemented, expose the precise timestamp
            # (ns) to python.
            ts_nanos = v["timestamp"]
            v["timestamp"] = datetime.fromtimestamp(ts_nanos // 1e9) + timedelta(
                microseconds=(ts_nanos % 1e9) // 1e3
            )
        return versions

    @property
    def version(self) -> int:
        """
        Returns the currently checked out version of the dataset
        """
        return self._ds.version()

    @property
    def latest_version(self) -> int:
        """
        Returns the latest version of the dataset.
        """
        return self._ds.latest_version()

    def checkout_version(self, version: int | str) -> "LanceDataset":
        """
        Load the given version of the dataset.

        Unlike the :func:`dataset` constructor, this will re-use the
        current cache.
        This is a no-op if the dataset is already at the given version.

        Parameters
        ----------
        version: int | str,
            The version to check out. A version number (`int`) or a tag
            (`str`) can be provided.

        Returns
        -------
        LanceDataset
        """
        ds = copy.copy(self)
        if version != ds.version:
            ds._ds = self._ds.checkout_version(version)
        return ds

    def restore(self):
        """
        Restore the currently checked out version as the latest version of the dataset.

        This creates a new commit.
        """
        self._ds.restore()

    def cleanup_old_versions(
        self,
        older_than: Optional[timedelta] = None,
        *,
        delete_unverified: bool = False,
        error_if_tagged_old_versions: bool = True,
    ) -> CleanupStats:
        """
        Cleans up old versions of the dataset.

        Some dataset changes, such as overwriting, leave behind data that is not
        referenced by the latest dataset version.  The old data is left in place
        to allow the dataset to be restored back to an older version.

        This method will remove older versions and any data files they reference.
        Once this cleanup task has run you will not be able to checkout or restore
        these older versions.

        Parameters
        ----------

        older_than: timedelta, optional
            Only versions older than this will be removed.  If not specified, this
            will default to two weeks.

        delete_unverified: bool, default False
            Files leftover from a failed transaction may appear to be part of an
            in-progress operation (e.g. appending new data) and these files will
            not be deleted unless they are at least 7 days old.  If delete_unverified
            is True then these files will be deleted regardless of their age.

            This should only be set to True if you can guarantee that no other process
            is currently working on this dataset.  Otherwise the dataset could be put
            into a corrupted state.

        error_if_tagged_old_versions: bool, default True
            Some versions may have tags associated with them. Tagged versions will
            not be cleaned up, regardless of how old they are. If this argument
            is set to `True` (the default), an exception will be raised if any
            tagged versions match the parameters. Otherwise, tagged versions will
            be ignored without any error and only untagged versions will be
            cleaned up.
        """
        if older_than is None:
            older_than = timedelta(days=14)
        return self._ds.cleanup_old_versions(
            td_to_micros(older_than), delete_unverified, error_if_tagged_old_versions
        )

    if TYPE_CHECKING:

        @overload
        def create_scalar_index(
            self,
            column: str,
            index_type: IndexType,
            name: Optional[str] = None,
            *,
            fragment_ids: List[int],
            replace: bool = True,
            **kwargs,
        ) -> Index: ...

        @overload
        def create_scalar_index(
            self,
            column: str,
            index_type: IndexType,
            name: Optional[str] = None,
            *,
            fragment_ids: None = None,
            replace: bool = True,
            **kwargs,
        ) -> LanceDataset: ...

    def create_scalar_index(
        self,
        column: str,
        index_type: IndexType,
        name: Optional[str] = None,
        *,
        fragment_ids: Optional[List[int]] = None,
        replace: bool = True,
        **kwargs,
    ) -> Index | LanceDataset:
        """Create a scalar index on a column.

        Scalar indices, like vector indices, can be used to speed up scans.  A scalar
        index can speed up scans that contain filter expressions on the indexed column.
        For example, the following scan will be faster if the column ``my_col`` has
        a scalar index:

        .. code-block:: python

            import lance

            dataset = lance.dataset("/tmp/images.lance")
            my_table = dataset.scanner(filter="my_col != 7").to_table()

        Vector search with pre-filers can also benefit from scalar indices. For example,

        .. code-block:: python

            import lance

            dataset = lance.dataset("/tmp/images.lance")
            my_table = dataset.scanner(
                nearest=dict(
                   column="vector",
                   q=[1, 2, 3, 4],
                   k=10,
                )
                filter="my_col != 7",
                prefilter=True
            )


        There are 5 types of scalar indices available today.

        * ``BTREE``. The most common type is ``BTREE``. This index is inspired
          by the btree data structure although only the first few layers of the btree
          are cached in memory.  It will
          perform well on columns with a large number of unique values and few rows per
          value.
        * ``BITMAP``. This index stores a bitmap for each unique value in the column.
          This index is useful for columns with a small number of unique values and
          many rows per value.
        * ``LABEL_LIST``. A special index that is used to index list
          columns whose values have small cardinality.  For example, a column that
          contains lists of tags (e.g. ``["tag1", "tag2", "tag3"]``) can be indexed
          with a ``LABEL_LIST`` index.  This index can only speedup queries with
          ``array_has_any`` or ``array_has_all`` filters.
        * ``NGRAM``. A special index that is used to index string columns.  This index
          creates a bitmap for each ngram in the string.  By default we use trigrams.
          This index can currently speed up queries using the ``contains`` function
          in filters.
        * ``FTS/INVERTED``. It is used to index document columns. This index
          can conduct full-text searches. For example, a column that contains any word
          of query string "hello world". The results will be ranked by BM25.

        Note that the ``LANCE_BYPASS_SPILLING`` environment variable can be used to
        bypass spilling to disk. Setting this to true can avoid memory exhaustion
        issues (see https://github.com/apache/datafusion/issues/10073 for more info).

        **Experimental API**

        Parameters
        ----------
        column : str
            The column to be indexed.  Must be a boolean, integer, float,
            or string column.
        index_type : str
            The type of the index.  One of ``"BTREE"``, ``"BITMAP"``,
            ``"LABEL_LIST"``, ``"NGRAM"``, ``"FTS"`` or ``"INVERTED"``.
        name : str, optional
            The index name. If not provided, it will be generated from the
            column name.
        fragment_ids: list of int, optional
            The fragment ids to create the index on. If not provided, the index will
            be created on all fragments.
        replace : bool, default True
            Replace the existing index if it exists.

        with_position: bool, default True
            This is for the ``INVERTED`` index. If True, the index will store the
            positions of the words in the document, so that you can conduct phrase
            query. This will significantly increase the index size.
            It won't impact the performance of non-phrase queries even if it is set to
            True.
        base_tokenizer: str, default "simple"
            This is for the ``INVERTED`` index. The base tokenizer to use. The value
            can be:
            * "simple": splits tokens on whitespace and punctuation.
            * "whitespace": splits tokens on whitespace.
            * "raw": no tokenization.
        language: str, default "English"
            This is for the ``INVERTED`` index. The language for stemming
            and stop words. This is only used when `stem` or `remove_stop_words` is true
        max_token_length: Optional[int], default 40
            This is for the ``INVERTED`` index. The maximum token length.
            Any token longer than this will be removed.
        lower_case: bool, default True
            This is for the ``INVERTED`` index. If True, the index will convert all
            text to lowercase.
        stem: bool, default False
            This is for the ``INVERTED`` index. If True, the index will stem the
            tokens.
        remove_stop_words: bool, default False
            This is for the ``INVERTED`` index. If True, the index will remove
            stop words.
        ascii_folding: bool, default False
            This is for the ``INVERTED`` index. If True, the index will convert
            non-ascii characters to ascii characters if possible.
            This would remove accents like "é" -> "e".

        Returns
        -------
        index : Index | LanceDataset
            Returns Index object if the fragment_ids is provided. Commit the index
            to the dataset later with commit() method.
            Returns LanceDataset if the fragment_ids is not provided.

        Examples
        --------

        .. code-block:: python

            import lance

            dataset = lance.dataset("/tmp/images.lance")
            dataset.create_index(
                "category",
                "BTREE",
            )

        Scalar indices can only speed up scans for basic filters using
        equality, comparison, range (e.g. ``my_col BETWEEN 0 AND 100``), and set
        membership (e.g. `my_col IN (0, 1, 2)`)

        Scalar indices can be used if the filter contains multiple indexed columns and
        the filter criteria are AND'd or OR'd together
        (e.g. ``my_col < 0 AND other_col> 100``)

        Scalar indices may be used if the filter contains non-indexed columns but,
        depending on the structure of the filter, they may not be usable.  For example,
        if the column ``not_indexed`` does not have a scalar index then the filter
        ``my_col = 0 OR not_indexed = 1`` will not be able to use any scalar index on
        ``my_col``.

        To determine if a scan is making use of a scalar index you can use
        ``explain_plan`` to look at the query plan that lance has created.  Queries
        that use scalar indices will either have a ``ScalarIndexQuery`` relation or a
        ``MaterializeIndex`` operator.

        """
        if isinstance(column, str):
            column = [column]

        if len(column) > 1:
            raise NotImplementedError(
                "Scalar indices currently only support a single column"
            )

        column = column[0]
        if column not in self.schema.names:
            raise KeyError(f"{column} not found in schema")

        index_type = index_type.upper()
        if index_type not in ["BTREE", "BITMAP", "NGRAM", "LABEL_LIST", "INVERTED"]:
            raise NotImplementedError(
                (
                    'Only "BTREE", "LABEL_LIST", "INVERTED", "NGRAM", '
                    'or "BITMAP" are supported for '
                    f"scalar columns.  Received {index_type}",
                )
            )

        field = self.schema.field(column)
        if index_type in ["BTREE", "BITMAP"]:
            if (
                not pa.types.is_integer(field.type)
                and not pa.types.is_floating(field.type)
                and not pa.types.is_boolean(field.type)
                and not pa.types.is_string(field.type)
                and not pa.types.is_temporal(field.type)
            ):
                raise TypeError(
                    f"BTREE/BITMAP index column {column} must be int",
                    ", float, bool, str, or temporal",
                )
        elif index_type == "LABEL_LIST":
            if not pa.types.is_list(field.type):
                raise TypeError(f"LABEL_LIST index column {column} must be a list")
        elif index_type == "NGRAM":
            if not pa.types.is_string(field.type):
                raise TypeError(f"NGRAM index column {column} must be a string")
        elif index_type in ["INVERTED", "FTS"]:
            if not pa.types.is_string(field.type) and not pa.types.is_large_string(
                field.type
            ):
                raise TypeError(
                    f"INVERTED index column {column} must be string or large string"
                )

        if pa.types.is_duration(field.type):
            raise TypeError(
                f"Scalar index column {column} cannot currently be a duration"
            )
        if fragment_ids is not None:
            return self._ds.create_fragment_index(
                [column], index_type, name, replace, None, fragment_ids, kwargs
            )
        self._ds.create_index([column], index_type, name, replace, None, kwargs)
        return self

    if TYPE_CHECKING:

        @overload
        def create_index(
            self,
            column: Union[str, List[str]],
            index_type: str,
            name: Optional[str] = None,
            metric: str = "L2",
            replace: bool = False,
            num_partitions: Optional[int] = None,
            ivf_centroids: Optional[
                Union[np.ndarray, pa.FixedSizeListArray, pa.FixedShapeTensorArray]
            ] = None,
            pq_codebook: Optional[
                Union[np.ndarray, pa.FixedSizeListArray, pa.FixedShapeTensorArray]
            ] = None,
            num_sub_vectors: Optional[int] = None,
            accelerator: Optional[Union[str, "torch.Device"]] = None,
            index_cache_size: Optional[int] = None,
            shuffle_partition_batches: Optional[int] = None,
            shuffle_partition_concurrency: Optional[int] = None,
            # experimental parameters
            ivf_centroids_file: Optional[str] = None,
            precomputed_partition_dataset: Optional[str] = None,
            storage_options: Optional[Dict[str, str]] = None,
            filter_nan: bool = True,
            one_pass_ivfpq: bool = False,
            *,
            fragment_ids: List[int],
            **kwargs,
        ) -> Index: ...

        @overload
        def create_index(
            self,
            column: Union[str, List[str]],
            index_type: str,
            name: Optional[str] = None,
            metric: str = "L2",
            replace: bool = False,
            num_partitions: Optional[int] = None,
            ivf_centroids: Optional[
                Union[np.ndarray, pa.FixedSizeListArray, pa.FixedShapeTensorArray]
            ] = None,
            pq_codebook: Optional[
                Union[np.ndarray, pa.FixedSizeListArray, pa.FixedShapeTensorArray]
            ] = None,
            num_sub_vectors: Optional[int] = None,
            accelerator: Optional[Union[str, "torch.Device"]] = None,
            index_cache_size: Optional[int] = None,
            shuffle_partition_batches: Optional[int] = None,
            shuffle_partition_concurrency: Optional[int] = None,
            # experimental parameters
            ivf_centroids_file: Optional[str] = None,
            precomputed_partition_dataset: Optional[str] = None,
            storage_options: Optional[Dict[str, str]] = None,
            filter_nan: bool = True,
            one_pass_ivfpq: bool = False,
            *,
            fragment_ids: None = None,
            **kwargs,
        ) -> LanceDataset: ...

    def create_index(
        self,
        column: Union[str, List[str]],
        index_type: str,
        name: Optional[str] = None,
        metric: str = "L2",
        replace: bool = False,
        num_partitions: Optional[int] = None,
        ivf_centroids: Optional[
            Union[np.ndarray, pa.FixedSizeListArray, pa.FixedShapeTensorArray]
        ] = None,
        pq_codebook: Optional[
            Union[np.ndarray, pa.FixedSizeListArray, pa.FixedShapeTensorArray]
        ] = None,
        num_sub_vectors: Optional[int] = None,
        accelerator: Optional[Union[str, "torch.Device"]] = None,
        index_cache_size: Optional[int] = None,
        shuffle_partition_batches: Optional[int] = None,
        shuffle_partition_concurrency: Optional[int] = None,
        # experimental parameters
        ivf_centroids_file: Optional[str] = None,
        precomputed_partition_dataset: Optional[str] = None,
        storage_options: Optional[Dict[str, str]] = None,
        filter_nan: bool = True,
        one_pass_ivfpq: bool = False,
        *,
        fragment_ids: Optional[List[int]] = None,
        **kwargs,
    ) -> LanceDataset | Index:
        """Create index on column.

        **Experimental API**

        Parameters
        ----------
        column : str
            The column to be indexed.
        index_type : str
            The type of the index.
            ``"IVF_PQ, IVF_HNSW_PQ and IVF_HNSW_SQ"`` are supported now.
        name : str, optional
            The index name. If not provided, it will be generated from the
            column name.
        metric : str
            The distance metric type, i.e., "L2" (alias to "euclidean"), "cosine"
            or "dot" (dot product). Default is "L2".
        replace : bool
            Replace the existing index if it exists.
        num_partitions : int, optional
            The number of partitions of IVF (Inverted File Index).
        ivf_centroids : optional
            It can be either :py:class:`np.ndarray`,
            :py:class:`pyarrow.FixedSizeListArray` or
            :py:class:`pyarrow.FixedShapeTensorArray`.
            A ``num_partitions x dimension`` array of existing K-mean centroids
            for IVF clustering. If not provided, a new KMeans model will be trained.
        pq_codebook : optional,
            It can be :py:class:`np.ndarray`, :py:class:`pyarrow.FixedSizeListArray`,
            or :py:class:`pyarrow.FixedShapeTensorArray`.
            A ``num_sub_vectors x (2 ^ nbits * dimensions // num_sub_vectors)``
            array of K-mean centroids for PQ codebook.

            Note: ``nbits`` is always 8 for now.
            If not provided, a new PQ model will be trained.
        num_sub_vectors : int, optional
            The number of sub-vectors for PQ (Product Quantization).
        accelerator : str or ``torch.Device``, optional
            If set, use an accelerator to speed up the training process.
            Accepted accelerator: "cuda" (Nvidia GPU) and "mps" (Apple Silicon GPU).
            If not set, use the CPU.
        index_cache_size : int, optional
            The size of the index cache in number of entries. Default value is 256.
        shuffle_partition_batches : int, optional
            The number of batches, using the row group size of the dataset, to include
            in each shuffle partition. Default value is 10240.

            Assuming the row group size is 1024, each shuffle partition will hold
            10240 * 1024 = 10,485,760 rows. By making this value smaller, this shuffle
            will consume less memory but will take longer to complete, and vice versa.
        shuffle_partition_concurrency : int, optional
            The number of shuffle partitions to process concurrently. Default value is 2

            By making this value smaller, this shuffle will consume less memory but will
            take longer to complete, and vice versa.
        storage_options : optional, dict
            Extra options that make sense for a particular storage connection. This is
            used to store connection parameters like credentials, endpoint, etc.
        filter_nan: bool
            Defaults to True. False is UNSAFE, and will cause a crash if any null/nan
            values are present (and otherwise will not). Disables the null filter used
            for nullable columns. Obtains a small speed boost.
        one_pass_ivfpq: bool
            Defaults to False. If enabled, index type must be "IVF_PQ". Reduces disk IO.
        fragment_ids: list of int, optional
            The fragment ids to create the index on. If not provided, the index will
            be created on all fragments.
        kwargs :
            Parameters passed to the index building process.

        Returns
        -------
        index : Index | LanceDataset
            Returns Index object if the fragment_ids is provided. Commit the index
            to the dataset later with commit() method.
            Returns LanceDataset if the fragment_ids is not provided.

        The SQ (Scalar Quantization) is available for only ``IVF_HNSW_SQ`` index type,
        this quantization method is used to reduce the memory usage of the index,
        it maps the float vectors to integer vectors, each integer is of ``num_bits``,
        now only 8 bits are supported.

        If ``index_type`` is "IVF_*", then the following parameters are required:
            num_partitions

        If ``index_type`` is with "PQ", then the following parameters are required:
            num_sub_vectors

        Optional parameters for `IVF_PQ`:

            - ivf_centroids
                Existing K-mean centroids for IVF clustering.
            - num_bits
                The number of bits for PQ (Product Quantization). Default is 8.
                Only 4, 8 are supported.

        Optional parameters for `IVF_HNSW_*`:
            max_level
                Int, the maximum number of levels in the graph.
            m
                Int, the number of edges per node in the graph.
            ef_construction
                Int, the number of nodes to examine during the construction.

        Examples
        --------

        .. code-block:: python

            import lance

            dataset = lance.dataset("/tmp/sift.lance")
            dataset.create_index(
                "vector",
                "IVF_PQ",
                num_partitions=256,
                num_sub_vectors=16
            )

        .. code-block:: python

            import lance

            dataset = lance.dataset("/tmp/sift.lance")
            dataset.create_index(
                "vector",
                "IVF_HNSW_SQ",
                num_partitions=256,
            )

        Experimental Accelerator (GPU) support:

        - *accelerate*: use GPU to train IVF partitions.
            Only supports CUDA (Nvidia) or MPS (Apple) currently.
            Requires PyTorch being installed.

        .. code-block:: python

            import lance

            dataset = lance.dataset("/tmp/sift.lance")
            dataset.create_index(
                "vector",
                "IVF_PQ",
                num_partitions=256,
                num_sub_vectors=16,
                accelerator="cuda"
            )

        References
        ----------
        * `Faiss Index <https://github.com/facebookresearch/faiss/wiki/Faiss-indexes>`_
        * IVF introduced in `Video Google: a text retrieval approach to object matching
          in videos <https://ieeexplore.ieee.org/abstract/document/1238663>`_
        * `Product quantization for nearest neighbor search
          <https://hal.inria.fr/inria-00514462v2/document>`_

        """
        # Only support building index for 1 column from the API aspect, however
        # the internal implementation might support building multi-column index later.
        if isinstance(column, str):
            column = [column]

        # validate args
        for c in column:
            if c not in self.schema.names:
                raise KeyError(f"{c} not found in schema")
            field = self.schema.field(c)
            is_multivec = False
            if pa.types.is_fixed_size_list(field.type):
                dimension = field.type.list_size
            elif pa.types.is_list(field.type) and pa.types.is_fixed_size_list(
                field.type.value_type
            ):
                dimension = field.type.value_type.list_size
                is_multivec = True
            elif (
                isinstance(field.type, pa.FixedShapeTensorType)
                and len(field.type.shape) == 1
            ):
                dimension = field.type.shape[0]
            else:
                raise TypeError(
                    f"Vector column {c} must be FixedSizeListArray "
                    f"1-dimensional FixedShapeTensorArray, got {field.type}"
                )

            if num_sub_vectors is not None and dimension % num_sub_vectors != 0:
                raise ValueError(
                    f"dimension ({dimension}) must be divisible by num_sub_vectors"
                    f" ({num_sub_vectors})"
                )

            element_type = field.type.value_type
            if is_multivec:
                element_type = field.type.value_type.value_type
            if not (
                pa.types.is_floating(element_type) or pa.types.is_uint8(element_type)
            ):
                raise TypeError(
                    f"Vector column {c} must have floating value type, "
                    f"got {field.type.value_type}"
                )

        if not isinstance(metric, str) or metric.lower() not in [
            "l2",
            "cosine",
            "euclidean",
            "dot",
            "hamming",
        ]:
            raise ValueError(f"Metric {metric} not supported.")

        kwargs["metric_type"] = metric

        index_type = index_type.upper()
        valid_index_types = ["IVF_FLAT", "IVF_PQ", "IVF_HNSW_PQ", "IVF_HNSW_SQ"]
        if index_type not in valid_index_types:
            raise NotImplementedError(
                f"Only {valid_index_types} index types supported. Got {index_type}"
            )
        if index_type != "IVF_PQ" and one_pass_ivfpq:
            raise ValueError(
                f'one_pass_ivfpq requires index_type="IVF_PQ", got {index_type}'
            )

        # Handle timing for various parts of accelerated builds
        timers = {}
        if one_pass_ivfpq and accelerator is not None:
            from .vector import (
                one_pass_assign_ivf_pq_on_accelerator,
                one_pass_train_ivf_pq_on_accelerator,
            )

            LOGGER.info("Doing one-pass ivfpq accelerated computations")

            timers["ivf+pq_train:start"] = time.time()
            (
                ivf_centroids,
                ivf_kmeans,
                pq_codebook,
                pq_kmeans_list,
            ) = one_pass_train_ivf_pq_on_accelerator(
                self,
                column[0],
                num_partitions,
                metric,
                accelerator,
                num_sub_vectors=num_sub_vectors,
                batch_size=20480,
                filter_nan=filter_nan,
            )
            timers["ivf+pq_train:end"] = time.time()
            ivfpq_train_time = timers["ivf+pq_train:end"] - timers["ivf+pq_train:start"]
            LOGGER.info("ivf+pq training time: %ss", ivfpq_train_time)
            timers["ivf+pq_assign:start"] = time.time()
            shuffle_output_dir, shuffle_buffers = one_pass_assign_ivf_pq_on_accelerator(
                self,
                column[0],
                metric,
                accelerator,
                ivf_kmeans,
                pq_kmeans_list,
                batch_size=20480,
                filter_nan=filter_nan,
            )
            timers["ivf+pq_assign:end"] = time.time()
            ivfpq_assign_time = (
                timers["ivf+pq_assign:end"] - timers["ivf+pq_assign:start"]
            )
            LOGGER.info("ivf+pq transform time: %ss", ivfpq_assign_time)

            kwargs["precomputed_shuffle_buffers"] = shuffle_buffers
            kwargs["precomputed_shuffle_buffers_path"] = os.path.join(
                shuffle_output_dir, "data"
            )
        if index_type.startswith("IVF"):
            if (ivf_centroids is not None) and (ivf_centroids_file is not None):
                raise ValueError(
                    "ivf_centroids and ivf_centroids_file"
                    " cannot be provided at the same time"
                )

            if ivf_centroids_file is not None:
                from pyarrow.fs import FileSystem

                fs, path = FileSystem.from_uri(ivf_centroids_file)
                with fs.open_input_file(path) as f:
                    ivf_centroids = np.load(f)
                num_partitions = ivf_centroids.shape[0]

            if num_partitions is None:
                raise ValueError(
                    "num_partitions and num_sub_vectors are required for IVF_PQ"
                )
            if isinstance(num_partitions, float):
                warnings.warn("num_partitions is float, converting to int")
                num_partitions = int(num_partitions)
            elif not isinstance(num_partitions, int):
                raise TypeError(
                    f"num_partitions must be int, got {type(num_partitions)}"
                )
            kwargs["num_partitions"] = num_partitions

            if (precomputed_partition_dataset is not None) and (ivf_centroids is None):
                raise ValueError(
                    "ivf_centroids must be provided when"
                    " precomputed_partition_dataset is provided"
                )
            if precomputed_partition_dataset is not None:
                LOGGER.info("Using provided precomputed partition dataset")
                precomputed_ds = LanceDataset(
                    precomputed_partition_dataset, storage_options=storage_options
                )
                if not (
                    "PQ" in index_type
                    and pq_codebook is None
                    and accelerator is not None
                    and "precomputed_partitions_file" in kwargs
                ):
                    # In this case, the precomputed partitions file would be used
                    # without being turned into a set of precomputed buffers, so it
                    # needs to have a very specific format
                    if len(precomputed_ds.get_fragments()) != 1:
                        raise ValueError(
                            "precomputed_partition_dataset must have only one fragment"
                        )
                    files = precomputed_ds.get_fragments()[0].data_files()
                    if len(files) != 1:
                        raise ValueError(
                            "precomputed_partition_dataset must have only one files"
                        )
                kwargs["precomputed_partitions_file"] = precomputed_partition_dataset

            if accelerator is not None and ivf_centroids is None and not one_pass_ivfpq:
                LOGGER.info("Computing new precomputed partition dataset")
                # Use accelerator to train ivf centroids
                from .vector import (
                    compute_partitions,
                    train_ivf_centroids_on_accelerator,
                )

                timers["ivf_train:start"] = time.time()
                ivf_centroids, kmeans = train_ivf_centroids_on_accelerator(
                    self,
                    column[0],
                    num_partitions,
                    metric,
                    accelerator,
                    filter_nan=filter_nan,
                )
                timers["ivf_train:end"] = time.time()
                ivf_train_time = timers["ivf_train:end"] - timers["ivf_train:start"]
                LOGGER.info("ivf training time: %ss", ivf_train_time)
                timers["ivf_assign:start"] = time.time()
                num_sub_vectors_cur = None
                if "PQ" in index_type and pq_codebook is None:
                    # compute residual subspace columns in the same pass
                    num_sub_vectors_cur = num_sub_vectors
                partitions_file = compute_partitions(
                    self,
                    column[0],
                    kmeans,
                    batch_size=20480,
                    num_sub_vectors=num_sub_vectors_cur,
                    filter_nan=filter_nan,
                )
                timers["ivf_assign:end"] = time.time()
                ivf_assign_time = timers["ivf_assign:end"] - timers["ivf_assign:start"]
                LOGGER.info("ivf transform time: %ss", ivf_assign_time)
                kwargs["precomputed_partitions_file"] = partitions_file

            if (ivf_centroids is None) and (pq_codebook is not None):
                raise ValueError(
                    "ivf_centroids must be specified when pq_codebook is provided"
                )

            if ivf_centroids is not None:
                # User provided IVF centroids
                if _check_for_numpy(ivf_centroids) and isinstance(
                    ivf_centroids, np.ndarray
                ):
                    if (
                        len(ivf_centroids.shape) != 2
                        or ivf_centroids.shape[0] != num_partitions
                    ):
                        raise ValueError(
                            f"Ivf centroids must be 2D array: (clusters, dim), "
                            f"got {ivf_centroids.shape}"
                        )
                    if ivf_centroids.dtype not in [np.float16, np.float32, np.float64]:
                        raise TypeError(
                            "IVF centroids must be floating number"
                            + f"got {ivf_centroids.dtype}"
                        )
                    dim = ivf_centroids.shape[1]
                    values = pa.array(ivf_centroids.reshape(-1))
                    ivf_centroids = pa.FixedSizeListArray.from_arrays(values, dim)
                # Convert it to RecordBatch because Rust side only accepts RecordBatch.
                ivf_centroids_batch = pa.RecordBatch.from_arrays(
                    [ivf_centroids], ["_ivf_centroids"]
                )
                kwargs["ivf_centroids"] = ivf_centroids_batch

        if "PQ" in index_type:
            if num_sub_vectors is None:
                raise ValueError(
                    "num_partitions and num_sub_vectors are required for IVF_PQ"
                )
            kwargs["num_sub_vectors"] = num_sub_vectors

            if (
                pq_codebook is None
                and accelerator is not None
                and "precomputed_partitions_file" in kwargs
                and not one_pass_ivfpq
            ):
                LOGGER.info("Computing new precomputed shuffle buffers for PQ.")
                partitions_file = kwargs["precomputed_partitions_file"]
                del kwargs["precomputed_partitions_file"]

                partitions_ds = LanceDataset(partitions_file)
                # Use accelerator to train pq codebook
                from .vector import (
                    compute_pq_codes,
                    train_pq_codebook_on_accelerator,
                )

                timers["pq_train:start"] = time.time()
                pq_codebook, kmeans_list = train_pq_codebook_on_accelerator(
                    partitions_ds,
                    metric,
                    accelerator=accelerator,
                    num_sub_vectors=num_sub_vectors,
                    dtype=element_type.to_pandas_dtype(),
                )
                timers["pq_train:end"] = time.time()
                pq_train_time = timers["pq_train:end"] - timers["pq_train:start"]
                LOGGER.info("pq training time: %ss", pq_train_time)
                timers["pq_assign:start"] = time.time()
                shuffle_output_dir, shuffle_buffers = compute_pq_codes(
                    partitions_ds,
                    kmeans_list,
                    batch_size=20480,
                )
                timers["pq_assign:end"] = time.time()
                pq_assign_time = timers["pq_assign:end"] - timers["pq_assign:start"]
                LOGGER.info("pq transform time: %ss", pq_assign_time)
                # Save disk space
                if precomputed_partition_dataset is not None and os.path.exists(
                    partitions_file
                ):
                    LOGGER.info(
                        "Temporary partitions file stored at %s,"
                        "you may want to delete it.",
                        partitions_file,
                    )

                kwargs["precomputed_shuffle_buffers"] = shuffle_buffers
                kwargs["precomputed_shuffle_buffers_path"] = os.path.join(
                    shuffle_output_dir, "data"
                )

            if pq_codebook is not None:
                # User provided IVF centroids
                if _check_for_numpy(pq_codebook) and isinstance(
                    pq_codebook, np.ndarray
                ):
                    if (
                        len(pq_codebook.shape) != 3
                        or pq_codebook.shape[0] != num_sub_vectors
                        or pq_codebook.shape[1] != 256
                    ):
                        raise ValueError(
                            f"PQ codebook must be 3D array: (sub_vectors, 256, dim), "
                            f"got {pq_codebook.shape}"
                        )
                    if pq_codebook.dtype not in [np.float16, np.float32, np.float64]:
                        raise TypeError(
                            "PQ codebook must be floating number"
                            + f"got {pq_codebook.dtype}"
                        )
                    values = pa.array(pq_codebook.reshape(-1))
                    pq_codebook = pa.FixedSizeListArray.from_arrays(
                        values, pq_codebook.shape[2]
                    )
                pq_codebook_batch = pa.RecordBatch.from_arrays(
                    [pq_codebook], ["_pq_codebook"]
                )
                kwargs["pq_codebook"] = pq_codebook_batch

        if shuffle_partition_batches is not None:
            kwargs["shuffle_partition_batches"] = shuffle_partition_batches
        if shuffle_partition_concurrency is not None:
            kwargs["shuffle_partition_concurrency"] = shuffle_partition_concurrency

        timers["final_create_index:start"] = time.time()
        self._ds.create_index(
            column, index_type, name, replace, storage_options, kwargs
        )
        timers["final_create_index:end"] = time.time()
        final_create_index_time = (
            timers["final_create_index:end"] - timers["final_create_index:start"]
        )
        LOGGER.info("Final create_index rust time: %ss", final_create_index_time)
        # Save disk space
        if "precomputed_shuffle_buffers_path" in kwargs.keys() and os.path.exists(
            kwargs["precomputed_shuffle_buffers_path"]
        ):
            LOGGER.info(
                "Temporary shuffle buffers stored at %s, you may want to delete it.",
                kwargs["precomputed_shuffle_buffers_path"],
            )
        return self

    def drop_index(self, name: str):
        """
        Drops an index from the dataset

        Note: Indices are dropped by "index name".  This is not the same as the field
        name. If you did not specify a name when you created the index then a name was
        generated for you.  You can use the `list_indices` method to get the names of
        the indices.
        """
        return self._ds.drop_index(name)

    def unindexed_fragments(self, name: str) -> List[FragmentMetadata]:
        """
        Return the fragments that are not covered by any of the deltas of the index.
        """
        return self._ds.unindexed_fragments(name)

    def indexed_fragments(self, name: str) -> List[List[FragmentMetadata]]:
        """
        Return the fragments that are covered by each of the deltas of the index.
        """
        return self._ds.indexed_fragments(name)

    def session(self) -> Session:
        """
        Return the dataset session, which holds the dataset's state.
        """
        return self._ds.session()

    @staticmethod
    def _commit(
        base_uri: Union[str, Path],
        operation: LanceOperation.BaseOperation,
        read_version: Optional[int] = None,
        commit_lock: Optional[CommitLock] = None,
    ) -> LanceDataset:
        warnings.warn(
            "LanceDataset._commit() is deprecated, use LanceDataset.commit() instead",
            DeprecationWarning,
        )
        return LanceDataset.commit(
            base_uri, operation, read_version=read_version, commit_lock=commit_lock
        )

    @staticmethod
    def commit(
        base_uri: Union[str, Path, LanceDataset],
        operation: Union[LanceOperation.BaseOperation, Transaction],
        blobs_op: Optional[LanceOperation.BaseOperation] = None,
        read_version: Optional[int] = None,
        commit_lock: Optional[CommitLock] = None,
        storage_options: Optional[Dict[str, str]] = None,
        enable_v2_manifest_paths: Optional[bool] = None,
        detached: Optional[bool] = False,
        max_retries: int = 20,
    ) -> LanceDataset:
        """Create a new version of dataset

        This method is an advanced method which allows users to describe a change
        that has been made to the data files.  This method is not needed when using
        Lance to apply changes (e.g. when using :py:class:`LanceDataset` or
        :py:func:`write_dataset`.)

        It's current purpose is to allow for changes being made in a distributed
        environment where no single process is doing all of the work.  For example,
        a distributed bulk update or a distributed bulk modify operation.

        Once all of the changes have been made, this method can be called to make
        the changes visible by updating the dataset manifest.

        Warnings
        --------
        This is an advanced API and doesn't provide the same level of validation
        as the other APIs. For example, it's the responsibility of the caller to
        ensure that the fragments are valid for the schema.

        Parameters
        ----------
        base_uri: str, Path, or LanceDataset
            The base uri of the dataset, or the dataset object itself. Using
            the dataset object can be more efficient because it can re-use the
            file metadata cache.
        operation: BaseOperation
            The operation to apply to the dataset.  This describes what changes
            have been made. See available operations under :class:`LanceOperation`.
        read_version: int, optional
            The version of the dataset that was used as the base for the changes.
            This is not needed for overwrite or restore operations.
        commit_lock : CommitLock, optional
            A custom commit lock.  Only needed if your object store does not support
            atomic commits.  See the user guide for more details.
        storage_options : optional, dict
            Extra options that make sense for a particular storage connection. This is
            used to store connection parameters like credentials, endpoint, etc.
        enable_v2_manifest_paths : bool, optional
            If True, and this is a new dataset, uses the new V2 manifest paths.
            These paths provide more efficient opening of datasets with many
            versions on object stores. This parameter has no effect if the dataset
            already exists. To migrate an existing dataset, instead use the
            :meth:`migrate_manifest_paths_v2` method. Default is False. WARNING:
            turning this on will make the dataset unreadable for older versions
            of Lance (prior to 0.17.0).
        detached : bool, optional
            If True, then the commit will not be part of the dataset lineage.  It will
            never show up as the latest dataset and the only way to check it out in the
            future will be to specifically check it out by version.  The version will be
            a random version that is only unique amongst detached commits.  The caller
            should store this somewhere as there will be no other way to obtain it in
            the future.
        max_retries : int
            The maximum number of retries to perform when committing the dataset.

        Returns
        -------
        LanceDataset
            A new version of Lance Dataset.

        Examples
        --------

        Creating a new dataset with the :class:`LanceOperation.Overwrite` operation:

        >>> import lance
        >>> import pyarrow as pa
        >>> tab1 = pa.table({"a": [1, 2], "b": ["a", "b"]})
        >>> tab2 = pa.table({"a": [3, 4], "b": ["c", "d"]})
        >>> fragment1 = lance.fragment.LanceFragment.create("example", tab1)
        >>> fragment2 = lance.fragment.LanceFragment.create("example", tab2)
        >>> fragments = [fragment1, fragment2]
        >>> operation = lance.LanceOperation.Overwrite(tab1.schema, fragments)
        >>> dataset = lance.LanceDataset.commit("example", operation)
        >>> dataset.to_table().to_pandas()
           a  b
        0  1  a
        1  2  b
        2  3  c
        3  4  d
        """
        if isinstance(base_uri, Path):
            base_uri = str(base_uri)
        elif isinstance(base_uri, LanceDataset):
            base_uri = base_uri._ds
        elif not isinstance(base_uri, str):
            raise TypeError(
                f"base_uri must be str, Path, or LanceDataset, got {type(base_uri)}"
            )

        if commit_lock:
            if not callable(commit_lock):
                raise TypeError(
                    f"commit_lock must be a function, got {type(commit_lock)}"
                )

        if (
            isinstance(operation, LanceOperation.BaseOperation)
            and read_version is None
            and not isinstance(
                operation, (LanceOperation.Overwrite, LanceOperation.Restore)
            )
        ):
            raise ValueError(
                "read_version is required for all operations except "
                "Overwrite and Restore"
            )
        if isinstance(operation, Transaction):
            new_ds = _Dataset.commit_transaction(
                base_uri,
                operation,
                commit_lock,
                storage_options=storage_options,
                enable_v2_manifest_paths=enable_v2_manifest_paths,
                detached=detached,
                max_retries=max_retries,
            )
        elif isinstance(operation, LanceOperation.BaseOperation):
            new_ds = _Dataset.commit(
                base_uri,
                operation,
                blobs_op,
                read_version,
                commit_lock,
                storage_options=storage_options,
                enable_v2_manifest_paths=enable_v2_manifest_paths,
                detached=detached,
                max_retries=max_retries,
            )
        else:
            raise TypeError(
                "operation must be a LanceOperation.BaseOperation or Transaction, "
                f"got {type(operation)}"
            )

        ds = LanceDataset.__new__(LanceDataset)
        ds._storage_options = storage_options
        ds._ds = new_ds
        ds._uri = new_ds.uri
        ds._default_scan_options = None
        return ds

    @staticmethod
    def commit_batch(
        dest: Union[str, Path, LanceDataset],
        transactions: Sequence[Transaction],
        commit_lock: Optional[CommitLock] = None,
        storage_options: Optional[Dict[str, str]] = None,
        enable_v2_manifest_paths: Optional[bool] = None,
        detached: Optional[bool] = False,
        max_retries: int = 20,
    ) -> BulkCommitResult:
        """Create a new version of dataset with multiple transactions.

        This method is an advanced method which allows users to describe a change
        that has been made to the data files.  This method is not needed when using
        Lance to apply changes (e.g. when using :py:class:`LanceDataset` or
        :py:func:`write_dataset`.)

        Parameters
        ----------
        dest: str, Path, or LanceDataset
            The base uri of the dataset, or the dataset object itself. Using
            the dataset object can be more efficient because it can re-use the
            file metadata cache.
        transactions: Iterable[Transaction]
            The transactions to apply to the dataset. These will be merged into
            a single transaction and applied to the dataset. Note: Only append
            transactions are currently supported. Other transaction types will be
            supported in the future.
        commit_lock : CommitLock, optional
            A custom commit lock.  Only needed if your object store does not support
            atomic commits.  See the user guide for more details.
        storage_options : optional, dict
            Extra options that make sense for a particular storage connection. This is
            used to store connection parameters like credentials, endpoint, etc.
        enable_v2_manifest_paths : bool, optional
            If True, and this is a new dataset, uses the new V2 manifest paths.
            These paths provide more efficient opening of datasets with many
            versions on object stores. This parameter has no effect if the dataset
            already exists. To migrate an existing dataset, instead use the
            :meth:`migrate_manifest_paths_v2` method. Default is False. WARNING:
            turning this on will make the dataset unreadable for older versions
            of Lance (prior to 0.17.0).
        detached : bool, optional
            If True, then the commit will not be part of the dataset lineage.  It will
            never show up as the latest dataset and the only way to check it out in the
            future will be to specifically check it out by version.  The version will be
            a random version that is only unique amongst detached commits.  The caller
            should store this somewhere as there will be no other way to obtain it in
            the future.
        max_retries : int
            The maximum number of retries to perform when committing the dataset.

        Returns
        -------
        dict with keys:
            dataset: LanceDataset
                A new version of Lance Dataset.
            merged: Transaction
                The merged transaction that was applied to the dataset.
        """
        if isinstance(dest, Path):
            dest = str(dest)
        elif isinstance(dest, LanceDataset):
            dest = dest._ds
        elif not isinstance(dest, str):
            raise TypeError(
                f"base_uri must be str, Path, or LanceDataset, got {type(dest)}"
            )

        if commit_lock:
            if not callable(commit_lock):
                raise TypeError(
                    f"commit_lock must be a function, got {type(commit_lock)}"
                )

        new_ds, merged = _Dataset.commit_batch(
            dest,
            transactions,
            commit_lock,
            storage_options=storage_options,
            enable_v2_manifest_paths=enable_v2_manifest_paths,
            detached=detached,
            max_retries=max_retries,
        )
        ds = LanceDataset.__new__(LanceDataset)
        ds._ds = new_ds
        ds._uri = new_ds.uri
        ds._default_scan_options = None
        return BulkCommitResult(
            dataset=ds,
            merged=merged,
        )

    def validate(self):
        """
        Validate the dataset.

        This checks the integrity of the dataset and will raise an exception if
        the dataset is corrupted.
        """
        self._ds.validate()

    def migrate_manifest_paths_v2(self):
        """
        Migrate the manifest paths to the new format.

        This will update the manifest to use the new v2 format for paths.

        This function is idempotent, and can be run multiple times without
        changing the state of the object store.

        DANGER: this should not be run while other concurrent operations are happening.
        And it should also run until completion before resuming other operations.
        """
        self._ds.migrate_manifest_paths_v2()

    @property
    def optimize(self) -> "DatasetOptimizer":
        return DatasetOptimizer(self)

    @property
    def stats(self) -> "LanceStats":
        """
        **Experimental API**
        """
        return LanceStats(self._ds)

    @staticmethod
    def drop(
        base_uri: Union[str, Path], storage_options: Optional[Dict[str, str]] = None
    ) -> None:
        _Dataset.drop(str(base_uri), storage_options)


class BulkCommitResult(TypedDict):
    dataset: LanceDataset
    merged: Transaction


@dataclass
class Transaction:
    read_version: int
    operation: LanceOperation.BaseOperation
    uuid: str = dataclasses.field(default_factory=lambda: str(uuid.uuid4()))
    blobs_op: Optional[LanceOperation.BaseOperation] = None


class Tag(TypedDict):
    version: int
    manifest_size: int


class Version(TypedDict):
    version: int
    timestamp: int | datetime
    metadata: Dict[str, str]


class UpdateResult(TypedDict):
    num_rows_updated: int


class AlterColumn(TypedDict):
    path: str
    name: Optional[str]
    nullable: Optional[bool]
    data_type: Optional[pa.DataType]


class ExecuteResult(TypedDict):
    num_inserted_rows: int
    num_updated_rows: int
    num_deleted_rows: int


class Index(TypedDict):
    name: str
    uuid: str
    fields: List[int]
    version: int
    fragment_ids: Set[int]


# LanceOperation is a namespace for operations that can be applied to a dataset.
class LanceOperation:
    @staticmethod
    def _validate_fragments(fragments):
        if not isinstance(fragments, list):
            raise TypeError(
                f"fragments must be list[FragmentMetadata], got {type(fragments)}"
            )
        if len(fragments) > 0 and not all(
            isinstance(f, FragmentMetadata) for f in fragments
        ):
            raise TypeError(
                f"fragments must be list[FragmentMetadata], got {type(fragments[0])}"
            )

    class BaseOperation(ABC):
        """
        Base class for operations that can be applied to a dataset.

        See available operations under :class:`LanceOperation`.
        """

    @dataclass
    class Overwrite(BaseOperation):
        """
        Overwrite or create a new dataset.

        Attributes
        ----------
        new_schema: pyarrow.Schema
            The schema of the new dataset.
        fragments: list[FragmentMetadata]
            The fragments that make up the new dataset.

        Warning
        -------
        This is an advanced API for distributed operations. To overwrite or
        create new dataset on a single machine, use :func:`lance.write_dataset`.

        Examples
        --------

        To create or overwrite a dataset, first use
        :meth:`lance.fragment.LanceFragment.create` to create fragments. Then
        collect the fragment metadata into a list and pass it along with the
        schema to this class. Finally, pass the operation to the
        :meth:`LanceDataset.commit` method to create the new dataset.

        >>> import lance
        >>> import pyarrow as pa
        >>> tab1 = pa.table({"a": [1, 2], "b": ["a", "b"]})
        >>> tab2 = pa.table({"a": [3, 4], "b": ["c", "d"]})
        >>> fragment1 = lance.fragment.LanceFragment.create("example", tab1)
        >>> fragment2 = lance.fragment.LanceFragment.create("example", tab2)
        >>> fragments = [fragment1, fragment2]
        >>> operation = lance.LanceOperation.Overwrite(tab1.schema, fragments)
        >>> dataset = lance.LanceDataset.commit("example", operation)
        >>> dataset.to_table().to_pandas()
           a  b
        0  1  a
        1  2  b
        2  3  c
        3  4  d
        """

        new_schema: LanceSchema | pa.Schema
        fragments: Iterable[FragmentMetadata]

        def __post_init__(self):
            if isinstance(self.new_schema, pa.Schema):
                self.new_schema = LanceSchema.from_pyarrow(self.new_schema)
            LanceOperation._validate_fragments(self.fragments)

    @dataclass
    class Append(BaseOperation):
        """
        Append new rows to the dataset.

        Attributes
        ----------
        fragments: list[FragmentMetadata]
            The fragments that contain the new rows.

        Warning
        -------
        This is an advanced API for distributed operations. To append to a
        dataset on a single machine, use :func:`lance.write_dataset`.

        Examples
        --------

        To append new rows to a dataset, first use
        :meth:`lance.fragment.LanceFragment.create` to create fragments. Then
        collect the fragment metadata into a list and pass it to this class.
        Finally, pass the operation to the :meth:`LanceDataset.commit`
        method to create the new dataset.

        >>> import lance
        >>> import pyarrow as pa
        >>> tab1 = pa.table({"a": [1, 2], "b": ["a", "b"]})
        >>> dataset = lance.write_dataset(tab1, "example")
        >>> tab2 = pa.table({"a": [3, 4], "b": ["c", "d"]})
        >>> fragment = lance.fragment.LanceFragment.create("example", tab2)
        >>> operation = lance.LanceOperation.Append([fragment])
        >>> dataset = lance.LanceDataset.commit("example", operation,
        ...                                     read_version=dataset.version)
        >>> dataset.to_table().to_pandas()
           a  b
        0  1  a
        1  2  b
        2  3  c
        3  4  d
        """

        fragments: Iterable[FragmentMetadata]

        def __post_init__(self):
            LanceOperation._validate_fragments(self.fragments)

    @dataclass
    class Delete(BaseOperation):
        """
        Remove fragments or rows from the dataset.

        Attributes
        ----------
        updated_fragments: list[FragmentMetadata]
            The fragments that have been updated with new deletion vectors.
        deleted_fragment_ids: list[int]
            The ids of the fragments that have been deleted entirely. These are
            the fragments where :meth:`LanceFragment.delete()` returned None.
        predicate: str
            The original SQL predicate used to select the rows to delete.

        Warning
        -------
        This is an advanced API for distributed operations. To delete rows from
        dataset on a single machine, use :meth:`lance.LanceDataset.delete`.

        Examples
        --------

        To delete rows from a dataset, call :meth:`lance.fragment.LanceFragment.delete`
        on each of the fragments. If that returns a new fragment, add that to
        the ``updated_fragments`` list. If it returns None, that means the whole
        fragment was deleted, so add the fragment id to the ``deleted_fragment_ids``.
        Finally, pass the operation to the :meth:`LanceDataset.commit` method to
        complete the deletion operation.

        >>> import lance
        >>> import pyarrow as pa
        >>> table = pa.table({"a": [1, 2], "b": ["a", "b"]})
        >>> dataset = lance.write_dataset(table, "example")
        >>> table = pa.table({"a": [3, 4], "b": ["c", "d"]})
        >>> dataset = lance.write_dataset(table, "example", mode="append")
        >>> dataset.to_table().to_pandas()
           a  b
        0  1  a
        1  2  b
        2  3  c
        3  4  d
        >>> predicate = "a >= 2"
        >>> updated_fragments = []
        >>> deleted_fragment_ids = []
        >>> for fragment in dataset.get_fragments():
        ...     new_fragment = fragment.delete(predicate)
        ...     if new_fragment is not None:
        ...         updated_fragments.append(new_fragment)
        ...     else:
        ...         deleted_fragment_ids.append(fragment.fragment_id)
        >>> operation = lance.LanceOperation.Delete(updated_fragments,
        ...                                         deleted_fragment_ids,
        ...                                         predicate)
        >>> dataset = lance.LanceDataset.commit("example", operation,
        ...                                     read_version=dataset.version)
        >>> dataset.to_table().to_pandas()
           a  b
        0  1  a
        """

        updated_fragments: Iterable[FragmentMetadata]
        deleted_fragment_ids: Iterable[int]
        predicate: str

        def __post_init__(self):
            LanceOperation._validate_fragments(self.updated_fragments)

    @dataclass
    class Update(BaseOperation):
        """
        Operation that updates rows in the dataset.

        Attributes
        ----------
        removed_fragment_ids: list[int]
            The ids of the fragments that have been removed entirely.
        updated_fragments: list[FragmentMetadata]
            The fragments that have been updated with new deletion vectors.
        new_fragments: list[FragmentMetadata]
            The fragments that contain the new rows.
        """

        removed_fragment_ids: List[int]
        updated_fragments: List[FragmentMetadata]
        new_fragments: List[FragmentMetadata]

        def __post_init__(self):
            LanceOperation._validate_fragments(self.updated_fragments)
            LanceOperation._validate_fragments(self.new_fragments)

    @dataclass
    class Merge(BaseOperation):
        """
        Operation that adds columns. Unlike Overwrite, this should not change
        the structure of the fragments, allowing existing indices to be kept.

        Attributes
        ----------
        fragments: iterable of FragmentMetadata
            The fragments that make up the new dataset.
        schema: LanceSchema or pyarrow.Schema
            The schema of the new dataset. Passing a LanceSchema is preferred,
            and passing a pyarrow.Schema is deprecated.

        Warning
        -------
        This is an advanced API for distributed operations. To overwrite or
        create new dataset on a single machine, use :func:`lance.write_dataset`.

        Examples
        --------

        To add new columns to a dataset, first define a method that will create
        the new columns based on the existing columns. Then use
        :meth:`lance.fragment.LanceFragment.add_columns`

        >>> import lance
        >>> import pyarrow as pa
        >>> import pyarrow.compute as pc
        >>> table = pa.table({"a": [1, 2, 3, 4], "b": ["a", "b", "c", "d"]})
        >>> dataset = lance.write_dataset(table, "example")
        >>> dataset.to_table().to_pandas()
           a  b
        0  1  a
        1  2  b
        2  3  c
        3  4  d
        >>> def double_a(batch: pa.RecordBatch) -> pa.RecordBatch:
        ...     doubled = pc.multiply(batch["a"], 2)
        ...     return pa.record_batch([doubled], ["a_doubled"])
        >>> fragments = []
        >>> for fragment in dataset.get_fragments():
        ...     new_fragment, new_schema = fragment.merge_columns(double_a,
        ...                                                       columns=['a'])
        ...     fragments.append(new_fragment)
        >>> operation = lance.LanceOperation.Merge(fragments, new_schema)
        >>> dataset = lance.LanceDataset.commit("example", operation,
        ...                                     read_version=dataset.version)
        >>> dataset.to_table().to_pandas()
           a  b  a_doubled
        0  1  a          2
        1  2  b          4
        2  3  c          6
        3  4  d          8
        """

        fragments: Iterable[FragmentMetadata]
        schema: LanceSchema | pa.Schema

        def __post_init__(self):
            if isinstance(self.schema, pa.Schema):
                warnings.warn(
                    "Passing a pyarrow.Schema to Merge is deprecated. "
                    "Please use a LanceSchema instead.",
                    DeprecationWarning,
                )
                self.schema = LanceSchema.from_pyarrow(self.schema)
            LanceOperation._validate_fragments(self.fragments)

    @dataclass
    class Restore(BaseOperation):
        """
        Operation that restores a previous version of the dataset.
        """

        version: int

    @dataclass
    class RewriteGroup:
        """
        Collection of rewritten files
        """

        old_fragments: Iterable[FragmentMetadata]
        new_fragments: Iterable[FragmentMetadata]

    @dataclass
    class RewrittenIndex:
        """
        An index that has been rewritten
        """

        old_id: str
        new_id: str

    @dataclass
    class Rewrite(BaseOperation):
        """
        Operation that rewrites one or more files and indices into one
        or more files and indices.

        Attributes
        ----------
        groups: list[RewriteGroup]
            Groups of files that have been rewritten.
        rewritten_indices: list[RewrittenIndex]
            Indices that have been rewritten.

        Warning
        -------
        This is an advanced API not intended for general use.
        """

        groups: Iterable[LanceOperation.RewriteGroup]
        rewritten_indices: Iterable[LanceOperation.RewrittenIndex]

        def __post_init__(self):
            all_frags = [old for group in self.groups for old in group.old_fragments]
            all_frags += [new for group in self.groups for new in group.new_fragments]
            LanceOperation._validate_fragments(all_frags)

    @dataclass
    class CreateIndex(BaseOperation):
        """
        Operation that creates an index on the dataset.
        """

        new_indices: List[Index]
        removed_indices: List[Index]

    @dataclass
    class DataReplacementGroup:
        """
        Group of data replacements
        """

        fragment_id: int
        new_file: DataFile

    @dataclass
    class DataReplacement(BaseOperation):
        """
        Operation that replaces existing datafiles in the dataset.
        """

        replacements: List[LanceOperation.DataReplacementGroup]


class ScannerBuilder:
    def __init__(self, ds: LanceDataset):
        self.ds = ds
        self._limit = None
        self._filter = None
        self._substrait_filter = None
        self._prefilter = False
        self._late_materialization = None
        self._offset = None
        self._columns = None
        self._columns_with_transform = None
        self._nearest = None
        self._batch_size: Optional[int] = None
        self._io_buffer_size: Optional[int] = None
        self._batch_readahead: Optional[int] = None
        self._fragment_readahead: Optional[int] = None
        self._scan_in_order = True
        self._fragments = None
        self._with_row_id = False
        self._with_row_address = False
        self._use_stats = True
        self._fast_search = False
        self._full_text_query = None
        self._use_scalar_index = None
        self._include_deleted_rows = None

    def apply_defaults(self, default_opts: Dict[str, Any]) -> ScannerBuilder:
        for key, value in default_opts.items():
            setter = getattr(self, key, None)
            if setter is None:
                raise ValueError(f"Unknown option {key}")
            setter(value)
        return self

    def batch_size(self, batch_size: int) -> ScannerBuilder:
        """Set batch size for Scanner"""
        self._batch_size = batch_size
        return self

    def io_buffer_size(self, io_buffer_size: int) -> ScannerBuilder:
        """
        Set the I/O buffer size for the Scanner

        This is the amount of RAM that will be reserved for holding I/O received from
        storage before it is processed.  This is used to control the amount of memory
        used by the scanner.  If the buffer is full then the scanner will block until
        the buffer is processed.

        Generally this should scale with the number of concurrent I/O threads.  The
        default is 2GiB which comfortably provides enough space for somewhere between
        32 and 256 concurrent I/O threads.

        This value is not a hard cap on the amount of RAM the scanner will use.  Some
        space is used for the compute (which can be controlled by the batch size) and
        Lance does not keep track of memory after it is returned to the user.

        Currently, if there is a single batch of data which is larger than the io buffer
        size then the scanner will deadlock.  This is a known issue and will be fixed in
        a future release.

        This parameter is only used when reading v2 files
        """
        self._io_buffer_size = io_buffer_size
        return self

    def batch_readahead(self, nbatches: Optional[int] = None) -> ScannerBuilder:
        """
        This parameter is ignored when reading v2 files
        """
        if nbatches is not None and int(nbatches) < 0:
            raise ValueError("batch_readahead must be non-negative")
        self._batch_readahead = nbatches
        return self

    def fragment_readahead(self, nfragments: Optional[int] = None) -> ScannerBuilder:
        if nfragments is not None and int(nfragments) < 0:
            raise ValueError("fragment_readahead must be non-negative")
        self._fragment_readahead = nfragments
        return self

    def scan_in_order(self, scan_in_order: bool = True) -> ScannerBuilder:
        """
        Whether to scan the dataset in order of fragments and batches.

        If set to False, the scanner may read fragments concurrently and yield
        batches out of order. This may improve performance since it allows more
        concurrency in the scan, but can also use more memory.

        This parameter is ignored when using v2 files.  In the v2 file format
        there is no penalty to scanning in order and so all scans will scan in
        order.
        """
        self._scan_in_order = scan_in_order
        return self

    def limit(self, n: Optional[int] = None) -> ScannerBuilder:
        if n is not None and int(n) < 0:
            raise ValueError("Limit must be non-negative")
        self._limit = n
        return self

    def offset(self, n: Optional[int] = None) -> ScannerBuilder:
        if n is not None and int(n) < 0:
            raise ValueError("Offset must be non-negative")
        self._offset = n
        return self

    def columns(
        self, cols: Optional[Union[List[str], Dict[str, str]]] = None
    ) -> ScannerBuilder:
        if cols is None:
            self._columns = None
        elif isinstance(cols, dict):
            self._columns_with_transform = list(cols.items())
        elif isinstance(cols, list):
            self._columns = cols
        else:
            raise TypeError(
                f"columns must be a list or dict[name, expression], got {type(cols)}"
            )
        return self

    def filter(self, filter: Union[str, pa.compute.Expression]) -> ScannerBuilder:
        if isinstance(filter, pa.compute.Expression):
            try:
                from pyarrow.substrait import serialize_expressions

                fields_without_lists = []
                counter = 0
                # Pyarrow cannot handle fixed size lists when converting
                # types to Substrait. So we can't use those in our filter,
                # which is ok for now but we need to replace them with some
                # kind of placeholder because Substrait is going to use
                # ordinal field references and we want to make sure those are
                # correct.
                for field in self.ds.schema:
                    if pa.types.is_fixed_size_list(field.type):
                        pos = counter
                        counter += 1
                        fields_without_lists.append(
                            pa.field(f"__unlikely_name_placeholder_{pos}", pa.int8())
                        )
                    else:
                        fields_without_lists.append(field)
                # Serialize the pyarrow compute expression toSubstrait and use
                # that as a filter.
                scalar_schema = pa.schema(fields_without_lists)
                substrait_filter = serialize_expressions(
                    [filter], ["my_filter"], scalar_schema
                )
                if isinstance(substrait_filter, memoryview):
                    self._substrait_filter = substrait_filter.tobytes()
                else:
                    try:
                        self._substrait_filter = substrait_filter.to_pybytes()
                    except AttributeError:
                        raise TypeError(
                            "serialize_expressions returned unexpected"
                            f"type {type(substrait_filter)}"
                        )
            except ImportError:
                # serialize_expressions was introduced in pyarrow 14.  Fallback to
                # stringifying the expression if pyarrow is too old
                self._filter = str(filter)
        else:
            self._filter = filter
        return self

    def prefilter(self, prefilter: bool) -> ScannerBuilder:
        self._prefilter = prefilter
        return self

    def with_row_id(self, with_row_id: bool = True) -> ScannerBuilder:
        """Enable returns with row IDs."""
        self._with_row_id = with_row_id
        return self

    def with_row_address(self, with_row_address: bool = True) -> ScannerBuilder:
        """
        Enables returns with row addresses.

        Row addresses are a unique but unstable identifier for each row in the
        dataset that consists of the fragment id (upper 32 bits) and the row
        offset in the fragment (lower 32 bits).  Row IDs are generally preferred
        since they do not change when a row is modified or compacted.  However,
        row addresses may be useful in some advanced use cases.
        """
        self._with_row_address = with_row_address
        return self

    def late_materialization(
        self, late_materialization: bool | List[str]
    ) -> ScannerBuilder:
        self._late_materialization = late_materialization
        return self

    def use_stats(self, use_stats: bool = True) -> ScannerBuilder:
        """
        Enable use of statistics for query planning.

        Disabling statistics is used for debugging and benchmarking purposes.
        This should be left on for normal use.
        """
        self._use_stats = use_stats
        return self

    def use_scalar_index(self, use_scalar_index: bool = True) -> ScannerBuilder:
        """
        Set whether scalar indices should be used in a query

        Scans will use scalar indices, when available, to optimize queries with filters.
        However, in some corner cases, scalar indices may make performance worse.  This
        parameter allows users to disable scalar indices in these cases.
        """
        self._use_scalar_index = use_scalar_index
        return self

    def with_fragments(
        self, fragments: Optional[Iterable[LanceFragment]]
    ) -> ScannerBuilder:
        if fragments is not None:
            inner_fragments = []
            for f in fragments:
                if isinstance(f, LanceFragment):
                    inner_fragments.append(f._fragment)
                else:
                    raise TypeError(
                        f"fragments must be an iterable of LanceFragment. "
                        f"Got {type(f)} instead."
                    )
            fragments = inner_fragments

        self._fragments = fragments
        return self

    def nearest(
        self,
        column: str,
        q: QueryVectorLike,
        k: Optional[int] = None,
        metric: Optional[str] = None,
        nprobes: Optional[int] = None,
        refine_factor: Optional[int] = None,
        use_index: bool = True,
        ef: Optional[int] = None,
    ) -> ScannerBuilder:
        q, q_dim = _coerce_query_vector(q)

        if self.ds.schema.get_field_index(column) < 0:
            raise ValueError(f"Embedding column {column} is not in the dataset")

        column_field = self.ds.schema.field(column)
        column_type = column_field.type
        if hasattr(column_type, "storage_type"):
            column_type = column_type.storage_type
        if pa.types.is_fixed_size_list(column_type):
            dim = column_type.list_size
        elif pa.types.is_list(column_type) and pa.types.is_fixed_size_list(
            column_type.value_type
        ):
            dim = column_type.value_type.list_size
        else:
            raise TypeError(
                f"Query column {column} must be a vector. Got {column_field.type}."
            )

        if q_dim != dim:
            raise ValueError(
                f"Query vector size {len(q)} does not match index column size {dim}"
            )

        if k is not None and int(k) <= 0:
            raise ValueError(f"Nearest-K must be > 0 but got {k}")
        if nprobes is not None and int(nprobes) <= 0:
            raise ValueError(f"Nprobes must be > 0 but got {nprobes}")
        if refine_factor is not None and int(refine_factor) < 1:
            raise ValueError(f"Refine factor must be 1 or more got {refine_factor}")
        if ef is not None and int(ef) <= 0:
            # `ef` should be >= `k`, but `k` could be None so we can't check it here
            # the rust code will check it
            raise ValueError(f"ef must be > 0 but got {ef}")
        self._nearest = {
            "column": column,
            "q": q,
            "k": k,
            "metric": metric,
            "nprobes": nprobes,
            "refine_factor": refine_factor,
            "use_index": use_index,
            "ef": ef,
        }
        return self

    def fast_search(self, flag: bool) -> ScannerBuilder:
        """Enable fast search, which only perform search on the indexed data.

        Users can use `Table::optimize()` or `create_index()` to include the new data
        into index, thus make new data searchable.
        """
        self._fast_search = flag
        return self

    def include_deleted_rows(self, flag: bool) -> ScannerBuilder:
        """Include deleted rows

        Rows which have been deleted, but are still present in the fragment, will be
        returned.  These rows will have all columns (except _rowaddr) set to null
        """
        self._include_deleted_rows = flag
        return self

    def full_text_search(
        self,
        query: str,
        columns: Optional[List[str]] = None,
        search_type: SearchType = "QueryThenFetch",
    ) -> ScannerBuilder:
        """
        Filter rows by full text searching. *Experimental API*,
        may remove it after we support to do this within `filter` SQL-like expression

        Must create inverted index on the given column before searching,
        """
        self._full_text_query = {
            "query": query,
            "columns": columns,
            "search_type": search_type,
        }
        return self

    def to_scanner(self) -> LanceScanner:
        scanner = self.ds._ds.scanner(
            self._columns,
            self._columns_with_transform,
            self._filter,
            self._prefilter,
            self._limit,
            self._offset,
            self._nearest,
            self._batch_size,
            self._io_buffer_size,
            self._batch_readahead,
            self._fragment_readahead,
            self._scan_in_order,
            self._fragments,
            self._with_row_id,
            self._with_row_address,
            self._use_stats,
            self._substrait_filter,
            self._fast_search,
            self._full_text_query,
            self._late_materialization,
            self._use_scalar_index,
            self._include_deleted_rows,
        )
        return LanceScanner(scanner, self.ds)


class LanceScanner(pa.dataset.Scanner):
    def __init__(self, scanner: _Scanner, dataset: LanceDataset):
        self._scanner = scanner
        self._ds = dataset

    def to_table(self) -> pa.Table:
        """
        Read the data into memory and return a pyarrow Table.
        """
        return self.to_reader().read_all()

    def to_reader(self) -> pa.RecordBatchReader:
        return self._scanner.to_pyarrow()

    def to_batches(self) -> Iterator[RecordBatch]:
        yield from self.to_reader()

    @property
    def projected_schema(self) -> Schema:
        return self._scanner.schema

    @staticmethod
    def from_dataset(*args, **kwargs):
        """
        Not implemented
        """
        raise NotImplementedError("from dataset")

    @staticmethod
    def from_fragment(*args, **kwargs):
        """
        Not implemented
        """
        raise NotImplementedError("from fragment")

    @staticmethod
    def from_batches(*args, **kwargs):
        """
        Not implemented
        """
        raise NotImplementedError("from batches")

    @property
    def dataset_schema(self) -> Schema:
        """The schema with which batches will be read from fragments."""
        return self._ds.schema

    def scan_batches(self):
        """
        Consume a Scanner in record batches with corresponding fragments.

        Returns
        -------
        record_batches : iterator of TaggedRecordBatch
        """
        lst = []
        reader = self.to_reader()
        while True:
            batch = reader.read_next_batch()
            if batch is None:
                reader.close()
                break
            lst.append(batch)
        return lst

    def take(self, indices):
        """
        Not implemented
        """
        raise NotImplementedError("take")

    def head(self, num_rows):
        """
        Load the first N rows of the dataset.

        Parameters
        ----------
        num_rows : int
            The number of rows to load.

        Returns
        -------
        Table
        """
        return self.to_table()[:num_rows]

    def count_rows(self):
        """Count rows matching the scanner filter.

        Returns
        -------
        count : int

        """
        return self._scanner.count_rows()

    def explain_plan(self, verbose=False) -> str:
        """Return the execution plan for this scanner.

        Parameters
        ----------
        verbose : bool, default False
            Use a verbose output format.

        Returns
        -------
        plan : str
        """

        return self._scanner.explain_plan(verbose=verbose)

    def analyze_plan(self) -> str:
        """Execute the plan for this scanner and display with runtime metrics.

        Parameters
        ----------
        verbose : bool, default False
            Use a verbose output format.

        Returns
        -------
        plan : str
        """

        return self._scanner.analyze_plan()


class DatasetOptimizer:
    def __init__(self, dataset: LanceDataset):
        self._dataset = dataset

    def compact_files(
        self,
        *,
        target_rows_per_fragment: int = 1024 * 1024,
        max_rows_per_group: int = 1024,
        max_bytes_per_file: Optional[int] = None,
        materialize_deletions: bool = True,
        materialize_deletions_threshold: float = 0.1,
        num_threads: Optional[int] = None,
        batch_size: Optional[int] = None,
    ) -> CompactionMetrics:
        """Compacts small files in the dataset, reducing total number of files.

        This does a few things:
         * Removes deleted rows from fragments
         * Removes dropped columns from fragments
         * Merges small fragments into larger ones

        This method preserves the insertion order of the dataset. This may mean
        it leaves small fragments in the dataset if they are not adjacent to
        other fragments that need compaction. For example, if you have fragments
        with row counts 5 million, 100, and 5 million, the middle fragment will
        not be compacted because the fragments it is adjacent to do not need
        compaction.

        Parameters
        ----------
        target_rows_per_fragment: int, default 1024*1024
            The target number of rows per fragment. This is the number of rows
            that will be in each fragment after compaction.
        max_rows_per_group: int, default 1024
            Max number of rows per group. This does not affect which fragments
            need compaction, but does affect how they are re-written if selected.

            This setting only affects datasets using the legacy storage format.
            The newer format does not require row groups.
        max_bytes_per_file: Optional[int], default None
            Max number of bytes in a single file.  This does not affect which
            fragments need compaction, but does affect how they are re-written if
            selected.  If this value is too small you may end up with fragments
            that are smaller than `target_rows_per_fragment`.

            The default will use the default from ``write_dataset``.
        materialize_deletions: bool, default True
            Whether to compact fragments with soft deleted rows so they are no
            longer present in the file.
        materialize_deletions_threshold: float, default 0.1
            The fraction of original rows that are soft deleted in a fragment
            before the fragment is a candidate for compaction.
        num_threads: int, optional
            The number of threads to use when performing compaction. If not
            specified, defaults to the number of cores on the machine.
        batch_size: int, optional
            The batch size to use when scanning input fragments.  You may want
            to reduce this if you are running out of memory during compaction.

            The default will use the same default from ``scanner``.

        Returns
        -------
        CompactionMetrics
            Metrics about the compaction process

        See Also
        --------
        lance.optimize.Compaction
        """
        opts = dict(
            target_rows_per_fragment=target_rows_per_fragment,
            max_rows_per_group=max_rows_per_group,
            max_bytes_per_file=max_bytes_per_file,
            materialize_deletions=materialize_deletions,
            materialize_deletions_threshold=materialize_deletions_threshold,
            num_threads=num_threads,
            batch_size=batch_size,
        )
        return Compaction.execute(self._dataset, opts)

    def optimize_indices(self, **kwargs):
        """Optimizes index performance.

        As new data arrives it is not added to existing indexes automatically.
        When searching we need to perform an indexed search of the old data plus
        an expensive unindexed search on the new data.  As the amount of new
        unindexed data grows this can have an impact on search latency.
        This function will add the new data to existing indexes, restoring the
        performance.  This function does not retrain the index, it only assigns
        the new data to existing partitions.  This means an update is much quicker
        than retraining the entire index but may have less accuracy (especially
        if the new data exhibits new patterns, concepts, or trends)

        Parameters
        ----------
        num_indices_to_merge: int, default 1
            The number of indices to merge.
            If set to 0, new delta index will be created.
        index_names: List[str], default None
            The names of the indices to optimize.
            If None, all indices will be optimized.
        """
        self._dataset._ds.optimize_indices(**kwargs)


class Tags:
    """
    Dataset tag manager.
    """

    def __init__(self, dataset: _Dataset):
        self._ds = dataset

    def list(self) -> dict[str, Tag]:
        """
        List all dataset tags.

        Returns
        -------
        dict[str, Tag]
            A dictionary mapping tag names to version numbers.
        """
        return self._ds.tags()

    def create(self, tag: str, version: int) -> None:
        """
        Create a tag for a given dataset version.

        Parameters
        ----------
        tag: str,
            The name of the tag to create. This name must be unique among all tag
            names for the dataset.
        version: int,
            The dataset version to tag.
        """
        self._ds.create_tag(tag, version)

    def delete(self, tag: str) -> None:
        """
        Delete tag from the dataset.

        Parameters
        ----------
        tag: str,
            The name of the tag to delete.

        """
        self._ds.delete_tag(tag)

    def update(self, tag: str, version: int) -> None:
        """
        Update tag to a new version.

        Parameters
        ----------
        tag: str,
            The name of the tag to update.
        version: int,
            The new dataset version to tag.
        """
        self._ds.update_tag(tag, version)


@dataclass
class FieldStatistics:
    """Statistics about a field in the dataset"""

    id: int  #: id of the field
    bytes_on_disk: int  #: (possibly compressed) bytes on disk used to store the field


@dataclass
class DataStatistics:
    """Statistics about the data in the dataset"""

    fields: FieldStatistics  #: Statistics about the fields in the dataset


class DatasetStats(TypedDict):
    num_deleted_rows: int
    num_fragments: int
    num_small_files: int


class LanceStats:
    """
    Statistics about a LanceDataset.
    """

    def __init__(self, dataset: _Dataset):
        self._ds = dataset

    def dataset_stats(self, max_rows_per_group: int = 1024) -> DatasetStats:
        """
        Statistics about the dataset.
        """
        return {
            "num_deleted_rows": self._ds.count_deleted_rows(),
            "num_fragments": self._ds.count_fragments(),
            "num_small_files": self._ds.num_small_files(max_rows_per_group),
        }

    def index_stats(self, index_name: str) -> Dict[str, Any]:
        """
        Statistics about an index.

        Parameters
        ----------
        index_name: str
            The name of the index to get statistics for.
        """
        index_stats = json.loads(self._ds.index_statistics(index_name))
        return index_stats

    def data_stats(self) -> DataStatistics:
        """
        Statistics about the data in the dataset.
        """
        return self._ds.data_stats()


def write_dataset(
    data_obj: ReaderLike,
    uri: Union[str, Path, LanceDataset],
    schema: Optional[pa.Schema] = None,
    mode: str = "create",
    *,
    max_rows_per_file: int = 1024 * 1024,
    max_rows_per_group: int = 1024,
    max_bytes_per_file: int = 90 * 1024 * 1024 * 1024,
    commit_lock: Optional[CommitLock] = None,
    progress: Optional[FragmentWriteProgress] = None,
    storage_options: Optional[Dict[str, str]] = None,
    data_storage_version: Optional[str] = None,
    use_legacy_format: Optional[bool] = None,
    enable_v2_manifest_paths: bool = False,
    enable_move_stable_row_ids: bool = False,
) -> LanceDataset:
    """Write a given data_obj to the given uri

    Parameters
    ----------
    data_obj: Reader-like
        The data to be written. Acceptable types are:
        - Pandas DataFrame, Pyarrow Table, Dataset, Scanner, or RecordBatchReader
        - Huggingface dataset
    uri: str, Path, or LanceDataset
        Where to write the dataset to (directory). If a LanceDataset is passed,
        the session will be reused.
    schema: Schema, optional
        If specified and the input is a pandas DataFrame, use this schema
        instead of the default pandas to arrow table conversion.
    mode: str
        **create** - create a new dataset (raises if uri already exists).
        **overwrite** - create a new snapshot version
        **append** - create a new version that is the concat of the input the
        latest version (raises if uri does not exist)
    max_rows_per_file: int, default 1024 * 1024
        The max number of rows to write before starting a new file
    max_rows_per_group: int, default 1024
        The max number of rows before starting a new group (in the same file)
    max_bytes_per_file: int, default 90 * 1024 * 1024 * 1024
        The max number of bytes to write before starting a new file. This is a
        soft limit. This limit is checked after each group is written, which
        means larger groups may cause this to be overshot meaningfully. This
        defaults to 90 GB, since we have a hard limit of 100 GB per file on
        object stores.
    commit_lock : CommitLock, optional
        A custom commit lock.  Only needed if your object store does not support
        atomic commits.  See the user guide for more details.
    progress: FragmentWriteProgress, optional
        *Experimental API*. Progress tracking for writing the fragment. Pass
        a custom class that defines hooks to be called when each fragment is
        starting to write and finishing writing.
    storage_options : optional, dict
        Extra options that make sense for a particular storage connection. This is
        used to store connection parameters like credentials, endpoint, etc.
    data_storage_version: optional, str, default None
        The version of the data storage format to use. Newer versions are more
        efficient but require newer versions of lance to read.  The default (None)
        will use the latest stable version.  See the user guide for more details.
    use_legacy_format : optional, bool, default None
        Deprecated method for setting the data storage version. Use the
        `data_storage_version` parameter instead.
    enable_v2_manifest_paths : bool, optional
        If True, and this is a new dataset, uses the new V2 manifest paths.
        These paths provide more efficient opening of datasets with many
        versions on object stores. This parameter has no effect if the dataset
        already exists. To migrate an existing dataset, instead use the
        :meth:`LanceDataset.migrate_manifest_paths_v2` method. Default is False.
    enable_move_stable_row_ids : bool, optional
        Experimental parameter: if set to true, the writer will use move-stable row ids.
        These row ids are stable after compaction operations, but not after updates.
        This makes compaction more efficient, since with stable row ids no
        secondary indices need to be updated to point to new row ids.
    """
    if use_legacy_format is not None:
        warnings.warn(
            "use_legacy_format is deprecated, use data_storage_version instead",
            DeprecationWarning,
        )
        if use_legacy_format:
            data_storage_version = "legacy"
        else:
            data_storage_version = "stable"

    if _check_for_hugging_face(data_obj):
        # Huggingface datasets
        from .dependencies import datasets

        if isinstance(data_obj, datasets.Dataset):
            if schema is None:
                schema = data_obj.features.arrow_schema
            data_obj = data_obj.data.to_batches()

    reader = _coerce_reader(data_obj, schema)
    _validate_schema(reader.schema)
    # TODO add support for passing in LanceDataset and LanceScanner here

    params = {
        "mode": mode,
        "max_rows_per_file": max_rows_per_file,
        "max_rows_per_group": max_rows_per_group,
        "max_bytes_per_file": max_bytes_per_file,
        "progress": progress,
        "storage_options": storage_options,
        "data_storage_version": data_storage_version,
        "enable_v2_manifest_paths": enable_v2_manifest_paths,
        "enable_move_stable_row_ids": enable_move_stable_row_ids,
    }

    if commit_lock:
        if not callable(commit_lock):
            raise TypeError(f"commit_lock must be a function, got {type(commit_lock)}")
        params["commit_handler"] = commit_lock

    if isinstance(uri, Path):
        uri = os.fspath(uri)
    elif isinstance(uri, LanceDataset):
        uri = uri._ds
    elif not isinstance(uri, str):
        raise TypeError(f"dest must be a str, Path, or LanceDataset. Got {type(uri)}")

    inner_ds = _write_dataset(reader, uri, params)

    ds = LanceDataset.__new__(LanceDataset)
    ds._storage_options = storage_options
    ds._ds = inner_ds
    ds._uri = inner_ds.uri
    ds._default_scan_options = None
    return ds


def _coerce_query_vector(query: QueryVectorLike) -> tuple[pa.Array, int]:
    # if the query is a multivector, convert it to pa.ListArray
    if hasattr(query, "__getitem__") and isinstance(
        query[0], (list, tuple, np.ndarray, pa.Array)
    ):
        dim = len(query[0])
        multivector_query = []
        for q in query:
            if len(q) != dim:
                raise ValueError(
                    "All query vectors must have the same length, "
                    f"but got {dim} and {len(q)}"
                )
            multivector_query.append(_coerce_query_vector(q)[0])
        query = pa.array(multivector_query, type=pa.list_(pa.float32()))
        return (query, dim)

    if isinstance(query, pa.Scalar):
        if isinstance(query, pa.ExtensionScalar):
            # If it's an extension scalar then convert to storage
            query = query.value
        if isinstance(query.type, pa.FixedSizeListType):
            query = query.values
    elif isinstance(query, (list, tuple)) or (
        _check_for_numpy(query),
        isinstance(query, np.ndarray),
    ):
        query = np.array(query).astype("float64")  # workaround for GH-608
        query = pa.FloatingPointArray.from_pandas(query, type=pa.float32())
    elif not isinstance(query, pa.Array):
        try:
            query = pa.array(query)
        except:  # noqa: E722
            raise TypeError(
                "Query vectors should be an array of floats, "
                f"got {type(query)} which we cannot coerce to a "
                "float array"
            )

    # At this point `query` should be an arrow array
    if not isinstance(query, pa.FloatingPointArray):
        if pa.types.is_integer(query.type):
            query = query.cast(pa.float32())
        else:
            raise TypeError(
                "query vector must be list-like or pa.FloatingPointArray "
                f"but received {query.type}"
            )

    return (query, len(query))


def _validate_schema(schema: pa.Schema):
    """
    Make sure the metadata is valid utf8
    """
    if schema.metadata is not None:
        _validate_metadata(schema.metadata)


def _validate_metadata(metadata: dict):
    """
    Make sure the metadata values are valid utf8 (can be nested)

    Raises ValueError if not valid utf8
    """
    for k, v in metadata.items():
        if isinstance(v, bytes):
            try:
                v.decode("utf8")
            except UnicodeDecodeError:
                raise ValueError(
                    f"Metadata key {k} is not valid utf8. "
                    "Consider base64 encode for generic binary metadata."
                )
        elif isinstance(v, dict):
            _validate_metadata(v)


class VectorIndexReader:
    """
    This class allows you to initialize a reader for a specific vector index,
    retrieve the number of partitions,
    access the centroids of the index,
    and read specific partitions of the index.

    Parameters
    ----------
    dataset: LanceDataset
        The dataset containing the index.
    index_name: str
        The name of the vector index to read.

    Examples
    --------
    .. code-block:: python

        import lance
        from lance.dataset import VectorIndexReader
        import numpy as np
        import pyarrow as pa
        vectors = np.random.rand(256, 2)
        data = pa.table({"vector": pa.array(vectors.tolist(),
            type=pa.list_(pa.float32(), 2))})
        dataset = lance.write_dataset(data, "/tmp/index_reader_demo")
        dataset.create_index("vector", index_type="IVF_PQ",
            num_partitions=4, num_sub_vectors=2)
        reader = VectorIndexReader(dataset, "vector_idx")
        assert reader.num_partitions() == 4
        partition = reader.read_partition(0)
        assert "_rowid" in partition.column_names

    Exceptions
    ----------
    ValueError
        If the specified index is not a vector index.
    """

    def __init__(self, dataset: LanceDataset, index_name: str):
        stats = dataset.stats.index_stats(index_name)
        self.dataset = dataset
        self.index_name = index_name
        self.stats = stats
        try:
            self.num_partitions()
        except KeyError:
            raise ValueError(f"Index {index_name} is not vector index")

    def num_partitions(self) -> int:
        """
        Returns the number of partitions in the dataset.

        Returns
        -------
        int
            The number of partitions.
        """

        return self.stats["indices"][0]["num_partitions"]

    def centroids(self) -> np.ndarray:
        """
        Returns the centroids of the index

        Returns
        -------
        np.ndarray
            The centroids of IVF
            with shape (num_partitions, dim)
        """
        # when we have more delta indices,
        # they are with the same centroids
        return np.array(
            self.dataset._ds.get_index_centroids(self.stats["indices"][0]["centroids"])
        )

    def read_partition(
        self, partition_id: int, *, with_vector: bool = False
    ) -> pa.Table:
        """
        Returns a pyarrow table for the given IVF partition

        Parameters
        ----------
        partition_id: int
            The id of the partition to read
        with_vector: bool, default False
            Whether to include the vector column in the reader,
            for IVF_PQ, the vector column is PQ codes

        Returns
        -------
        pa.Table
            A pyarrow table for the given partition,
            containing the row IDs, and quantized vectors (if with_vector is True).
        """

        if partition_id < 0 or partition_id >= self.num_partitions():
            raise IndexError(
                f"Partition id {partition_id} is out of range, "
                f"expected 0 <= partition_id < {self.num_partitions()}"
            )

        return self.dataset._ds.read_index_partition(
            self.index_name, partition_id, with_vector
        ).read_all()<|MERGE_RESOLUTION|>--- conflicted
+++ resolved
@@ -633,13 +633,11 @@
                 currently only supports a single column in the columns list.
             - query: str
                 The query string to search for.
-<<<<<<< HEAD
             - search_type: SearchType
                 The search type to use, default is QueryThenFetch.
                 QueryThenFetch: filter the results directly.
                 DfsQueryThenFetch: collect frequency of the indexed column first,
                     then filter the results. Cost more time but more accurate.
-=======
         include_deleted_rows: bool, optional, default False
             If True, then rows that have been deleted, but are still present in the
             fragment, will be returned.  These rows will have the _rowid column set
@@ -648,7 +646,6 @@
 
             Note: if this is a search operation, or a take operation (including scalar
             indexed scans) then deleted rows cannot be returned.
->>>>>>> 92033773
 
         Notes
         -----
