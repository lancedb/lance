# SPDX-License-Identifier: Apache-2.0
# SPDX-FileCopyrightText: Copyright The Lance Authors

from __future__ import annotations

import copy
import dataclasses
import json
import os
import random
import time
import uuid
import warnings
from abc import ABC
from dataclasses import dataclass
from datetime import datetime, timedelta
from pathlib import Path
from typing import (
    TYPE_CHECKING,
    Any,
    Dict,
    Iterable,
    Iterator,
    List,
    Literal,
    Optional,
    Sequence,
    Set,
    TypedDict,
    Union,
)

import pyarrow as pa
import pyarrow.dataset
from pyarrow import RecordBatch, Schema

from lance.log import LOGGER

from .blob import BlobFile
from .dependencies import (
    _check_for_hugging_face,
    _check_for_numpy,
    torch,
)
from .dependencies import numpy as np
from .dependencies import pandas as pd
from .fragment import FragmentMetadata, LanceFragment
from .lance import (
    CleanupStats,
    Compaction,
    CompactionMetrics,
    LanceSchema,
    _Dataset,
    _MergeInsertBuilder,
    _Scanner,
    _write_dataset,
)
from .lance import __version__ as __version__
from .lance import _Session as Session
from .types import _coerce_reader
from .udf import BatchUDF, normalize_transform
from .udf import BatchUDFCheckpoint as BatchUDFCheckpoint
from .udf import batch_udf as batch_udf
from .util import td_to_micros

if TYPE_CHECKING:
    from pyarrow._compute import Expression

    from .commit import CommitLock
    from .progress import FragmentWriteProgress
    from .types import ReaderLike

    QueryVectorLike = Union[
        pd.Series,
        pa.Array,
        pa.Scalar,
        np.ndarray,
        Iterable[float],
    ]


class MergeInsertBuilder(_MergeInsertBuilder):
    def execute(self, data_obj: ReaderLike, *, schema: Optional[pa.Schema] = None):
        """Executes the merge insert operation

        This function updates the original dataset and returns a dictionary with
        information about merge statistics - i.e. the number of inserted, updated,
        and deleted rows.

        Parameters
        ----------

        data_obj: ReaderLike
            The new data to use as the source table for the operation.  This parameter
            can be any source of data (e.g. table / dataset) that
            :func:`~lance.write_dataset` accepts.
        schema: Optional[pa.Schema]
            The schema of the data.  This only needs to be supplied whenever the data
            source is some kind of generator.
        """
        reader = _coerce_reader(data_obj, schema)

        return super(MergeInsertBuilder, self).execute(reader)

    # These next three overrides exist only to document the methods

    def when_matched_update_all(
        self, condition: Optional[str] = None
    ) -> "MergeInsertBuilder":
        """
        Configure the operation to update matched rows

        After this method is called, when the merge insert operation executes,
        any rows that match both the source table and the target table will be
        updated.  The rows from the target table will be removed and the rows
        from the source table will be added.

        An optional condition may be specified.  This should be an SQL filter
        and, if present, then only matched rows that also satisfy this filter will
        be updated.  The SQL filter should use the prefix `target.` to refer to
        columns in the target table and the prefix `source.` to refer to columns
        in the source table.  For example, `source.last_update < target.last_update`.

        If a condition is specified and rows do not satisfy the condition then these
        rows will not be updated.  Failure to satisfy the filter does not cause
        a "matched" row to become a "not matched" row.
        """
        return super(MergeInsertBuilder, self).when_matched_update_all(condition)

    def when_not_matched_insert_all(self) -> "MergeInsertBuilder":
        """
        Configure the operation to insert not matched rows

        After this method is called, when the merge insert operation executes,
        any rows that exist only in the source table will be inserted into
        the target table.
        """
        return super(MergeInsertBuilder, self).when_not_matched_insert_all()

    def when_not_matched_by_source_delete(
        self, expr: Optional[str] = None
    ) -> "MergeInsertBuilder":
        """
        Configure the operation to delete source rows that do not match

        After this method is called, when the merge insert operation executes,
        any rows that exist only in the target table will be deleted.  An
        optional filter can be specified to limit the scope of the delete
        operation.  If given (as an SQL filter) then only rows which match
        the filter will be deleted.
        """
        return super(MergeInsertBuilder, self).when_not_matched_by_source_delete(expr)


class LanceDataset(pa.dataset.Dataset):
    """A Lance Dataset in Lance format where the data is stored at the given uri."""

    def __init__(
        self,
        uri: Union[str, Path],
        version: Optional[int | str] = None,
        block_size: Optional[int] = None,
        index_cache_size: Optional[int] = None,
        metadata_cache_size: Optional[int] = None,
        commit_lock: Optional[CommitLock] = None,
        storage_options: Optional[Dict[str, str]] = None,
        serialized_manifest: Optional[bytes] = None,
        default_scan_options: Optional[Dict[str, Any]] = None,
    ):
        uri = os.fspath(uri) if isinstance(uri, Path) else uri
        self._uri = uri
        self._storage_options = storage_options
        self._ds = _Dataset(
            uri,
            version,
            block_size,
            index_cache_size,
            metadata_cache_size,
            commit_lock,
            storage_options,
            serialized_manifest,
        )
        self._default_scan_options = default_scan_options

    @classmethod
    def __deserialize__(
        cls,
        uri: str,
        storage_options: Optional[Dict[str, str]],
        version: int,
        manifest: bytes,
        default_scan_options: Optional[Dict[str, Any]],
    ):
        return cls(
            uri,
            version,
            storage_options=storage_options,
            serialized_manifest=manifest,
            default_scan_options=default_scan_options,
        )

    def __reduce__(self):
        return type(self).__deserialize__, (
            self.uri,
            self._storage_options,
            self._ds.version(),
            self._ds.serialized_manifest(),
            self._default_scan_options,
        )

    def __getstate__(self):
        return (
            self.uri,
            self._storage_options,
            self._ds.version(),
            self._ds.serialized_manifest(),
            self._default_scan_options,
        )

    def __setstate__(self, state):
        (
            self._uri,
            self._storage_options,
            version,
            manifest,
            default_scan_options,
        ) = state
        self._ds = _Dataset(
            self._uri,
            version,
            storage_options=self._storage_options,
            manifest=manifest,
            default_scan_options=default_scan_options,
        )

    def __copy__(self):
        ds = LanceDataset.__new__(LanceDataset)
        ds._uri = self._uri
        ds._storage_options = self._storage_options
        ds._ds = copy.copy(self._ds)
        ds._default_scan_options = self._default_scan_options
        return ds

    def __len__(self):
        return self.count_rows()

    @property
    def uri(self) -> str:
        """
        The location of the data
        """
        return self._uri

    @property
    def tags(self) -> Tags:
        return Tags(self._ds)

    def list_indices(self) -> List[Index]:
        return self._ds.load_indices()

    def index_statistics(self, index_name: str) -> Dict[str, Any]:
        warnings.warn(
            "LanceDataset.index_statistics() is deprecated, "
            + "use LanceDataset.stats.index_stats() instead",
            DeprecationWarning,
        )
        return json.loads(self._ds.index_statistics(index_name))

    @property
    def has_index(self):
        return len(self.list_indices()) > 0

    def _apply_default_scan_options(self, builder: ScannerBuilder):
        if self._default_scan_options:
            builder.apply_defaults(self._default_scan_options)
        return builder

    def scanner(
        self,
        columns: Optional[Union[List[str], Dict[str, str]]] = None,
        filter: Optional[Union[str, pa.compute.Expression]] = None,
        limit: Optional[int] = None,
        offset: Optional[int] = None,
        nearest: Optional[dict] = None,
        batch_size: Optional[int] = None,
        batch_readahead: Optional[int] = None,
        fragment_readahead: Optional[int] = None,
        scan_in_order: Optional[bool] = None,
        fragments: Optional[Iterable[LanceFragment]] = None,
        full_text_query: Optional[Union[str, dict]] = None,
        *,
        prefilter: Optional[bool] = None,
        with_row_id: Optional[bool] = None,
        with_row_address: Optional[bool] = None,
        use_stats: Optional[bool] = None,
        fast_search: Optional[bool] = None,
        io_buffer_size: Optional[int] = None,
        late_materialization: Optional[bool | List[str]] = None,
        use_scalar_index: Optional[bool] = None,
    ) -> LanceScanner:
        """Return a Scanner that can support various pushdowns.

        Parameters
        ----------
        columns: list of str, or dict of str to str default None
            List of column names to be fetched.
            Or a dictionary of column names to SQL expressions.
            All columns are fetched if None or unspecified.
        filter: pa.compute.Expression or str
            Expression or str that is a valid SQL where clause. See
            `Lance filter pushdown <https://lancedb.github.io/lance/read_and_write.html#filter-push-down>`_
            for valid SQL expressions.
        limit: int, default None
            Fetch up to this many rows. All rows if None or unspecified.
        offset: int, default None
            Fetch starting with this row. 0 if None or unspecified.
        nearest: dict, default None
            Get the rows corresponding to the K most similar vectors. Example:

            .. code-block:: python

                {
                    "column": <embedding col name>,
                    "q": <query vector as pa.Float32Array>,
                    "k": 10,
                    "nprobes": 1,
                    "refine_factor": 1
                }

        batch_size: int, default None
            The target size of batches returned.  In some cases batches can be up to
            twice this size (but never larger than this).  In some cases batches can
            be smaller than this size.
        io_buffer_size: int, default None
            The size of the IO buffer.  See ``ScannerBuilder.io_buffer_size``
            for more information.
        batch_readahead: int, optional
            The number of batches to read ahead.
        fragment_readahead: int, optional
            The number of fragments to read ahead.
        scan_in_order: bool, default True
            Whether to read the fragments and batches in order. If false,
            throughput may be higher, but batches will be returned out of order
            and memory use might increase.
        fragments: iterable of LanceFragment, default None
            If specified, only scan these fragments. If scan_in_order is True, then
            the fragments will be scanned in the order given.
        prefilter: bool, default False
            If True then the filter will be applied before the vector query is run.
            This will generate more correct results but it may be a more costly
            query.  It's generally good when the filter is highly selective.

            If False then the filter will be applied after the vector query is run.
            This will perform well but the results may have fewer than the requested
            number of rows (or be empty) if the rows closest to the query do not
            match the filter.  It's generally good when the filter is not very
            selective.
        use_scalar_index: bool, default True
            Lance will automatically use scalar indices to optimize a query.  In some
            corner cases this can make query performance worse and this parameter can
            be used to disable scalar indices in these cases.
        late_materialization: bool or List[str], default None
            Allows custom control over late materialization.  Late materialization
            fetches non-query columns using a take operation after the filter.  This
            is useful when there are few results or columns are very large.

            Early materialization can be better when there are many results or the
            columns are very narrow.

            If True, then all columns are late materialized.
            If False, then all columns are early materialized.
            If a list of strings, then only the columns in the list are
            late materialized.

            The default uses a heuristic that assumes filters will select about 0.1%
            of the rows.  If your filter is more selective (e.g. find by id) you may
            want to set this to True.  If your filter is not very selective (e.g.
            matches 20% of the rows) you may want to set this to False.
        full_text_query: str or dict, optional
            query string to search for, the results will be ranked by BM25.
            e.g. "hello world", would match documents containing "hello" or "world".
            or a dictionary with the following keys:

            - columns: list[str]
                The columns to search,
                currently only supports a single column in the columns list.
            - query: str
                The query string to search for.
        fast_search:  bool, default False
            If True, then the search will only be performed on the indexed data, which
            yields faster search time.

        Notes
        -----

        For now, if BOTH filter and nearest is specified, then:

        1. nearest is executed first.
        2. The results are filtered afterwards.

        For debugging ANN results, you can choose to not use the index
        even if present by specifying ``use_index=False``. For example,
        the following will always return exact KNN results:

        .. code-block:: python

            dataset.to_table(nearest={
                "column": "vector",
                "k": 10,
                "q": <query vector>,
                "use_index": False
            }

        """
        builder = ScannerBuilder(self)
        builder = self._apply_default_scan_options(builder)

        # Calls the setter if the user provided a non-None value
        # We need to avoid calling the setter with a None value so
        # we don't override any defaults from _default_scan_options
        def setopt(opt, val):
            if val is not None:
                opt(val)

        setopt(builder.filter, filter)
        setopt(builder.prefilter, prefilter)
        setopt(builder.limit, limit)
        setopt(builder.offset, offset)
        setopt(builder.batch_size, batch_size)
        setopt(builder.io_buffer_size, io_buffer_size)
        setopt(builder.batch_readahead, batch_readahead)
        setopt(builder.fragment_readahead, fragment_readahead)
        setopt(builder.scan_in_order, scan_in_order)
        setopt(builder.with_fragments, fragments)
        setopt(builder.late_materialization, late_materialization)
        setopt(builder.with_row_id, with_row_id)
        setopt(builder.with_row_address, with_row_address)
        setopt(builder.use_stats, use_stats)
        setopt(builder.use_scalar_index, use_scalar_index)
        setopt(builder.fast_search, fast_search)

        # columns=None has a special meaning. we can't treat it as "user didn't specify"
        if self._default_scan_options is None:
            # No defaults, use user-provided, if any
            builder = builder.columns(columns)
        else:
            default_columns = self._default_scan_options.get("columns", None)
            if default_columns is None:
                # No default_columns, use user-provided, if any
                builder = builder.columns(columns)
            else:
                if columns is not None:
                    # User supplied None, fallback to default (no way to override
                    # default to None)
                    builder = builder.columns(columns)
                else:
                    # User supplied non-None, use that
                    builder = builder.columns(default_columns)

        if full_text_query is not None:
            if isinstance(full_text_query, str):
                builder = builder.full_text_search(full_text_query)
            else:
                builder = builder.full_text_search(**full_text_query)
        if nearest is not None:
            builder = builder.nearest(**nearest)
        return builder.to_scanner()

    @property
    def schema(self) -> pa.Schema:
        """
        The pyarrow Schema for this dataset
        """
        if self._default_scan_options is None:
            return self._ds.schema
        else:
            return self.scanner().projected_schema

    @property
    def lance_schema(self) -> "LanceSchema":
        """
        The LanceSchema for this dataset
        """
        return self._ds.lance_schema

    @property
    def data_storage_version(self) -> str:
        """
        The version of the data storage format this dataset is using
        """
        return self._ds.data_storage_version

    @property
    def max_field_id(self) -> int:
        """
        The max_field_id in manifest
        """
        return self._ds.max_field_id

    def to_table(
        self,
        columns: Optional[Union[List[str], Dict[str, str]]] = None,
        filter: Optional[Union[str, pa.compute.Expression]] = None,
        limit: Optional[int] = None,
        offset: Optional[int] = None,
        nearest: Optional[dict] = None,
        batch_size: Optional[int] = None,
        batch_readahead: Optional[int] = None,
        fragment_readahead: Optional[int] = None,
        scan_in_order: Optional[bool] = None,
        *,
        prefilter: Optional[bool] = None,
        with_row_id: Optional[bool] = None,
        with_row_address: Optional[bool] = None,
        use_stats: Optional[bool] = None,
        fast_search: Optional[bool] = None,
        full_text_query: Optional[Union[str, dict]] = None,
        io_buffer_size: Optional[int] = None,
        late_materialization: Optional[bool | List[str]] = None,
        use_scalar_index: Optional[bool] = None,
    ) -> pa.Table:
        """Read the data into memory as a :py:class:`pyarrow.Table`

        Parameters
        ----------
        columns: list of str, or dict of str to str default None
            List of column names to be fetched.
            Or a dictionary of column names to SQL expressions.
            All columns are fetched if None or unspecified.
        filter : pa.compute.Expression or str
            Expression or str that is a valid SQL where clause. See
            `Lance filter pushdown <https://lancedb.github.io/lance/read_and_write.html#filter-push-down>`_
            for valid SQL expressions.
        limit: int, default None
            Fetch up to this many rows. All rows if None or unspecified.
        offset: int, default None
            Fetch starting with this row. 0 if None or unspecified.
        nearest: dict, default None
            Get the rows corresponding to the K most similar vectors. Example:

            .. code-block:: python

                {
                    "column": <embedding col name>,
                    "q": <query vector as pa.Float32Array>,
                    "k": 10,
                    "metric": "cosine",
                    "nprobes": 1,
                    "refine_factor": 1
                }

        batch_size: int, optional
            The number of rows to read at a time.
        io_buffer_size: int, default None
            The size of the IO buffer.  See ``ScannerBuilder.io_buffer_size``
            for more information.
        batch_readahead: int, optional
            The number of batches to read ahead.
        fragment_readahead: int, optional
            The number of fragments to read ahead.
        scan_in_order: bool, optional, default True
            Whether to read the fragments and batches in order. If false,
            throughput may be higher, but batches will be returned out of order
            and memory use might increase.
        prefilter: bool, optional, default False
            Run filter before the vector search.
        late_materialization: bool or List[str], default None
            Allows custom control over late materialization.  See
            ``ScannerBuilder.late_materialization`` for more information.
        use_scalar_index: bool, default True
            Allows custom control over scalar index usage.  See
            ``ScannerBuilder.use_scalar_index`` for more information.
        with_row_id: bool, optional, default False
            Return row ID.
        with_row_address: bool, optional, default False
            Return row address
        use_stats: bool, optional, default True
            Use stats pushdown during filters.
        fast_search: bool, optional, default False
        full_text_query: str or dict, optional
            query string to search for, the results will be ranked by BM25.
            e.g. "hello world", would match documents contains "hello" or "world".
            or a dictionary with the following keys:

            - columns: list[str]
                The columns to search,
                currently only supports a single column in the columns list.
            - query: str
                The query string to search for.

        Notes
        -----
        If BOTH filter and nearest is specified, then:

        1. nearest is executed first.
        2. The results are filtered afterward, unless pre-filter sets to True.
        """
        return self.scanner(
            columns=columns,
            filter=filter,
            limit=limit,
            offset=offset,
            nearest=nearest,
            batch_size=batch_size,
            io_buffer_size=io_buffer_size,
            batch_readahead=batch_readahead,
            fragment_readahead=fragment_readahead,
            late_materialization=late_materialization,
            use_scalar_index=use_scalar_index,
            scan_in_order=scan_in_order,
            prefilter=prefilter,
            with_row_id=with_row_id,
            with_row_address=with_row_address,
            use_stats=use_stats,
            fast_search=fast_search,
            full_text_query=full_text_query,
        ).to_table()

    @property
    def partition_expression(self):
        """
        Not implemented (just override pyarrow dataset to prevent segfault)
        """
        raise NotImplementedError("partitioning not yet supported")

    def replace_schema(self, schema: Schema):
        """
        Not implemented (just override pyarrow dataset to prevent segfault)

        See :py:method:`replace_schema_metadata` or :py:method:`replace_field_metadata`
        """
        raise NotImplementedError(
            "Cannot replace the schema of a dataset.  This method exists for backwards"
            " compatibility with pyarrow.  Use replace_schema_metadata or "
            "replace_field_metadata to change the metadata"
        )

    def replace_schema_metadata(self, new_metadata: Dict[str, str]):
        """
        Replace the schema metadata of the dataset

        Parameters
        ----------
        new_metadata: dict
            The new metadata to set
        """
        self._ds.replace_schema_metadata(new_metadata)

    def replace_field_metadata(self, field_name: str, new_metadata: Dict[str, str]):
        """
        Replace the metadata of a field in the schema

        Parameters
        ----------
        field_name: str
            The name of the field to replace the metadata for
        new_metadata: dict
            The new metadata to set
        """
        self._ds.replace_field_metadata(field_name, new_metadata)

    def get_fragments(self, filter: Optional[Expression] = None) -> List[LanceFragment]:
        """Get all fragments from the dataset.

        Note: filter is not supported yet.
        """
        if filter is not None:
            raise ValueError("get_fragments() does not support filter yet")
        return [
            LanceFragment(self, fragment_id=None, fragment=f)
            for f in self._ds.get_fragments()
        ]

    def get_fragment(self, fragment_id: int) -> Optional[LanceFragment]:
        """Get the fragment with fragment id."""
        raw_fragment = self._ds.get_fragment(fragment_id)
        if raw_fragment is None:
            return None
        return LanceFragment(self, fragment_id=None, fragment=raw_fragment)

    def to_batches(
        self,
        columns: Optional[Union[List[str], Dict[str, str]]] = None,
        filter: Optional[Union[str, pa.compute.Expression]] = None,
        limit: Optional[int] = None,
        offset: Optional[int] = None,
        nearest: Optional[dict] = None,
        batch_size: Optional[int] = None,
        batch_readahead: Optional[int] = None,
        fragment_readahead: Optional[int] = None,
        scan_in_order: Optional[bool] = None,
        *,
        prefilter: Optional[bool] = None,
        with_row_id: Optional[bool] = None,
        with_row_address: Optional[bool] = None,
        use_stats: Optional[bool] = None,
        full_text_query: Optional[Union[str, dict]] = None,
        io_buffer_size: Optional[int] = None,
        late_materialization: Optional[bool | List[str]] = None,
        use_scalar_index: Optional[bool] = None,
        **kwargs,
    ) -> Iterator[pa.RecordBatch]:
        """Read the dataset as materialized record batches.

        Parameters
        ----------
        **kwargs : dict, optional
            Arguments for ``Scanner.from_dataset``.

        Returns
        -------
        record_batches : Iterator of RecordBatch
        """
        return self.scanner(
            columns=columns,
            filter=filter,
            limit=limit,
            offset=offset,
            nearest=nearest,
            batch_size=batch_size,
            io_buffer_size=io_buffer_size,
            batch_readahead=batch_readahead,
            fragment_readahead=fragment_readahead,
            late_materialization=late_materialization,
            use_scalar_index=use_scalar_index,
            scan_in_order=scan_in_order,
            prefilter=prefilter,
            with_row_id=with_row_id,
            with_row_address=with_row_address,
            use_stats=use_stats,
            full_text_query=full_text_query,
        ).to_batches()

    def sample(
        self,
        num_rows: int,
        columns: Optional[Union[List[str], Dict[str, str]]] = None,
        randomize_order: bool = True,
        **kwargs,
    ) -> pa.Table:
        """Select a random sample of data

        Parameters
        ----------
        num_rows: int
            number of rows to retrieve
        columns: list of str, or dict of str to str default None
            List of column names to be fetched.
            Or a dictionary of column names to SQL expressions.
            All columns are fetched if None or unspecified.
        **kwargs : dict, optional
            see scanner() method for full parameter description.

        Returns
        -------
        table : Table
        """
        total_num_rows = self.count_rows()
        indices = random.sample(range(total_num_rows), num_rows)
        if not randomize_order:
            # Sort the indices in order to increase the locality and thus reduce
            # the number of random reads.
            indices = sorted(indices)
        return self.take(indices, columns, **kwargs)

    def take(
        self,
        indices: Union[List[int], pa.Array],
        columns: Optional[Union[List[str], Dict[str, str]]] = None,
        **kwargs,
    ) -> pa.Table:
        """Select rows of data by index.

        Parameters
        ----------
        indices : Array or array-like
            indices of rows to select in the dataset.
        columns: list of str, or dict of str to str default None
            List of column names to be fetched.
            Or a dictionary of column names to SQL expressions.
            All columns are fetched if None or unspecified.
        **kwargs : dict, optional
            See :py:method::scanner method for full parameter description.

        Returns
        -------
        table : pyarrow.Table
        """
        columns_with_transform = None
        if isinstance(columns, dict):
            columns_with_transform = list(columns.items())
            columns = None
        return pa.Table.from_batches(
            [self._ds.take(indices, columns, columns_with_transform)]
        )

    def _take_rows(
        self,
        row_ids: Union[List[int], pa.Array],
        columns: Optional[Union[List[str], Dict[str, str]]] = None,
        **kargs,
    ) -> pa.Table:
        """Select rows by row_ids.

        **Unstable API**. Internal use only

        Parameters
        ----------
        row_ids : List Array or array-like
            row IDs to select in the dataset.
        columns: list of str, or dict of str to str default None
            List of column names to be fetched.
            Or a dictionary of column names to SQL expressions.
            All columns are fetched if None or unspecified.
        **kwargs : dict, optional
            See scanner() method for full parameter description.

        Returns
        -------
        table : Table
        """
        columns_with_transform = None
        if isinstance(columns, dict):
            columns_with_transform = list(columns.items())
            columns = None
        return pa.Table.from_batches(
            [self._ds.take_rows(row_ids, columns, columns_with_transform)]
        )

    def take_blobs(
        self,
        row_ids: Union[List[int], pa.Array],
        blob_column: str,
    ) -> List[BlobFile]:
        """
        Select blobs by row IDs.

        Instead of loading large binary blob data into memory before processing it,
        this API allows you to open binary blob data as a regular Python file-like
        object. For more details, see :py:class:`lance.BlobFile`.

        Parameters
        ----------
        row_ids : List Array or array-like
            row IDs to select in the dataset.
        blob_column : str
            The name of the blob column to select.

        Returns
        -------
        blob_files : List[BlobFile]
        """
        lance_blob_files = self._ds.take_blobs(row_ids, blob_column)
        return [BlobFile(lance_blob_file) for lance_blob_file in lance_blob_files]

    def head(self, num_rows, **kwargs):
        """
        Load the first N rows of the dataset.

        Parameters
        ----------
        num_rows : int
            The number of rows to load.
        **kwargs : dict, optional
            See scanner() method for full parameter description.

        Returns
        -------
        table : Table
        """
        kwargs["limit"] = num_rows
        return self.scanner(**kwargs).to_table()

    def count_rows(
        self, filter: Optional[Union[str, pa.compute.Expression]] = None, **kwargs
    ) -> int:
        """Count rows matching the scanner filter.

        Parameters
        ----------
        **kwargs : dict, optional
            See py:method:`scanner` method for full parameter description.

        Returns
        -------
        count : int
            The total number of rows in the dataset.

        """
        if isinstance(filter, pa.compute.Expression):
            # TODO: consolidate all to use scanner
            return self.scanner(filter=filter).count_rows()

        return self._ds.count_rows(filter)

    def join(
        self,
        right_dataset,
        keys,
        right_keys=None,
        join_type="left outer",
        left_suffix=None,
        right_suffix=None,
        coalesce_keys=True,
        use_threads=True,
    ):
        """
        Not implemented (just override pyarrow dataset to prevent segfault)
        """
        raise NotImplementedError("Versioning not yet supported in Rust")

    def alter_columns(self, *alterations: Iterable[AlterColumn]):
        """Alter column name, data type, and nullability.

        Columns that are renamed can keep any indices that are on them. If a
        column has an IVF_PQ index, it can be kept if the column is casted to
        another type. However, other index types don't support casting at this
        time.

        Column types can be upcasted (such as int32 to int64) or downcasted
        (such as int64 to int32). However, downcasting will fail if there are
        any values that cannot be represented in the new type. In general,
        columns can be casted to same general type: integers to integers,
        floats to floats, and strings to strings. However, strings, binary, and
        list columns can be casted between their size variants. For example,
        string to large string, binary to large binary, and list to large list.

        Columns that are renamed can keep any indices that are on them. However, if
        the column is casted to a different type, it's indices will be dropped.

        Parameters
        ----------
        alterations : Iterable[Dict[str, Any]]
            A sequence of dictionaries, each with the following keys:

            - "path": str
                The column path to alter. For a top-level column, this is the name.
                For a nested column, this is the dot-separated path, e.g. "a.b.c".
            - "name": str, optional
                The new name of the column. If not specified, the column name is
                not changed.
            - "nullable": bool, optional
                Whether the column should be nullable. If not specified, the column
                nullability is not changed. Only non-nullable columns can be changed
                to nullable. Currently, you cannot change a nullable column to
                non-nullable.
            - "data_type": pyarrow.DataType, optional
                The new data type to cast the column to. If not specified, the column
                data type is not changed.

        Examples
        --------
        >>> import lance
        >>> import pyarrow as pa
        >>> schema = pa.schema([pa.field('a', pa.int64()),
        ...                     pa.field('b', pa.string(), nullable=False)])
        >>> table = pa.table({"a": [1, 2, 3], "b": ["a", "b", "c"]})
        >>> dataset = lance.write_dataset(table, "example")
        >>> dataset.alter_columns({"path": "a", "name": "x"},
        ...                       {"path": "b", "nullable": True})
        >>> dataset.to_table().to_pandas()
           x  b
        0  1  a
        1  2  b
        2  3  c
        >>> dataset.alter_columns({"path": "x", "data_type": pa.int32()})
        >>> dataset.schema
        x: int32
        b: string
        """
        self._ds.alter_columns(list(alterations))

    def merge(
        self,
        data_obj: ReaderLike,
        left_on: str,
        right_on: Optional[str] = None,
        schema=None,
    ):
        """
        Merge another dataset into this one.

        Performs a left join, where the dataset is the left side and data_obj
        is the right side. Rows existing in the dataset but not on the left will
        be filled with null values, unless Lance doesn't support null values for
        some types, in which case an error will be raised.

        Parameters
        ----------
        data_obj: Reader-like
            The data to be merged. Acceptable types are:
            - Pandas DataFrame, Pyarrow Table, Dataset, Scanner,
            Iterator[RecordBatch], or RecordBatchReader
        left_on: str
            The name of the column in the dataset to join on.
        right_on: str or None
            The name of the column in data_obj to join on. If None, defaults to
            left_on.

        Examples
        --------

        >>> import lance
        >>> import pyarrow as pa
        >>> df = pa.table({'x': [1, 2, 3], 'y': ['a', 'b', 'c']})
        >>> dataset = lance.write_dataset(df, "dataset")
        >>> dataset.to_table().to_pandas()
           x  y
        0  1  a
        1  2  b
        2  3  c
        >>> new_df = pa.table({'x': [1, 2, 3], 'z': ['d', 'e', 'f']})
        >>> dataset.merge(new_df, 'x')
        >>> dataset.to_table().to_pandas()
           x  y  z
        0  1  a  d
        1  2  b  e
        2  3  c  f

        See Also
        --------
        LanceDataset.add_columns :
            Add new columns by computing batch-by-batch.
        """
        if right_on is None:
            right_on = left_on

        reader = _coerce_reader(data_obj, schema)

        self._ds.merge(reader, left_on, right_on)

    def add_columns(
        self,
        transforms: Dict[str, str] | BatchUDF | ReaderLike,
        read_columns: List[str] | None = None,
        reader_schema: Optional[pa.Schema] = None,
        batch_size: Optional[int] = None,
    ):
        """
        Add new columns with defined values.

        There are several ways to specify the new columns. First, you can provide
        SQL expressions for each new column. Second you can provide a UDF that
        takes a batch of existing data and returns a new batch with the new
        columns. These new columns will be appended to the dataset.

        You can also provide a RecordBatchReader which will read the new column
        values from some external source.  This is often useful when the new column
        values have already been staged to files (often by some distributed process)

        See the :func:`lance.add_columns_udf` decorator for more information on
        writing UDFs.

        Parameters
        ----------
        transforms : dict or AddColumnsUDF or ReaderLike
            If this is a dictionary, then the keys are the names of the new
            columns and the values are SQL expression strings. These strings can
            reference existing columns in the dataset.
            If this is a AddColumnsUDF, then it is a UDF that takes a batch of
            existing data and returns a new batch with the new columns.
        read_columns : list of str, optional
            The names of the columns that the UDF will read. If None, then the
            UDF will read all columns. This is only used when transforms is a
            UDF. Otherwise, the read columns are inferred from the SQL expressions.
        reader_schema: pa.Schema, optional
            Only valid if transforms is a `ReaderLike` object.  This will be used to
            determine the schema of the reader.
        batch_size: int, optional
            The number of rows to read at a time from the source dataset when applying
            the transform.  This is ignored if the dataset is a v1 dataset.

        Examples
        --------
        >>> import lance
        >>> import pyarrow as pa
        >>> table = pa.table({"a": [1, 2, 3]})
        >>> dataset = lance.write_dataset(table, "my_dataset")
        >>> @lance.batch_udf()
        ... def double_a(batch):
        ...     df = batch.to_pandas()
        ...     return pd.DataFrame({'double_a': 2 * df['a']})
        >>> dataset.add_columns(double_a)
        >>> dataset.to_table().to_pandas()
           a  double_a
        0  1         2
        1  2         4
        2  3         6
        >>> dataset.add_columns({"triple_a": "a * 3"})
        >>> dataset.to_table().to_pandas()
           a  double_a  triple_a
        0  1         2         3
        1  2         4         6
        2  3         6         9

        See Also
        --------
        LanceDataset.merge :
            Merge a pre-computed set of columns into the dataset.
        """
        transforms = normalize_transform(transforms, self, read_columns, reader_schema)
        if isinstance(transforms, pa.RecordBatchReader):
            self._ds.add_columns_from_reader(transforms, batch_size)
            return
        else:
            self._ds.add_columns(transforms, read_columns, batch_size)

            if isinstance(transforms, BatchUDF):
                if transforms.cache is not None:
                    transforms.cache.cleanup()

    def drop_columns(self, columns: List[str]):
        """Drop one or more columns from the dataset

        This is a metadata-only operation and does not remove the data from the
        underlying storage. In order to remove the data, you must subsequently
        call ``compact_files`` to rewrite the data without the removed columns and
        then call ``cleanup_old_versions`` to remove the old files.

        Parameters
        ----------
        columns : list of str
            The names of the columns to drop. These can be nested column references
            (e.g. "a.b.c") or top-level column names (e.g. "a").

        Examples
        --------
        >>> import lance
        >>> import pyarrow as pa
        >>> table = pa.table({"a": [1, 2, 3], "b": ["a", "b", "c"]})
        >>> dataset = lance.write_dataset(table, "example")
        >>> dataset.drop_columns(["a"])
        >>> dataset.to_table().to_pandas()
           b
        0  a
        1  b
        2  c
        """
        self._ds.drop_columns(columns)
        # Indices might have changed
        self._list_indices_res = None

    def delete(self, predicate: Union[str, pa.compute.Expression]):
        """
        Delete rows from the dataset.

        This marks rows as deleted, but does not physically remove them from the
        files. This keeps the existing indexes still valid.

        Parameters
        ----------
        predicate : str or pa.compute.Expression
            The predicate to use to select rows to delete. May either be a SQL
            string or a pyarrow Expression.

        Examples
        --------
        >>> import lance
        >>> import pyarrow as pa
        >>> table = pa.table({"a": [1, 2, 3], "b": ["a", "b", "c"]})
        >>> dataset = lance.write_dataset(table, "example")
        >>> dataset.delete("a = 1 or b in ('a', 'b')")
        >>> dataset.to_table()
        pyarrow.Table
        a: int64
        b: string
        ----
        a: [[3]]
        b: [["c"]]
        """
        if isinstance(predicate, pa.compute.Expression):
            predicate = str(predicate)
        self._ds.delete(predicate)

    def insert(
        self,
        data: ReaderLike,
        *,
        mode="append",
        **kwargs,
    ):
        """
        Insert data into the dataset.

        Parameters
        ----------
        data_obj: Reader-like
            The data to be written. Acceptable types are:
            - Pandas DataFrame, Pyarrow Table, Dataset, Scanner, or RecordBatchReader
            - Huggingface dataset
        mode: str, default 'append'
            The mode to use when writing the data. Options are:
                **create** - create a new dataset (raises if uri already exists).
                **overwrite** - create a new snapshot version
                **append** - create a new version that is the concat of the input the
                latest version (raises if uri does not exist)
        **kwargs : dict, optional
            Additional keyword arguments to pass to :func:`write_dataset`.
        """
        new_ds = write_dataset(data, self, mode=mode, **kwargs)
        self._ds = new_ds._ds

    def merge_insert(
        self,
        on: Union[str, Iterable[str]],
    ):
        """
        Returns a builder that can be used to create a "merge insert" operation

        This operation can add rows, update rows, and remove rows in a single
        transaction. It is a very generic tool that can be used to create
        behaviors like "insert if not exists", "update or insert (i.e. upsert)",
        or even replace a portion of existing data with new data (e.g. replace
        all data where month="january")

        The merge insert operation works by combining new data from a
        **source table** with existing data in a **target table** by using a
        join.  There are three categories of records.

        "Matched" records are records that exist in both the source table and
        the target table. "Not matched" records exist only in the source table
        (e.g. these are new data). "Not matched by source" records exist only
        in the target table (this is old data).

        The builder returned by this method can be used to customize what
        should happen for each category of data.

        Please note that the data will be reordered as part of this
        operation.  This is because updated rows will be deleted from the
        dataset and then reinserted at the end with the new values.  The
        order of the newly inserted rows may fluctuate randomly because a
        hash-join operation is used internally.

        Parameters
        ----------

        on: Union[str, Iterable[str]]
            A column (or columns) to join on.  This is how records from the
            source table and target table are matched.  Typically this is some
            kind of key or id column.

        Examples
        --------

        Use `when_matched_update_all()` and `when_not_matched_insert_all()` to
        perform an "upsert" operation.  This will update rows that already exist
        in the dataset and insert rows that do not exist.

        >>> import lance
        >>> import pyarrow as pa
        >>> table = pa.table({"a": [2, 1, 3], "b": ["a", "b", "c"]})
        >>> dataset = lance.write_dataset(table, "example")
        >>> new_table = pa.table({"a": [2, 3, 4], "b": ["x", "y", "z"]})
        >>> # Perform a "upsert" operation
        >>> dataset.merge_insert("a")     \\
        ...             .when_matched_update_all()     \\
        ...             .when_not_matched_insert_all() \\
        ...             .execute(new_table)
        {'num_inserted_rows': 1, 'num_updated_rows': 2, 'num_deleted_rows': 0}
        >>> dataset.to_table().sort_by("a").to_pandas()
           a  b
        0  1  b
        1  2  x
        2  3  y
        3  4  z

        Use `when_not_matched_insert_all()` to perform an "insert if not exists"
        operation.  This will only insert rows that do not already exist in the
        dataset.

        >>> import lance
        >>> import pyarrow as pa
        >>> table = pa.table({"a": [1, 2, 3], "b": ["a", "b", "c"]})
        >>> dataset = lance.write_dataset(table, "example2")
        >>> new_table = pa.table({"a": [2, 3, 4], "b": ["x", "y", "z"]})
        >>> # Perform an "insert if not exists" operation
        >>> dataset.merge_insert("a")     \\
        ...             .when_not_matched_insert_all() \\
        ...             .execute(new_table)
        {'num_inserted_rows': 1, 'num_updated_rows': 0, 'num_deleted_rows': 0}
        >>> dataset.to_table().sort_by("a").to_pandas()
           a  b
        0  1  a
        1  2  b
        2  3  c
        3  4  z

        You are not required to provide all the columns. If you only want to
        update a subset of columns, you can omit columns you don't want to
        update. Omitted columns will keep their existing values if they are
        updated, or will be null if they are inserted.

        >>> import lance
        >>> import pyarrow as pa
        >>> table = pa.table({"a": [1, 2, 3], "b": ["a", "b", "c"], \\
        ...                   "c": ["x", "y", "z"]})
        >>> dataset = lance.write_dataset(table, "example3")
        >>> new_table = pa.table({"a": [2, 3, 4], "b": ["x", "y", "z"]})
        >>> # Perform an "upsert" operation, only updating column "a"
        >>> dataset.merge_insert("a")     \\
        ...             .when_matched_update_all()     \\
        ...             .when_not_matched_insert_all() \\
        ...             .execute(new_table)
        {'num_inserted_rows': 1, 'num_updated_rows': 2, 'num_deleted_rows': 0}
        >>> dataset.to_table().sort_by("a").to_pandas()
           a  b     c
        0  1  a     x
        1  2  x     y
        2  3  y     z
        3  4  z  None
        """
        return MergeInsertBuilder(self._ds, on)

    def update(
        self,
        updates: Dict[str, str],
        where: Optional[str] = None,
    ) -> UpdateResult:
        """
        Update column values for rows matching where.

        Parameters
        ----------
        updates : dict of str to str
            A mapping of column names to a SQL expression.
        where : str, optional
            A SQL predicate indicating which rows should be updated.

        Returns
        -------
        updates : dict
            A dictionary containing the number of rows updated.

        Examples
        --------
        >>> import lance
        >>> import pyarrow as pa
        >>> table = pa.table({"a": [1, 2, 3], "b": ["a", "b", "c"]})
        >>> dataset = lance.write_dataset(table, "example")
        >>> update_stats = dataset.update(dict(a = 'a + 2'), where="b != 'a'")
        >>> update_stats["num_updated_rows"] = 2
        >>> dataset.to_table().to_pandas()
           a  b
        0  1  a
        1  4  b
        2  5  c
        """
        if isinstance(where, pa.compute.Expression):
            where = str(where)
        return self._ds.update(updates, where)

    def versions(self):
        """
        Return all versions in this dataset.
        """
        versions = self._ds.versions()
        for v in versions:
            # TODO: python datetime supports only microsecond precision. When a
            # separate Version object is implemented, expose the precise timestamp
            # (ns) to python.
            ts_nanos = v["timestamp"]
            v["timestamp"] = datetime.fromtimestamp(ts_nanos // 1e9) + timedelta(
                microseconds=(ts_nanos % 1e9) // 1e3
            )
        return versions

    @property
    def version(self) -> int:
        """
        Returns the currently checked out version of the dataset
        """
        return self._ds.version()

    @property
    def latest_version(self) -> int:
        """
        Returns the latest version of the dataset.
        """
        return self._ds.latest_version()

    def checkout_version(self, version: int | str) -> "LanceDataset":
        """
        Load the given version of the dataset.

        Unlike the :func:`dataset` constructor, this will re-use the
        current cache.
        This is a no-op if the dataset is already at the given version.

        Parameters
        ----------
        version: int | str,
            The version to check out. A version number (`int`) or a tag
            (`str`) can be provided.

        Returns
        -------
        LanceDataset
        """
        ds = copy.copy(self)
        if version != ds.version:
            ds._ds = self._ds.checkout_version(version)
        return ds

    def restore(self):
        """
        Restore the currently checked out version as the latest version of the dataset.

        This creates a new commit.
        """
        self._ds.restore()

    def cleanup_old_versions(
        self,
        older_than: Optional[timedelta] = None,
        *,
        delete_unverified: bool = False,
        error_if_tagged_old_versions: bool = True,
    ) -> CleanupStats:
        """
        Cleans up old versions of the dataset.

        Some dataset changes, such as overwriting, leave behind data that is not
        referenced by the latest dataset version.  The old data is left in place
        to allow the dataset to be restored back to an older version.

        This method will remove older versions and any data files they reference.
        Once this cleanup task has run you will not be able to checkout or restore
        these older versions.

        Parameters
        ----------

        older_than: timedelta, optional
            Only versions older than this will be removed.  If not specified, this
            will default to two weeks.

        delete_unverified: bool, default False
            Files leftover from a failed transaction may appear to be part of an
            in-progress operation (e.g. appending new data) and these files will
            not be deleted unless they are at least 7 days old.  If delete_unverified
            is True then these files will be deleted regardless of their age.

            This should only be set to True if you can guarantee that no other process
            is currently working on this dataset.  Otherwise the dataset could be put
            into a corrupted state.

        error_if_tagged_old_versions: bool, default True
            Some versions may have tags associated with them. Tagged versions will
            not be cleaned up, regardless of how old they are. If this argument
            is set to `True` (the default), an exception will be raised if any
            tagged versions match the parameters. Otherwise, tagged versions will
            be ignored without any error and only untagged versions will be
            cleaned up.
        """
        if older_than is None:
            older_than = timedelta(days=14)
        return self._ds.cleanup_old_versions(
            td_to_micros(older_than), delete_unverified, error_if_tagged_old_versions
        )

    def create_scalar_index(
        self,
        column: str,
        index_type: Union[
            Literal["BTREE"],
            Literal["BITMAP"],
            Literal["LABEL_LIST"],
            Literal["INVERTED"],
            Literal["FTS"],
        ],
        name: Optional[str] = None,
        *,
        replace: bool = True,
        **kwargs,
    ):
        """Create a scalar index on a column.

        Scalar indices, like vector indices, can be used to speed up scans.  A scalar
        index can speed up scans that contain filter expressions on the indexed column.
        For example, the following scan will be faster if the column ``my_col`` has
        a scalar index:

        .. code-block:: python

            import lance

            dataset = lance.dataset("/tmp/images.lance")
            my_table = dataset.scanner(filter="my_col != 7").to_table()

        Vector search with pre-filers can also benefit from scalar indices. For example,

        .. code-block:: python

            import lance

            dataset = lance.dataset("/tmp/images.lance")
            my_table = dataset.scanner(
                nearest=dict(
                   column="vector",
                   q=[1, 2, 3, 4],
                   k=10,
                )
                filter="my_col != 7",
                prefilter=True
            )


        There are 4 types of scalar indices available today.

        * ``BTREE``. The most common type is ``BTREE``. This index is inspired
          by the btree data structure although only the first few layers of the btree
          are cached in memory.  It will
          perform well on columns with a large number of unique values and few rows per
          value.
        * ``BITMAP``. This index stores a bitmap for each unique value in the column.
          This index is useful for columns with a small number of unique values and
          many rows per value.
        * ``LABEL_LIST``. A special index that is used to index list
          columns whose values have small cardinality.  For example, a column that
          contains lists of tags (e.g. ``["tag1", "tag2", "tag3"]``) can be indexed
          with a ``LABEL_LIST`` index.  This index can only speedup queries with
          ``array_has_any`` or ``array_has_all`` filters.
        * ``FTS/INVERTED``. It is used to index document columns. This index
          can conduct full-text searches. For example, a column that contains any word
          of query string "hello world". The results will be ranked by BM25.

        Note that the ``LANCE_BYPASS_SPILLING`` environment variable can be used to
        bypass spilling to disk. Setting this to true can avoid memory exhaustion
        issues (see https://github.com/apache/datafusion/issues/10073 for more info).

        **Experimental API**

        Parameters
        ----------
        column : str
            The column to be indexed.  Must be a boolean, integer, float,
            or string column.
        index_type : str
            The type of the index.  One of ``"BTREE"``, ``"BITMAP"``,
            ``"LABEL_LIST"``, "FTS" or ``"INVERTED"``.
        name : str, optional
            The index name. If not provided, it will be generated from the
            column name.
        replace : bool, default True
            Replace the existing index if it exists.

        Optional Parameters
        -------------------
        with_position: bool, default True
            This is for the ``INVERTED`` index. If True, the index will store the
            positions of the words in the document, so that you can conduct phrase
            query. This will significantly increase the index size.
            It won't impact the performance of non-phrase queries even if it is set to
            True.
        base_tokenizer: str, default "simple"
            This is for the ``INVERTED`` index. The base tokenizer to use. The value
            can be:
            * "simple": splits tokens on whitespace and punctuation.
            * "whitespace": splits tokens on whitespace.
            * "raw": no tokenization.
        language: str, default "English"
            This is for the ``INVERTED`` index. The language for stemming
            and stop words. This is only used when `stem` or `remove_stop_words` is true
        max_token_length: Optional[int], default 40
            This is for the ``INVERTED`` index. The maximum token length.
            Any token longer than this will be removed.
        lower_case: bool, default True
            This is for the ``INVERTED`` index. If True, the index will convert all
            text to lowercase.
        stem: bool, default False
            This is for the ``INVERTED`` index. If True, the index will stem the
            tokens.
        remove_stop_words: bool, default False
            This is for the ``INVERTED`` index. If True, the index will remove
            stop words.
        ascii_folding: bool, default False
            This is for the ``INVERTED`` index. If True, the index will convert
            non-ascii characters to ascii characters if possible.
            This would remove accents like "é" -> "e".

        Examples
        --------

        .. code-block:: python

            import lance

            dataset = lance.dataset("/tmp/images.lance")
            dataset.create_index(
                "category",
                "BTREE",
            )

        Scalar indices can only speed up scans for basic filters using
        equality, comparison, range (e.g. ``my_col BETWEEN 0 AND 100``), and set
        membership (e.g. `my_col IN (0, 1, 2)`)

        Scalar indices can be used if the filter contains multiple indexed columns and
        the filter criteria are AND'd or OR'd together
        (e.g. ``my_col < 0 AND other_col> 100``)

        Scalar indices may be used if the filter contains non-indexed columns but,
        depending on the structure of the filter, they may not be usable.  For example,
        if the column ``not_indexed`` does not have a scalar index then the filter
        ``my_col = 0 OR not_indexed = 1`` will not be able to use any scalar index on
        ``my_col``.

        To determine if a scan is making use of a scalar index you can use
        ``explain_plan`` to look at the query plan that lance has created.  Queries
        that use scalar indices will either have a ``ScalarIndexQuery`` relation or a
        ``MaterializeIndex`` operator.

        """
        if isinstance(column, str):
            column = [column]

        if len(column) > 1:
            raise NotImplementedError(
                "Scalar indices currently only support a single column"
            )

        column = column[0]
        if column not in self.schema.names:
            raise KeyError(f"{column} not found in schema")

        index_type = index_type.upper()
        if index_type not in ["BTREE", "BITMAP", "LABEL_LIST", "INVERTED"]:
            raise NotImplementedError(
                (
                    'Only "BTREE", "LABEL_LIST", "INVERTED", '
                    'or "BITMAP" are supported for '
                    f"scalar columns.  Received {index_type}",
                )
            )

        field = self.schema.field(column)
        if index_type in ["BTREE", "BITMAP"]:
            if (
                not pa.types.is_integer(field.type)
                and not pa.types.is_floating(field.type)
                and not pa.types.is_boolean(field.type)
                and not pa.types.is_string(field.type)
                and not pa.types.is_temporal(field.type)
            ):
                raise TypeError(
                    f"BTREE/BITMAP index column {column} must be int",
                    ", float, bool, str, or temporal",
                )
        elif index_type == "LABEL_LIST":
            if not pa.types.is_list(field.type):
                raise TypeError(f"LABEL_LIST index column {column} must be a list")
        elif index_type in ["INVERTED", "FTS"]:
            if not pa.types.is_string(field.type) and not pa.types.is_large_string(
                field.type
            ):
                raise TypeError(
                    f"INVERTED index column {column} must be string or large string"
                )

        if pa.types.is_duration(field.type):
            raise TypeError(
                f"Scalar index column {column} cannot currently be a duration"
            )

        self._ds.create_index([column], index_type, name, replace, None, kwargs)

    def create_index(
        self,
        column: Union[str, List[str]],
        index_type: str,
        name: Optional[str] = None,
        metric: str = "L2",
        replace: bool = False,
        num_partitions: Optional[int] = None,
        ivf_centroids: Optional[
            Union[np.ndarray, pa.FixedSizeListArray, pa.FixedShapeTensorArray]
        ] = None,
        pq_codebook: Optional[
            Union[np.ndarray, pa.FixedSizeListArray, pa.FixedShapeTensorArray]
        ] = None,
        num_sub_vectors: Optional[int] = None,
        accelerator: Optional[Union[str, "torch.Device"]] = None,
        index_cache_size: Optional[int] = None,
        shuffle_partition_batches: Optional[int] = None,
        shuffle_partition_concurrency: Optional[int] = None,
        # experimental parameters
        ivf_centroids_file: Optional[str] = None,
        precomputed_partition_dataset: Optional[str] = None,
        storage_options: Optional[Dict[str, str]] = None,
        filter_nan: bool = True,
        one_pass_ivfpq: bool = False,
        **kwargs,
    ) -> LanceDataset:
        """Create index on column.

        **Experimental API**

        Parameters
        ----------
        column : str
            The column to be indexed.
        index_type : str
            The type of the index.
            ``"IVF_PQ, IVF_HNSW_PQ and IVF_HNSW_SQ"`` are supported now.
        name : str, optional
            The index name. If not provided, it will be generated from the
            column name.
        metric : str
            The distance metric type, i.e., "L2" (alias to "euclidean"), "cosine"
            or "dot" (dot product). Default is "L2".
        replace : bool
            Replace the existing index if it exists.
        num_partitions : int, optional
            The number of partitions of IVF (Inverted File Index).
        ivf_centroids : optional
            It can be either :py:class:`np.ndarray`,
            :py:class:`pyarrow.FixedSizeListArray` or
            :py:class:`pyarrow.FixedShapeTensorArray`.
            A ``num_partitions x dimension`` array of existing K-mean centroids
            for IVF clustering. If not provided, a new KMeans model will be trained.
        pq_codebook : optional,
            It can be :py:class:`np.ndarray`, :py:class:`pyarrow.FixedSizeListArray`,
            or :py:class:`pyarrow.FixedShapeTensorArray`.
            A ``num_sub_vectors x (2 ^ nbits * dimensions // num_sub_vectors)``
            array of K-mean centroids for PQ codebook.

            Note: ``nbits`` is always 8 for now.
            If not provided, a new PQ model will be trained.
        num_sub_vectors : int, optional
            The number of sub-vectors for PQ (Product Quantization).
        accelerator : str or ``torch.Device``, optional
            If set, use an accelerator to speed up the training process.
            Accepted accelerator: "cuda" (Nvidia GPU) and "mps" (Apple Silicon GPU).
            If not set, use the CPU.
        index_cache_size : int, optional
            The size of the index cache in number of entries. Default value is 256.
        shuffle_partition_batches : int, optional
            The number of batches, using the row group size of the dataset, to include
            in each shuffle partition. Default value is 10240.

            Assuming the row group size is 1024, each shuffle partition will hold
            10240 * 1024 = 10,485,760 rows. By making this value smaller, this shuffle
            will consume less memory but will take longer to complete, and vice versa.
        shuffle_partition_concurrency : int, optional
            The number of shuffle partitions to process concurrently. Default value is 2

            By making this value smaller, this shuffle will consume less memory but will
            take longer to complete, and vice versa.
        storage_options : optional, dict
            Extra options that make sense for a particular storage connection. This is
            used to store connection parameters like credentials, endpoint, etc.
        filter_nan: bool
            Defaults to True. False is UNSAFE, and will cause a crash if any null/nan
            values are present (and otherwise will not). Disables the null filter used
            for nullable columns. Obtains a small speed boost.
        one_pass_ivfpq: bool
            Defaults to False. If enabled, index type must be "IVF_PQ". Reduces disk IO.
        kwargs :
            Parameters passed to the index building process.



        The SQ (Scalar Quantization) is available for only ``IVF_HNSW_SQ`` index type,
        this quantization method is used to reduce the memory usage of the index,
        it maps the float vectors to integer vectors, each integer is of ``num_bits``,
        now only 8 bits are supported.

        If ``index_type`` is "IVF_*", then the following parameters are required:
            num_partitions

        If ``index_type`` is with "PQ", then the following parameters are required:
            num_sub_vectors

        Optional parameters for `IVF_PQ`:

            - ivf_centroids
                Existing K-mean centroids for IVF clustering.
            - num_bits
                The number of bits for PQ (Product Quantization). Default is 8.
                Only 4, 8 are supported.

        Optional parameters for `IVF_HNSW_*`:
            max_level
                Int, the maximum number of levels in the graph.
            m
                Int, the number of edges per node in the graph.
            ef_construction
                Int, the number of nodes to examine during the construction.

        Examples
        --------

        .. code-block:: python

            import lance

            dataset = lance.dataset("/tmp/sift.lance")
            dataset.create_index(
                "vector",
                "IVF_PQ",
                num_partitions=256,
                num_sub_vectors=16
            )

        .. code-block:: python

            import lance

            dataset = lance.dataset("/tmp/sift.lance")
            dataset.create_index(
                "vector",
                "IVF_HNSW_SQ",
                num_partitions=256,
            )

        Experimental Accelerator (GPU) support:

        - *accelerate*: use GPU to train IVF partitions.
            Only supports CUDA (Nvidia) or MPS (Apple) currently.
            Requires PyTorch being installed.

        .. code-block:: python

            import lance

            dataset = lance.dataset("/tmp/sift.lance")
            dataset.create_index(
                "vector",
                "IVF_PQ",
                num_partitions=256,
                num_sub_vectors=16,
                accelerator="cuda"
            )

        References
        ----------
        * `Faiss Index <https://github.com/facebookresearch/faiss/wiki/Faiss-indexes>`_
        * IVF introduced in `Video Google: a text retrieval approach to object matching
          in videos <https://ieeexplore.ieee.org/abstract/document/1238663>`_
        * `Product quantization for nearest neighbor search
          <https://hal.inria.fr/inria-00514462v2/document>`_

        """
        # Only support building index for 1 column from the API aspect, however
        # the internal implementation might support building multi-column index later.
        if isinstance(column, str):
            column = [column]

        # validate args
        for c in column:
            if c not in self.schema.names:
                raise KeyError(f"{c} not found in schema")
            field = self.schema.field(c)
            is_multivec = False
            if pa.types.is_fixed_size_list(field.type):
                dimension = field.type.list_size
            elif pa.types.is_list(field.type) and pa.types.is_fixed_size_list(
                field.type.value_type
            ):
                dimension = field.type.value_type.list_size
                is_multivec = True
            elif (
                isinstance(field.type, pa.FixedShapeTensorType)
                and len(field.type.shape) == 1
            ):
                dimension = field.type.shape[0]
            else:
                raise TypeError(
                    f"Vector column {c} must be FixedSizeListArray "
                    f"1-dimensional FixedShapeTensorArray, got {field.type}"
                )

            if num_sub_vectors is not None and dimension % num_sub_vectors != 0:
                raise ValueError(
                    f"dimension ({dimension}) must be divisible by num_sub_vectors"
                    f" ({num_sub_vectors})"
                )

<<<<<<< HEAD
            if (
                not is_multivec and not pa.types.is_floating(field.type.value_type)
            ) or (
                is_multivec
                and not pa.types.is_floating(field.type.value_type.value_type)
            ):
                raise TypeError(
                    f"Vector column {c} must have floating value type, "
                    f"got {field.type.value_type}"
                )
=======
        if not (
            pa.types.is_floating(field.type.value_type)
            or pa.types.is_uint8(field.type.value_type)
        ):
            raise TypeError(
                f"Vector column {c} must have floating or binary (uint8) value type, "
                f"got {field.type.value_type}"
            )
>>>>>>> c9bb25d6

        if not isinstance(metric, str) or metric.lower() not in [
            "l2",
            "cosine",
            "euclidean",
            "dot",
            "hamming",
        ]:
            raise ValueError(f"Metric {metric} not supported.")

        kwargs["metric_type"] = metric

        index_type = index_type.upper()
        valid_index_types = ["IVF_FLAT", "IVF_PQ", "IVF_HNSW_PQ", "IVF_HNSW_SQ"]
        if index_type not in valid_index_types:
            raise NotImplementedError(
                f"Only {valid_index_types} index types supported. " f"Got {index_type}"
            )
        if index_type != "IVF_PQ" and one_pass_ivfpq:
            raise ValueError(
                f'one_pass_ivfpq requires index_type="IVF_PQ", got {index_type}'
            )

        # Handle timing for various parts of accelerated builds
        timers = {}
        if one_pass_ivfpq and accelerator is not None:
            from .vector import (
                one_pass_assign_ivf_pq_on_accelerator,
                one_pass_train_ivf_pq_on_accelerator,
            )

            LOGGER.info("Doing one-pass ivfpq accelerated computations")

            timers["ivf+pq_train:start"] = time.time()
            (
                ivf_centroids,
                ivf_kmeans,
                pq_codebook,
                pq_kmeans_list,
            ) = one_pass_train_ivf_pq_on_accelerator(
                self,
                column[0],
                num_partitions,
                metric,
                accelerator,
                num_sub_vectors=num_sub_vectors,
                batch_size=20480,
                filter_nan=filter_nan,
            )
            timers["ivf+pq_train:end"] = time.time()
            ivfpq_train_time = timers["ivf+pq_train:end"] - timers["ivf+pq_train:start"]
            LOGGER.info("ivf+pq training time: %ss", ivfpq_train_time)
            timers["ivf+pq_assign:start"] = time.time()
            shuffle_output_dir, shuffle_buffers = one_pass_assign_ivf_pq_on_accelerator(
                self,
                column[0],
                metric,
                accelerator,
                ivf_kmeans,
                pq_kmeans_list,
                batch_size=20480,
                filter_nan=filter_nan,
            )
            timers["ivf+pq_assign:end"] = time.time()
            ivfpq_assign_time = (
                timers["ivf+pq_assign:end"] - timers["ivf+pq_assign:start"]
            )
            LOGGER.info("ivf+pq transform time: %ss", ivfpq_assign_time)

            kwargs["precomputed_shuffle_buffers"] = shuffle_buffers
            kwargs["precomputed_shuffle_buffers_path"] = os.path.join(
                shuffle_output_dir, "data"
            )
        if index_type.startswith("IVF"):
            if (ivf_centroids is not None) and (ivf_centroids_file is not None):
                raise ValueError(
                    "ivf_centroids and ivf_centroids_file"
                    " cannot be provided at the same time"
                )

            if ivf_centroids_file is not None:
                from pyarrow.fs import FileSystem

                fs, path = FileSystem.from_uri(ivf_centroids_file)
                with fs.open_input_file(path) as f:
                    ivf_centroids = np.load(f)
                num_partitions = ivf_centroids.shape[0]

            if num_partitions is None:
                raise ValueError(
                    "num_partitions and num_sub_vectors are required for IVF_PQ"
                )
            if isinstance(num_partitions, float):
                warnings.warn("num_partitions is float, converting to int")
                num_partitions = int(num_partitions)
            elif not isinstance(num_partitions, int):
                raise TypeError(
                    f"num_partitions must be int, got {type(num_partitions)}"
                )
            kwargs["num_partitions"] = num_partitions

            if (precomputed_partition_dataset is not None) and (ivf_centroids is None):
                raise ValueError(
                    "ivf_centroids must be provided when"
                    " precomputed_partition_dataset is provided"
                )
            if precomputed_partition_dataset is not None:
                LOGGER.info("Using provided precomputed partition dataset")
                precomputed_ds = LanceDataset(
                    precomputed_partition_dataset, storage_options=storage_options
                )
                if not (
                    "PQ" in index_type
                    and pq_codebook is None
                    and accelerator is not None
                    and "precomputed_partitions_file" in kwargs
                ):
                    # In this case, the precomputed partitions file would be used
                    # without being turned into a set of precomputed buffers, so it
                    # needs to have a very specific format
                    if len(precomputed_ds.get_fragments()) != 1:
                        raise ValueError(
                            "precomputed_partition_dataset must have only one fragment"
                        )
                    files = precomputed_ds.get_fragments()[0].data_files()
                    if len(files) != 1:
                        raise ValueError(
                            "precomputed_partition_dataset must have only one files"
                        )
                kwargs["precomputed_partitions_file"] = precomputed_partition_dataset

            if accelerator is not None and ivf_centroids is None and not one_pass_ivfpq:
                LOGGER.info("Computing new precomputed partition dataset")
                # Use accelerator to train ivf centroids
                from .vector import (
                    compute_partitions,
                    train_ivf_centroids_on_accelerator,
                )

                timers["ivf_train:start"] = time.time()
                ivf_centroids, kmeans = train_ivf_centroids_on_accelerator(
                    self,
                    column[0],
                    num_partitions,
                    metric,
                    accelerator,
                    filter_nan=filter_nan,
                )
                timers["ivf_train:end"] = time.time()
                ivf_train_time = timers["ivf_train:end"] - timers["ivf_train:start"]
                LOGGER.info("ivf training time: %ss", ivf_train_time)
                timers["ivf_assign:start"] = time.time()
                num_sub_vectors_cur = None
                if "PQ" in index_type and pq_codebook is None:
                    # compute residual subspace columns in the same pass
                    num_sub_vectors_cur = num_sub_vectors
                partitions_file = compute_partitions(
                    self,
                    column[0],
                    kmeans,
                    batch_size=20480,
                    num_sub_vectors=num_sub_vectors_cur,
                    filter_nan=filter_nan,
                )
                timers["ivf_assign:end"] = time.time()
                ivf_assign_time = timers["ivf_assign:end"] - timers["ivf_assign:start"]
                LOGGER.info("ivf transform time: %ss", ivf_assign_time)
                kwargs["precomputed_partitions_file"] = partitions_file

            if (ivf_centroids is None) and (pq_codebook is not None):
                raise ValueError(
                    "ivf_centroids must be specified when pq_codebook is provided"
                )

            if ivf_centroids is not None:
                # User provided IVF centroids
                if _check_for_numpy(ivf_centroids) and isinstance(
                    ivf_centroids, np.ndarray
                ):
                    if (
                        len(ivf_centroids.shape) != 2
                        or ivf_centroids.shape[0] != num_partitions
                    ):
                        raise ValueError(
                            f"Ivf centroids must be 2D array: (clusters, dim), "
                            f"got {ivf_centroids.shape}"
                        )
                    if ivf_centroids.dtype not in [np.float16, np.float32, np.float64]:
                        raise TypeError(
                            "IVF centroids must be floating number"
                            + f"got {ivf_centroids.dtype}"
                        )
                    dim = ivf_centroids.shape[1]
                    values = pa.array(ivf_centroids.reshape(-1))
                    ivf_centroids = pa.FixedSizeListArray.from_arrays(values, dim)
                # Convert it to RecordBatch because Rust side only accepts RecordBatch.
                ivf_centroids_batch = pa.RecordBatch.from_arrays(
                    [ivf_centroids], ["_ivf_centroids"]
                )
                kwargs["ivf_centroids"] = ivf_centroids_batch

        if "PQ" in index_type:
            if num_sub_vectors is None:
                raise ValueError(
                    "num_partitions and num_sub_vectors are required for IVF_PQ"
                )
            kwargs["num_sub_vectors"] = num_sub_vectors

            if (
                pq_codebook is None
                and accelerator is not None
                and "precomputed_partitions_file" in kwargs
                and not one_pass_ivfpq
            ):
                LOGGER.info("Computing new precomputed shuffle buffers for PQ.")
                partitions_file = kwargs["precomputed_partitions_file"]
                del kwargs["precomputed_partitions_file"]

                partitions_ds = LanceDataset(partitions_file)
                # Use accelerator to train pq codebook
                from .vector import (
                    compute_pq_codes,
                    train_pq_codebook_on_accelerator,
                )

                timers["pq_train:start"] = time.time()
                pq_codebook, kmeans_list = train_pq_codebook_on_accelerator(
                    partitions_ds,
                    metric,
                    accelerator=accelerator,
                    num_sub_vectors=num_sub_vectors,
                )
                timers["pq_train:end"] = time.time()
                pq_train_time = timers["pq_train:end"] - timers["pq_train:start"]
                LOGGER.info("pq training time: %ss", pq_train_time)
                timers["pq_assign:start"] = time.time()
                shuffle_output_dir, shuffle_buffers = compute_pq_codes(
                    partitions_ds,
                    kmeans_list,
                    batch_size=20480,
                )
                timers["pq_assign:end"] = time.time()
                pq_assign_time = timers["pq_assign:end"] - timers["pq_assign:start"]
                LOGGER.info("pq transform time: %ss", pq_assign_time)
                # Save disk space
                if precomputed_partition_dataset is not None and os.path.exists(
                    partitions_file
                ):
                    LOGGER.info(
                        "Temporary partitions file stored at %s,"
                        "you may want to delete it.",
                        partitions_file,
                    )

                kwargs["precomputed_shuffle_buffers"] = shuffle_buffers
                kwargs["precomputed_shuffle_buffers_path"] = os.path.join(
                    shuffle_output_dir, "data"
                )

            if pq_codebook is not None:
                # User provided IVF centroids
                if _check_for_numpy(pq_codebook) and isinstance(
                    pq_codebook, np.ndarray
                ):
                    if (
                        len(pq_codebook.shape) != 3
                        or pq_codebook.shape[0] != num_sub_vectors
                        or pq_codebook.shape[1] != 256
                    ):
                        raise ValueError(
                            f"PQ codebook must be 3D array: (sub_vectors, 256, dim), "
                            f"got {pq_codebook.shape}"
                        )
                    if pq_codebook.dtype not in [np.float16, np.float32, np.float64]:
                        raise TypeError(
                            "PQ codebook must be floating number"
                            + f"got {pq_codebook.dtype}"
                        )
                    values = pa.array(pq_codebook.reshape(-1))
                    pq_codebook = pa.FixedSizeListArray.from_arrays(
                        values, pq_codebook.shape[2]
                    )
                pq_codebook_batch = pa.RecordBatch.from_arrays(
                    [pq_codebook], ["_pq_codebook"]
                )
                kwargs["pq_codebook"] = pq_codebook_batch

        if shuffle_partition_batches is not None:
            kwargs["shuffle_partition_batches"] = shuffle_partition_batches
        if shuffle_partition_concurrency is not None:
            kwargs["shuffle_partition_concurrency"] = shuffle_partition_concurrency

        timers["final_create_index:start"] = time.time()
        self._ds.create_index(
            column, index_type, name, replace, storage_options, kwargs
        )
        timers["final_create_index:end"] = time.time()
        final_create_index_time = (
            timers["final_create_index:end"] - timers["final_create_index:start"]
        )
        LOGGER.info("Final create_index rust time: %ss", final_create_index_time)
        # Save disk space
        if "precomputed_shuffle_buffers_path" in kwargs.keys() and os.path.exists(
            kwargs["precomputed_shuffle_buffers_path"]
        ):
            LOGGER.info(
                "Temporary shuffle buffers stored at %s, you may want to delete it.",
                kwargs["precomputed_shuffle_buffers_path"],
            )
        return self

    def session(self) -> Session:
        """
        Return the dataset session, which holds the dataset's state.
        """
        return self._ds.session()

    @staticmethod
    def _commit(
        base_uri: Union[str, Path],
        operation: LanceOperation.BaseOperation,
        read_version: Optional[int] = None,
        commit_lock: Optional[CommitLock] = None,
    ) -> LanceDataset:
        warnings.warn(
            "LanceDataset._commit() is deprecated, use LanceDataset.commit()"
            " instead",
            DeprecationWarning,
        )
        return LanceDataset.commit(base_uri, operation, read_version, commit_lock)

    @staticmethod
    def commit(
        base_uri: Union[str, Path, LanceDataset],
        operation: LanceOperation.BaseOperation,
        read_version: Optional[int] = None,
        commit_lock: Optional[CommitLock] = None,
        storage_options: Optional[Dict[str, str]] = None,
        enable_v2_manifest_paths: Optional[bool] = None,
        detached: Optional[bool] = False,
        max_retries: int = 20,
    ) -> LanceDataset:
        """Create a new version of dataset

        This method is an advanced method which allows users to describe a change
        that has been made to the data files.  This method is not needed when using
        Lance to apply changes (e.g. when using :py:class:`LanceDataset` or
        :py:func:`write_dataset`.)

        It's current purpose is to allow for changes being made in a distributed
        environment where no single process is doing all of the work.  For example,
        a distributed bulk update or a distributed bulk modify operation.

        Once all of the changes have been made, this method can be called to make
        the changes visible by updating the dataset manifest.

        Warnings
        --------
        This is an advanced API and doesn't provide the same level of validation
        as the other APIs. For example, it's the responsibility of the caller to
        ensure that the fragments are valid for the schema.

        Parameters
        ----------
        base_uri: str, Path, or LanceDataset
            The base uri of the dataset, or the dataset object itself. Using
            the dataset object can be more efficient because it can re-use the
            file metadata cache.
        operation: BaseOperation
            The operation to apply to the dataset.  This describes what changes
            have been made. See available operations under :class:`LanceOperation`.
        read_version: int, optional
            The version of the dataset that was used as the base for the changes.
            This is not needed for overwrite or restore operations.
        commit_lock : CommitLock, optional
            A custom commit lock.  Only needed if your object store does not support
            atomic commits.  See the user guide for more details.
        storage_options : optional, dict
            Extra options that make sense for a particular storage connection. This is
            used to store connection parameters like credentials, endpoint, etc.
        enable_v2_manifest_paths : bool, optional
            If True, and this is a new dataset, uses the new V2 manifest paths.
            These paths provide more efficient opening of datasets with many
            versions on object stores. This parameter has no effect if the dataset
            already exists. To migrate an existing dataset, instead use the
            :meth:`migrate_manifest_paths_v2` method. Default is False. WARNING:
            turning this on will make the dataset unreadable for older versions
            of Lance (prior to 0.17.0).
        detached : bool, optional
            If True, then the commit will not be part of the dataset lineage.  It will
            never show up as the latest dataset and the only way to check it out in the
            future will be to specifically check it out by version.  The version will be
            a random version that is only unique amongst detached commits.  The caller
            should store this somewhere as there will be no other way to obtain it in
            the future.
        max_retries : int
            The maximum number of retries to perform when committing the dataset.

        Returns
        -------
        LanceDataset
            A new version of Lance Dataset.

        Examples
        --------

        Creating a new dataset with the :class:`LanceOperation.Overwrite` operation:

        >>> import lance
        >>> import pyarrow as pa
        >>> tab1 = pa.table({"a": [1, 2], "b": ["a", "b"]})
        >>> tab2 = pa.table({"a": [3, 4], "b": ["c", "d"]})
        >>> fragment1 = lance.fragment.LanceFragment.create("example", tab1)
        >>> fragment2 = lance.fragment.LanceFragment.create("example", tab2)
        >>> fragments = [fragment1, fragment2]
        >>> operation = lance.LanceOperation.Overwrite(tab1.schema, fragments)
        >>> dataset = lance.LanceDataset.commit("example", operation)
        >>> dataset.to_table().to_pandas()
           a  b
        0  1  a
        1  2  b
        2  3  c
        3  4  d
        """
        if isinstance(base_uri, Path):
            base_uri = str(base_uri)
        elif isinstance(base_uri, LanceDataset):
            base_uri = base_uri._ds
        elif not isinstance(base_uri, str):
            raise TypeError(
                f"base_uri must be str, Path, or LanceDataset, got {type(base_uri)}"
            )

        if commit_lock:
            if not callable(commit_lock):
                raise TypeError(
                    f"commit_lock must be a function, got {type(commit_lock)}"
                )

        if read_version is None and not isinstance(
            operation, (LanceOperation.Overwrite, LanceOperation.Restore)
        ):
            raise ValueError(
                "read_version is required for all operations except "
                "Overwrite and Restore"
            )

        new_ds = _Dataset.commit(
            base_uri,
            operation,
            read_version,
            commit_lock,
            storage_options=storage_options,
            enable_v2_manifest_paths=enable_v2_manifest_paths,
            detached=detached,
            max_retries=max_retries,
        )
        ds = LanceDataset.__new__(LanceDataset)
        ds._storage_options = storage_options
        ds._ds = new_ds
        ds._uri = new_ds.uri
        ds._default_scan_options = None
        return ds

    @staticmethod
    def commit_batch(
        dest: Union[str, Path, LanceDataset],
        transactions: Sequence[Transaction],
        commit_lock: Optional[CommitLock] = None,
        storage_options: Optional[Dict[str, str]] = None,
        enable_v2_manifest_paths: Optional[bool] = None,
        detached: Optional[bool] = False,
        max_retries: int = 20,
    ) -> BulkCommitResult:
        """Create a new version of dataset with multiple transactions.

        This method is an advanced method which allows users to describe a change
        that has been made to the data files.  This method is not needed when using
        Lance to apply changes (e.g. when using :py:class:`LanceDataset` or
        :py:func:`write_dataset`.)

        Parameters
        ----------
        dest: str, Path, or LanceDataset
            The base uri of the dataset, or the dataset object itself. Using
            the dataset object can be more efficient because it can re-use the
            file metadata cache.
        transactions: Iterable[Transaction]
            The transactions to apply to the dataset. These will be merged into
            a single transaction and applied to the dataset. Note: Only append
            transactions are currently supported. Other transaction types will be
            supported in the future.
        commit_lock : CommitLock, optional
            A custom commit lock.  Only needed if your object store does not support
            atomic commits.  See the user guide for more details.
        storage_options : optional, dict
            Extra options that make sense for a particular storage connection. This is
            used to store connection parameters like credentials, endpoint, etc.
        enable_v2_manifest_paths : bool, optional
            If True, and this is a new dataset, uses the new V2 manifest paths.
            These paths provide more efficient opening of datasets with many
            versions on object stores. This parameter has no effect if the dataset
            already exists. To migrate an existing dataset, instead use the
            :meth:`migrate_manifest_paths_v2` method. Default is False. WARNING:
            turning this on will make the dataset unreadable for older versions
            of Lance (prior to 0.17.0).
        detached : bool, optional
            If True, then the commit will not be part of the dataset lineage.  It will
            never show up as the latest dataset and the only way to check it out in the
            future will be to specifically check it out by version.  The version will be
            a random version that is only unique amongst detached commits.  The caller
            should store this somewhere as there will be no other way to obtain it in
            the future.
        max_retries : int
            The maximum number of retries to perform when committing the dataset.

        Returns
        -------
        dict with keys:
            dataset: LanceDataset
                A new version of Lance Dataset.
            merged: Transaction
                The merged transaction that was applied to the dataset.
        """
        if isinstance(dest, Path):
            dest = str(dest)
        elif isinstance(dest, LanceDataset):
            dest = dest._ds
        elif not isinstance(dest, str):
            raise TypeError(
                f"base_uri must be str, Path, or LanceDataset, got {type(dest)}"
            )

        if commit_lock:
            if not callable(commit_lock):
                raise TypeError(
                    f"commit_lock must be a function, got {type(commit_lock)}"
                )

        new_ds, merged = _Dataset.commit_batch(
            dest,
            transactions,
            commit_lock,
            storage_options=storage_options,
            enable_v2_manifest_paths=enable_v2_manifest_paths,
            detached=detached,
            max_retries=max_retries,
        )
        ds = LanceDataset.__new__(LanceDataset)
        ds._ds = new_ds
        ds._uri = new_ds.uri
        ds._default_scan_options = None
        return BulkCommitResult(
            dataset=ds,
            merged=merged,
        )

    def validate(self):
        """
        Validate the dataset.

        This checks the integrity of the dataset and will raise an exception if
        the dataset is corrupted.
        """
        self._ds.validate()

    def migrate_manifest_paths_v2(self):
        """
        Migrate the manifest paths to the new format.

        This will update the manifest to use the new v2 format for paths.

        This function is idempotent, and can be run multiple times without
        changing the state of the object store.

        DANGER: this should not be run while other concurrent operations are happening.
        And it should also run until completion before resuming other operations.
        """
        self._ds.migrate_manifest_paths_v2()

    @property
    def optimize(self) -> "DatasetOptimizer":
        return DatasetOptimizer(self)

    @property
    def stats(self) -> "LanceStats":
        """
        **Experimental API**
        """
        return LanceStats(self._ds)

    @staticmethod
    def drop(
        base_uri: Union[str, Path], storage_options: Optional[Dict[str, str]] = None
    ) -> None:
        _Dataset.drop(str(base_uri), storage_options)


class BulkCommitResult(TypedDict):
    dataset: LanceDataset
    merged: Transaction


@dataclass
class Transaction:
    read_version: int
    operation: LanceOperation.BaseOperation
    uuid: str = dataclasses.field(default_factory=lambda: str(uuid.uuid4()))
    blobs_op: Optional[LanceOperation.BaseOperation] = None


class Tag(TypedDict):
    version: int
    manifest_size: int


class Version(TypedDict):
    version: int
    timestamp: int | datetime
    metadata: Dict[str, str]


class UpdateResult(TypedDict):
    num_rows_updated: int


class AlterColumn(TypedDict):
    path: str
    name: Optional[str]
    nullable: Optional[bool]
    data_type: Optional[pa.DataType]


class ExecuteResult(TypedDict):
    num_inserted_rows: int
    num_updated_rows: int
    num_deleted_rows: int


class Index(TypedDict):
    name: str
    type: str
    uuid: str
    fields: List[str]
    version: int
    fragment_ids: Set[int]


# LanceOperation is a namespace for operations that can be applied to a dataset.
class LanceOperation:
    @staticmethod
    def _validate_fragments(fragments):
        if not isinstance(fragments, list):
            raise TypeError(
                f"fragments must be list[FragmentMetadata], got {type(fragments)}"
            )
        if len(fragments) > 0 and not all(
            isinstance(f, FragmentMetadata) for f in fragments
        ):
            raise TypeError(
                f"fragments must be list[FragmentMetadata], got {type(fragments[0])}"
            )

    class BaseOperation(ABC):
        """
        Base class for operations that can be applied to a dataset.

        See available operations under :class:`LanceOperation`.
        """

    @dataclass
    class Overwrite(BaseOperation):
        """
        Overwrite or create a new dataset.

        Attributes
        ----------
        new_schema: pyarrow.Schema
            The schema of the new dataset.
        fragments: list[FragmentMetadata]
            The fragments that make up the new dataset.

        Warning
        -------
        This is an advanced API for distributed operations. To overwrite or
        create new dataset on a single machine, use :func:`lance.write_dataset`.

        Examples
        --------

        To create or overwrite a dataset, first use
        :meth:`lance.fragment.LanceFragment.create` to create fragments. Then
        collect the fragment metadata into a list and pass it along with the
        schema to this class. Finally, pass the operation to the
        :meth:`LanceDataset.commit` method to create the new dataset.

        >>> import lance
        >>> import pyarrow as pa
        >>> tab1 = pa.table({"a": [1, 2], "b": ["a", "b"]})
        >>> tab2 = pa.table({"a": [3, 4], "b": ["c", "d"]})
        >>> fragment1 = lance.fragment.LanceFragment.create("example", tab1)
        >>> fragment2 = lance.fragment.LanceFragment.create("example", tab2)
        >>> fragments = [fragment1, fragment2]
        >>> operation = lance.LanceOperation.Overwrite(tab1.schema, fragments)
        >>> dataset = lance.LanceDataset.commit("example", operation)
        >>> dataset.to_table().to_pandas()
           a  b
        0  1  a
        1  2  b
        2  3  c
        3  4  d
        """

        new_schema: LanceSchema | pa.Schema
        fragments: Iterable[FragmentMetadata]

        def __post_init__(self):
            if not isinstance(self.new_schema, pa.Schema):
                raise TypeError(
                    f"schema must be pyarrow.Schema, got {type(self.new_schema)}"
                )
            LanceOperation._validate_fragments(self.fragments)

    @dataclass
    class Append(BaseOperation):
        """
        Append new rows to the dataset.

        Attributes
        ----------
        fragments: list[FragmentMetadata]
            The fragments that contain the new rows.

        Warning
        -------
        This is an advanced API for distributed operations. To append to a
        dataset on a single machine, use :func:`lance.write_dataset`.

        Examples
        --------

        To append new rows to a dataset, first use
        :meth:`lance.fragment.LanceFragment.create` to create fragments. Then
        collect the fragment metadata into a list and pass it to this class.
        Finally, pass the operation to the :meth:`LanceDataset.commit`
        method to create the new dataset.

        >>> import lance
        >>> import pyarrow as pa
        >>> tab1 = pa.table({"a": [1, 2], "b": ["a", "b"]})
        >>> dataset = lance.write_dataset(tab1, "example")
        >>> tab2 = pa.table({"a": [3, 4], "b": ["c", "d"]})
        >>> fragment = lance.fragment.LanceFragment.create("example", tab2)
        >>> operation = lance.LanceOperation.Append([fragment])
        >>> dataset = lance.LanceDataset.commit("example", operation,
        ...                                     read_version=dataset.version)
        >>> dataset.to_table().to_pandas()
           a  b
        0  1  a
        1  2  b
        2  3  c
        3  4  d
        """

        fragments: Iterable[FragmentMetadata]

        def __post_init__(self):
            LanceOperation._validate_fragments(self.fragments)

    @dataclass
    class Delete(BaseOperation):
        """
        Remove fragments or rows from the dataset.

        Attributes
        ----------
        updated_fragments: list[FragmentMetadata]
            The fragments that have been updated with new deletion vectors.
        deleted_fragment_ids: list[int]
            The ids of the fragments that have been deleted entirely. These are
            the fragments where :meth:`LanceFragment.delete()` returned None.
        predicate: str
            The original SQL predicate used to select the rows to delete.

        Warning
        -------
        This is an advanced API for distributed operations. To delete rows from
        dataset on a single machine, use :meth:`lance.LanceDataset.delete`.

        Examples
        --------

        To delete rows from a dataset, call :meth:`lance.fragment.LanceFragment.delete`
        on each of the fragments. If that returns a new fragment, add that to
        the ``updated_fragments`` list. If it returns None, that means the whole
        fragment was deleted, so add the fragment id to the ``deleted_fragment_ids``.
        Finally, pass the operation to the :meth:`LanceDataset.commit` method to
        complete the deletion operation.

        >>> import lance
        >>> import pyarrow as pa
        >>> table = pa.table({"a": [1, 2], "b": ["a", "b"]})
        >>> dataset = lance.write_dataset(table, "example")
        >>> table = pa.table({"a": [3, 4], "b": ["c", "d"]})
        >>> dataset = lance.write_dataset(table, "example", mode="append")
        >>> dataset.to_table().to_pandas()
           a  b
        0  1  a
        1  2  b
        2  3  c
        3  4  d
        >>> predicate = "a >= 2"
        >>> updated_fragments = []
        >>> deleted_fragment_ids = []
        >>> for fragment in dataset.get_fragments():
        ...     new_fragment = fragment.delete(predicate)
        ...     if new_fragment is not None:
        ...         updated_fragments.append(new_fragment)
        ...     else:
        ...         deleted_fragment_ids.append(fragment.fragment_id)
        >>> operation = lance.LanceOperation.Delete(updated_fragments,
        ...                                         deleted_fragment_ids,
        ...                                         predicate)
        >>> dataset = lance.LanceDataset.commit("example", operation,
        ...                                     read_version=dataset.version)
        >>> dataset.to_table().to_pandas()
           a  b
        0  1  a
        """

        updated_fragments: Iterable[FragmentMetadata]
        deleted_fragment_ids: Iterable[int]
        predicate: str

        def __post_init__(self):
            LanceOperation._validate_fragments(self.updated_fragments)

    @dataclass
    class Merge(BaseOperation):
        """
        Operation that adds columns. Unlike Overwrite, this should not change
        the structure of the fragments, allowing existing indices to be kept.

        Attributes
        ----------
        fragments: iterable of FragmentMetadata
            The fragments that make up the new dataset.
        schema: LanceSchema or pyarrow.Schema
            The schema of the new dataset. Passing a LanceSchema is preferred,
            and passing a pyarrow.Schema is deprecated.

        Warning
        -------
        This is an advanced API for distributed operations. To overwrite or
        create new dataset on a single machine, use :func:`lance.write_dataset`.

        Examples
        --------

        To add new columns to a dataset, first define a method that will create
        the new columns based on the existing columns. Then use
        :meth:`lance.fragment.LanceFragment.add_columns`

        >>> import lance
        >>> import pyarrow as pa
        >>> import pyarrow.compute as pc
        >>> table = pa.table({"a": [1, 2, 3, 4], "b": ["a", "b", "c", "d"]})
        >>> dataset = lance.write_dataset(table, "example")
        >>> dataset.to_table().to_pandas()
           a  b
        0  1  a
        1  2  b
        2  3  c
        3  4  d
        >>> def double_a(batch: pa.RecordBatch) -> pa.RecordBatch:
        ...     doubled = pc.multiply(batch["a"], 2)
        ...     return pa.record_batch([doubled], ["a_doubled"])
        >>> fragments = []
        >>> for fragment in dataset.get_fragments():
        ...     new_fragment, new_schema = fragment.merge_columns(double_a,
        ...                                                       columns=['a'])
        ...     fragments.append(new_fragment)
        >>> operation = lance.LanceOperation.Merge(fragments, new_schema)
        >>> dataset = lance.LanceDataset.commit("example", operation,
        ...                                     read_version=dataset.version)
        >>> dataset.to_table().to_pandas()
           a  b  a_doubled
        0  1  a          2
        1  2  b          4
        2  3  c          6
        3  4  d          8
        """

        fragments: Iterable[FragmentMetadata]
        schema: LanceSchema | pa.Schema

        def __post_init__(self):
            if isinstance(self.schema, pa.Schema):
                warnings.warn(
                    "Passing a pyarrow.Schema to Merge is deprecated. "
                    "Please use a LanceSchema instead.",
                    DeprecationWarning,
                )
                self.schema = LanceSchema.from_pyarrow(self.schema)
            LanceOperation._validate_fragments(self.fragments)

    @dataclass
    class Restore(BaseOperation):
        """
        Operation that restores a previous version of the dataset.
        """

        version: int

    @dataclass
    class RewriteGroup:
        """
        Collection of rewritten files
        """

        old_fragments: Iterable[FragmentMetadata]
        new_fragments: Iterable[FragmentMetadata]

    @dataclass
    class RewrittenIndex:
        """
        An index that has been rewritten
        """

        old_id: str
        new_id: str

    @dataclass
    class Rewrite(BaseOperation):
        """
        Operation that rewrites one or more files and indices into one
        or more files and indices.

        Attributes
        ----------
        groups: list[RewriteGroup]
            Groups of files that have been rewritten.
        rewritten_indices: list[RewrittenIndex]
            Indices that have been rewritten.

        Warning
        -------
        This is an advanced API not intended for general use.
        """

        groups: Iterable[LanceOperation.RewriteGroup]
        rewritten_indices: Iterable[LanceOperation.RewrittenIndex]

        def __post_init__(self):
            all_frags = [old for group in self.groups for old in group.old_fragments]
            all_frags += [new for group in self.groups for new in group.new_fragments]
            LanceOperation._validate_fragments(all_frags)

    @dataclass
    class CreateIndex(BaseOperation):
        """
        Operation that creates an index on the dataset.
        """

        uuid: str
        name: str
        fields: List[int]
        dataset_version: int
        fragment_ids: Set[int]


class ScannerBuilder:
    def __init__(self, ds: LanceDataset):
        self.ds = ds
        self._limit = None
        self._filter = None
        self._substrait_filter = None
        self._prefilter = False
        self._late_materialization = None
        self._offset = None
        self._columns = None
        self._columns_with_transform = None
        self._nearest = None
        self._batch_size: Optional[int] = None
        self._io_buffer_size: Optional[int] = None
        self._batch_readahead: Optional[int] = None
        self._fragment_readahead: Optional[int] = None
        self._scan_in_order = True
        self._fragments = None
        self._with_row_id = False
        self._with_row_address = False
        self._use_stats = True
        self._fast_search = False
        self._full_text_query = None
        self._use_scalar_index = None

    def apply_defaults(self, default_opts: Dict[str, Any]) -> ScannerBuilder:
        for key, value in default_opts.items():
            setter = getattr(self, key, None)
            if setter is None:
                raise ValueError(f"Unknown option {key}")
            setter(value)
        return self

    def batch_size(self, batch_size: int) -> ScannerBuilder:
        """Set batch size for Scanner"""
        self._batch_size = batch_size
        return self

    def io_buffer_size(self, io_buffer_size: int) -> ScannerBuilder:
        """
        Set the I/O buffer size for the Scanner

        This is the amount of RAM that will be reserved for holding I/O received from
        storage before it is processed.  This is used to control the amount of memory
        used by the scanner.  If the buffer is full then the scanner will block until
        the buffer is processed.

        Generally this should scale with the number of concurrent I/O threads.  The
        default is 2GiB which comfortably provides enough space for somewhere between
        32 and 256 concurrent I/O threads.

        This value is not a hard cap on the amount of RAM the scanner will use.  Some
        space is used for the compute (which can be controlled by the batch size) and
        Lance does not keep track of memory after it is returned to the user.

        Currently, if there is a single batch of data which is larger than the io buffer
        size then the scanner will deadlock.  This is a known issue and will be fixed in
        a future release.

        This parameter is only used when reading v2 files
        """
        self._io_buffer_size = io_buffer_size
        return self

    def batch_readahead(self, nbatches: Optional[int] = None) -> ScannerBuilder:
        """
        This parameter is ignored when reading v2 files
        """
        if nbatches is not None and int(nbatches) < 0:
            raise ValueError("batch_readahead must be non-negative")
        self._batch_readahead = nbatches
        return self

    def fragment_readahead(self, nfragments: Optional[int] = None) -> ScannerBuilder:
        if nfragments is not None and int(nfragments) < 0:
            raise ValueError("fragment_readahead must be non-negative")
        self._fragment_readahead = nfragments
        return self

    def scan_in_order(self, scan_in_order: bool = True) -> ScannerBuilder:
        """
        Whether to scan the dataset in order of fragments and batches.

        If set to False, the scanner may read fragments concurrently and yield
        batches out of order. This may improve performance since it allows more
        concurrency in the scan, but can also use more memory.

        This parameter is ignored when using v2 files.  In the v2 file format
        there is no penalty to scanning in order and so all scans will scan in
        order.
        """
        self._scan_in_order = scan_in_order
        return self

    def limit(self, n: Optional[int] = None) -> ScannerBuilder:
        if n is not None and int(n) < 0:
            raise ValueError("Limit must be non-negative")
        self._limit = n
        return self

    def offset(self, n: Optional[int] = None) -> ScannerBuilder:
        if n is not None and int(n) < 0:
            raise ValueError("Offset must be non-negative")
        self._offset = n
        return self

    def columns(
        self, cols: Optional[Union[List[str], Dict[str, str]]] = None
    ) -> ScannerBuilder:
        if cols is None:
            self._columns = None
        elif isinstance(cols, dict):
            self._columns_with_transform = list(cols.items())
        elif isinstance(cols, list):
            self._columns = cols
        else:
            raise TypeError(
                f"columns must be a list or dict[name, expression], got {type(cols)}"
            )
        return self

    def filter(self, filter: Union[str, pa.compute.Expression]) -> ScannerBuilder:
        if isinstance(filter, pa.compute.Expression):
            try:
                from pyarrow.substrait import serialize_expressions

                fields_without_lists = []
                counter = 0
                # Pyarrow cannot handle fixed size lists when converting
                # types to Substrait. So we can't use those in our filter,
                # which is ok for now but we need to replace them with some
                # kind of placeholder because Substrait is going to use
                # ordinal field references and we want to make sure those are
                # correct.
                for field in self.ds.schema:
                    if pa.types.is_fixed_size_list(field.type):
                        pos = counter
                        counter += 1
                        fields_without_lists.append(
                            pa.field(f"__unlikely_name_placeholder_{pos}", pa.int8())
                        )
                    else:
                        fields_without_lists.append(field)
                # Serialize the pyarrow compute expression toSubstrait and use
                # that as a filter.
                scalar_schema = pa.schema(fields_without_lists)
                self._substrait_filter = serialize_expressions(
                    [filter], ["my_filter"], scalar_schema
                )
            except ImportError:
                # serialize_expressions was introduced in pyarrow 14.  Fallback to
                # stringifying the expression if pyarrow is too old
                self._filter = str(filter)
        else:
            self._filter = filter
        return self

    def prefilter(self, prefilter: bool) -> ScannerBuilder:
        self._prefilter = prefilter
        return self

    def with_row_id(self, with_row_id: bool = True) -> ScannerBuilder:
        """Enable returns with row IDs."""
        self._with_row_id = with_row_id
        return self

    def with_row_address(self, with_row_address: bool = True) -> ScannerBuilder:
        """
        Enables returns with row addresses.

        Row addresses are a unique but unstable identifier for each row in the
        dataset that consists of the fragment id (upper 32 bits) and the row
        offset in the fragment (lower 32 bits).  Row IDs are generally preferred
        since they do not change when a row is modified or compacted.  However,
        row addresses may be useful in some advanced use cases.
        """
        self._with_row_address = with_row_address
        return self

    def late_materialization(
        self, late_materialization: bool | List[str]
    ) -> ScannerBuilder:
        self._late_materialization = late_materialization
        return self

    def use_stats(self, use_stats: bool = True) -> ScannerBuilder:
        """
        Enable use of statistics for query planning.

        Disabling statistics is used for debugging and benchmarking purposes.
        This should be left on for normal use.
        """
        self._use_stats = use_stats
        return self

    def use_scalar_index(self, use_scalar_index: bool = True) -> ScannerBuilder:
        """
        Set whether scalar indices should be used in a query

        Scans will use scalar indices, when available, to optimize queries with filters.
        However, in some corner cases, scalar indices may make performance worse.  This
        parameter allows users to disable scalar indices in these cases.
        """
        self._use_scalar_index = use_scalar_index
        return self

    def with_fragments(
        self, fragments: Optional[Iterable[LanceFragment]]
    ) -> ScannerBuilder:
        if fragments is not None:
            inner_fragments = []
            for f in fragments:
                if isinstance(f, LanceFragment):
                    inner_fragments.append(f._fragment)
                else:
                    raise TypeError(
                        f"fragments must be an iterable of LanceFragment. "
                        f"Got {type(f)} instead."
                    )
            fragments = inner_fragments

        self._fragments = fragments
        return self

    def nearest(
        self,
        column: str,
        q: QueryVectorLike,
        k: Optional[int] = None,
        metric: Optional[str] = None,
        nprobes: Optional[int] = None,
        refine_factor: Optional[int] = None,
        use_index: bool = True,
        ef: Optional[int] = None,
    ) -> ScannerBuilder:
        q, q_dim = _coerce_query_vector(q)

        if self.ds.schema.get_field_index(column) < 0:
            raise ValueError(f"Embedding column {column} is not in the dataset")

        column_field = self.ds.schema.field(column)
        column_type = column_field.type
        if hasattr(column_type, "storage_type"):
            column_type = column_type.storage_type
        if pa.types.is_fixed_size_list(column_type):
            dim = column_type.list_size
        elif pa.types.is_list(column_type) and pa.types.is_fixed_size_list(
            column_type.value_type
        ):
            dim = column_type.value_type.list_size
        else:
            raise TypeError(
                f"Query column {column} must be a vector. Got {column_field.type}."
            )

        if q_dim != dim:
            raise ValueError(
                f"Query vector size {len(q)} does not match index column size" f" {dim}"
            )

        if k is not None and int(k) <= 0:
            raise ValueError(f"Nearest-K must be > 0 but got {k}")
        if nprobes is not None and int(nprobes) <= 0:
            raise ValueError(f"Nprobes must be > 0 but got {nprobes}")
        if refine_factor is not None and int(refine_factor) < 1:
            raise ValueError(f"Refine factor must be 1 or more got {refine_factor}")
        if ef is not None and int(ef) <= 0:
            # `ef` should be >= `k`, but `k` could be None so we can't check it here
            # the rust code will check it
            raise ValueError(f"ef must be > 0 but got {ef}")
        self._nearest = {
            "column": column,
            "q": q,
            "k": k,
            "metric": metric,
            "nprobes": nprobes,
            "refine_factor": refine_factor,
            "use_index": use_index,
            "ef": ef,
        }
        return self

    def fast_search(self, flag: bool) -> ScannerBuilder:
        """Enable fast search, which only perform search on the indexed data.

        Users can use `Table::optimize()` or `create_index()` to include the new data
        into index, thus make new data searchable.
        """
        self._fast_search = flag
        return self

    def full_text_search(
        self,
        query: str,
        columns: Optional[List[str]] = None,
    ) -> ScannerBuilder:
        """
        Filter rows by full text searching. *Experimental API*,
        may remove it after we support to do this within `filter` SQL-like expression

        Must create inverted index on the given column before searching,
        """
        self._full_text_query = {"query": query, "columns": columns}
        return self

    def to_scanner(self) -> LanceScanner:
        scanner = self.ds._ds.scanner(
            self._columns,
            self._columns_with_transform,
            self._filter,
            self._prefilter,
            self._limit,
            self._offset,
            self._nearest,
            self._batch_size,
            self._io_buffer_size,
            self._batch_readahead,
            self._fragment_readahead,
            self._scan_in_order,
            self._fragments,
            self._with_row_id,
            self._with_row_address,
            self._use_stats,
            self._substrait_filter,
            self._fast_search,
            self._full_text_query,
            self._late_materialization,
            self._use_scalar_index,
        )
        return LanceScanner(scanner, self.ds)


class LanceScanner(pa.dataset.Scanner):
    def __init__(self, scanner: _Scanner, dataset: LanceDataset):
        self._scanner = scanner
        self._ds = dataset

    def to_table(self) -> pa.Table:
        """
        Read the data into memory and return a pyarrow Table.
        """
        return self.to_reader().read_all()

    def to_reader(self) -> pa.RecordBatchReader:
        return self._scanner.to_pyarrow()

    def to_batches(self) -> Iterator[RecordBatch]:
        yield from self.to_reader()

    @property
    def projected_schema(self) -> Schema:
        return self._scanner.schema

    @staticmethod
    def from_dataset(*args, **kwargs):
        """
        Not implemented
        """
        raise NotImplementedError("from dataset")

    @staticmethod
    def from_fragment(*args, **kwargs):
        """
        Not implemented
        """
        raise NotImplementedError("from fragment")

    @staticmethod
    def from_batches(*args, **kwargs):
        """
        Not implemented
        """
        raise NotImplementedError("from batches")

    @property
    def dataset_schema(self) -> Schema:
        """The schema with which batches will be read from fragments."""
        return self._ds.schema

    def scan_batches(self):
        """
        Consume a Scanner in record batches with corresponding fragments.

        Returns
        -------
        record_batches : iterator of TaggedRecordBatch
        """
        lst = []
        reader = self.to_reader()
        while True:
            batch = reader.read_next_batch()
            if batch is None:
                reader.close()
                break
            lst.append(batch)
        return lst

    def take(self, indices):
        """
        Not implemented
        """
        raise NotImplementedError("take")

    def head(self, num_rows):
        """
        Load the first N rows of the dataset.

        Parameters
        ----------
        num_rows : int
            The number of rows to load.

        Returns
        -------
        Table
        """
        return self.to_table()[:num_rows]

    def count_rows(self):
        """Count rows matching the scanner filter.

        Returns
        -------
        count : int

        """
        return self._scanner.count_rows()

    def explain_plan(self, verbose=False) -> str:
        """Return the execution plan for this scanner.

        Parameters
        ----------
        verbose : bool, default False
            Use a verbose output format.

        Returns
        -------
        plan : str
        """

        return self._scanner.explain_plan(verbose=verbose)


class DatasetOptimizer:
    def __init__(self, dataset: LanceDataset):
        self._dataset = dataset

    def compact_files(
        self,
        *,
        target_rows_per_fragment: int = 1024 * 1024,
        max_rows_per_group: int = 1024,
        max_bytes_per_file: Optional[int] = None,
        materialize_deletions: bool = True,
        materialize_deletions_threshold: float = 0.1,
        num_threads: Optional[int] = None,
        batch_size: Optional[int] = None,
    ) -> CompactionMetrics:
        """Compacts small files in the dataset, reducing total number of files.

        This does a few things:
         * Removes deleted rows from fragments
         * Removes dropped columns from fragments
         * Merges small fragments into larger ones

        This method preserves the insertion order of the dataset. This may mean
        it leaves small fragments in the dataset if they are not adjacent to
        other fragments that need compaction. For example, if you have fragments
        with row counts 5 million, 100, and 5 million, the middle fragment will
        not be compacted because the fragments it is adjacent to do not need
        compaction.

        Parameters
        ----------
        target_rows_per_fragment: int, default 1024*1024
            The target number of rows per fragment. This is the number of rows
            that will be in each fragment after compaction.
        max_rows_per_group: int, default 1024
            Max number of rows per group. This does not affect which fragments
            need compaction, but does affect how they are re-written if selected.

            This setting only affects datasets using the legacy storage format.
            The newer format does not require row groups.
        max_bytes_per_file: Optional[int], default None
            Max number of bytes in a single file.  This does not affect which
            fragments need compaction, but does affect how they are re-written if
            selected.  If this value is too small you may end up with fragments
            that are smaller than `target_rows_per_fragment`.

            The default will use the default from ``write_dataset``.
        materialize_deletions: bool, default True
            Whether to compact fragments with soft deleted rows so they are no
            longer present in the file.
        materialize_deletions_threshold: float, default 0.1
            The fraction of original rows that are soft deleted in a fragment
            before the fragment is a candidate for compaction.
        num_threads: int, optional
            The number of threads to use when performing compaction. If not
            specified, defaults to the number of cores on the machine.
        batch_size: int, optional
            The batch size to use when scanning input fragments.  You may want
            to reduce this if you are running out of memory during compaction.

            The default will use the same default from ``scanner``.

        Returns
        -------
        CompactionMetrics
            Metrics about the compaction process

        See Also
        --------
        lance.optimize.Compaction
        """
        opts = dict(
            target_rows_per_fragment=target_rows_per_fragment,
            max_rows_per_group=max_rows_per_group,
            max_bytes_per_file=max_bytes_per_file,
            materialize_deletions=materialize_deletions,
            materialize_deletions_threshold=materialize_deletions_threshold,
            num_threads=num_threads,
            batch_size=batch_size,
        )
        return Compaction.execute(self._dataset, opts)

    def optimize_indices(self, **kwargs):
        """Optimizes index performance.

        As new data arrives it is not added to existing indexes automatically.
        When searching we need to perform an indexed search of the old data plus
        an expensive unindexed search on the new data.  As the amount of new
        unindexed data grows this can have an impact on search latency.
        This function will add the new data to existing indexes, restoring the
        performance.  This function does not retrain the index, it only assigns
        the new data to existing partitions.  This means an update is much quicker
        than retraining the entire index but may have less accuracy (especially
        if the new data exhibits new patterns, concepts, or trends)

        Parameters
        ----------
        num_indices_to_merge: int, default 1
            The number of indices to merge.
            If set to 0, new delta index will be created.
        index_names: List[str], default None
            The names of the indices to optimize.
            If None, all indices will be optimized.
        """
        self._dataset._ds.optimize_indices(**kwargs)


class Tags:
    """
    Dataset tag manager.
    """

    def __init__(self, dataset: _Dataset):
        self._ds = dataset

    def list(self) -> dict[str, Tag]:
        """
        List all dataset tags.

        Returns
        -------
        dict[str, Tag]
            A dictionary mapping tag names to version numbers.
        """
        return self._ds.tags()

    def create(self, tag: str, version: int) -> None:
        """
        Create a tag for a given dataset version.

        Parameters
        ----------
        tag: str,
            The name of the tag to create. This name must be unique among all tag
            names for the dataset.
        version: int,
            The dataset version to tag.
        """
        self._ds.create_tag(tag, version)

    def delete(self, tag: str) -> None:
        """
        Delete tag from the dataset.

        Parameters
        ----------
        tag: str,
            The name of the tag to delete.

        """
        self._ds.delete_tag(tag)

    def update(self, tag: str, version: int) -> None:
        """
        Update tag to a new version.

        Parameters
        ----------
        tag: str,
            The name of the tag to update.
        version: int,
            The new dataset version to tag.
        """
        self._ds.update_tag(tag, version)


@dataclass
class FieldStatistics:
    """Statistics about a field in the dataset"""

    id: int  #: id of the field
    bytes_on_disk: int  #: (possibly compressed) bytes on disk used to store the field


@dataclass
class DataStatistics:
    """Statistics about the data in the dataset"""

    fields: FieldStatistics  #: Statistics about the fields in the dataset


class DatasetStats(TypedDict):
    num_deleted_rows: int
    num_fragments: int
    num_small_files: int


class LanceStats:
    """
    Statistics about a LanceDataset.
    """

    def __init__(self, dataset: _Dataset):
        self._ds = dataset

    def dataset_stats(self, max_rows_per_group: int = 1024) -> DatasetStats:
        """
        Statistics about the dataset.
        """
        return {
            "num_deleted_rows": self._ds.count_deleted_rows(),
            "num_fragments": self._ds.count_fragments(),
            "num_small_files": self._ds.num_small_files(max_rows_per_group),
        }

    def index_stats(self, index_name: str) -> Dict[str, Any]:
        """
        Statistics about an index.

        Parameters
        ----------
        index_name: str
            The name of the index to get statistics for.
        """
        index_stats = json.loads(self._ds.index_statistics(index_name))
        return index_stats

    def data_stats(self) -> DataStatistics:
        """
        Statistics about the data in the dataset.
        """
        return self._ds.data_stats()


def write_dataset(
    data_obj: ReaderLike,
    uri: Union[str, Path, LanceDataset],
    schema: Optional[pa.Schema] = None,
    mode: str = "create",
    *,
    max_rows_per_file: int = 1024 * 1024,
    max_rows_per_group: int = 1024,
    max_bytes_per_file: int = 90 * 1024 * 1024 * 1024,
    commit_lock: Optional[CommitLock] = None,
    progress: Optional[FragmentWriteProgress] = None,
    storage_options: Optional[Dict[str, str]] = None,
    data_storage_version: Optional[str] = None,
    use_legacy_format: Optional[bool] = None,
    enable_v2_manifest_paths: bool = False,
    enable_move_stable_row_ids: bool = False,
) -> LanceDataset:
    """Write a given data_obj to the given uri

    Parameters
    ----------
    data_obj: Reader-like
        The data to be written. Acceptable types are:
        - Pandas DataFrame, Pyarrow Table, Dataset, Scanner, or RecordBatchReader
        - Huggingface dataset
    uri: str, Path, or LanceDataset
        Where to write the dataset to (directory). If a LanceDataset is passed,
        the session will be reused.
    schema: Schema, optional
        If specified and the input is a pandas DataFrame, use this schema
        instead of the default pandas to arrow table conversion.
    mode: str
        **create** - create a new dataset (raises if uri already exists).
        **overwrite** - create a new snapshot version
        **append** - create a new version that is the concat of the input the
        latest version (raises if uri does not exist)
    max_rows_per_file: int, default 1024 * 1024
        The max number of rows to write before starting a new file
    max_rows_per_group: int, default 1024
        The max number of rows before starting a new group (in the same file)
    max_bytes_per_file: int, default 90 * 1024 * 1024 * 1024
        The max number of bytes to write before starting a new file. This is a
        soft limit. This limit is checked after each group is written, which
        means larger groups may cause this to be overshot meaningfully. This
        defaults to 90 GB, since we have a hard limit of 100 GB per file on
        object stores.
    commit_lock : CommitLock, optional
        A custom commit lock.  Only needed if your object store does not support
        atomic commits.  See the user guide for more details.
    progress: FragmentWriteProgress, optional
        *Experimental API*. Progress tracking for writing the fragment. Pass
        a custom class that defines hooks to be called when each fragment is
        starting to write and finishing writing.
    storage_options : optional, dict
        Extra options that make sense for a particular storage connection. This is
        used to store connection parameters like credentials, endpoint, etc.
    data_storage_version: optional, str, default None
        The version of the data storage format to use. Newer versions are more
        efficient but require newer versions of lance to read.  The default (None)
        will use the latest stable version.  See the user guide for more details.
    use_legacy_format : optional, bool, default None
        Deprecated method for setting the data storage version. Use the
        `data_storage_version` parameter instead.
    enable_v2_manifest_paths : bool, optional
        If True, and this is a new dataset, uses the new V2 manifest paths.
        These paths provide more efficient opening of datasets with many
        versions on object stores. This parameter has no effect if the dataset
        already exists. To migrate an existing dataset, instead use the
        :meth:`LanceDataset.migrate_manifest_paths_v2` method. Default is False.
    enable_move_stable_row_ids : bool, optional
        Experimental parameter: if set to true, the writer will use move-stable row ids.
        These row ids are stable after compaction operations, but not after updates.
        This makes compaction more efficient, since with stable row ids no
        secondary indices need to be updated to point to new row ids.
    """
    if use_legacy_format is not None:
        warnings.warn(
            "use_legacy_format is deprecated, use data_storage_version instead",
            DeprecationWarning,
        )
        if use_legacy_format:
            data_storage_version = "legacy"
        else:
            data_storage_version = "stable"

    if _check_for_hugging_face(data_obj):
        # Huggingface datasets
        from .dependencies import datasets

        if isinstance(data_obj, datasets.Dataset):
            if schema is None:
                schema = data_obj.features.arrow_schema
            data_obj = data_obj.data.to_batches()

    reader = _coerce_reader(data_obj, schema)
    _validate_schema(reader.schema)
    # TODO add support for passing in LanceDataset and LanceScanner here

    params = {
        "mode": mode,
        "max_rows_per_file": max_rows_per_file,
        "max_rows_per_group": max_rows_per_group,
        "max_bytes_per_file": max_bytes_per_file,
        "progress": progress,
        "storage_options": storage_options,
        "data_storage_version": data_storage_version,
        "enable_v2_manifest_paths": enable_v2_manifest_paths,
        "enable_move_stable_row_ids": enable_move_stable_row_ids,
    }

    if commit_lock:
        if not callable(commit_lock):
            raise TypeError(f"commit_lock must be a function, got {type(commit_lock)}")
        params["commit_handler"] = commit_lock

    if isinstance(uri, Path):
        uri = os.fspath(uri)
    elif isinstance(uri, LanceDataset):
        uri = uri._ds
    elif not isinstance(uri, str):
        raise TypeError(f"dest must be a str, Path, or LanceDataset. Got {type(uri)}")

    inner_ds = _write_dataset(reader, uri, params)

    ds = LanceDataset.__new__(LanceDataset)
    ds._storage_options = storage_options
    ds._ds = inner_ds
    ds._uri = inner_ds.uri
    ds._default_scan_options = None
    return ds


def _coerce_query_vector(query: QueryVectorLike) -> tuple[pa.Array, int]:
    # if the query is a multivector, convert it to pa.ListArray
    if hasattr(query, "__getitem__") and isinstance(
        query[0], (list, tuple, np.ndarray, pa.Array)
    ):
        dim = len(query[0])
        multivector_query = []
        for q in query:
            if len(q) != dim:
                raise ValueError(
                    "All query vectors must have the same length, "
                    f"but got {dim} and {len(q)}"
                )
            multivector_query.append(_coerce_query_vector(q)[0])
        query = pa.array(multivector_query, type=pa.list_(pa.float32()))
        return (query, dim)

    if isinstance(query, pa.Scalar):
        if isinstance(query, pa.ExtensionScalar):
            # If it's an extension scalar then convert to storage
            query = query.value
        if isinstance(query.type, pa.FixedSizeListType):
            query = query.values
    elif isinstance(query, (list, tuple)) or (
        _check_for_numpy(query),
        isinstance(query, np.ndarray),
    ):
        query = np.array(query).astype("float64")  # workaround for GH-608
        query = pa.FloatingPointArray.from_pandas(query, type=pa.float32())
    elif not isinstance(query, pa.Array):
        try:
            query = pa.array(query)
        except:  # noqa: E722
            raise TypeError(
                "Query vectors should be an array of floats, "
                f"got {type(query)} which we cannot coerce to a "
                "float array"
            )

    # At this point `query` should be an arrow array
    if not isinstance(query, pa.FloatingPointArray):
        if pa.types.is_integer(query.type):
            query = query.cast(pa.float32())
        else:
            raise TypeError(
                "query vector must be list-like or pa.FloatingPointArray "
                f"but received {query.type}"
            )

    return (query, len(query))


def _validate_schema(schema: pa.Schema):
    """
    Make sure the metadata is valid utf8
    """
    if schema.metadata is not None:
        _validate_metadata(schema.metadata)


def _validate_metadata(metadata: dict):
    """
    Make sure the metadata values are valid utf8 (can be nested)

    Raises ValueError if not valid utf8
    """
    for k, v in metadata.items():
        if isinstance(v, bytes):
            try:
                v.decode("utf8")
            except UnicodeDecodeError:
                raise ValueError(
                    f"Metadata key {k} is not valid utf8. "
                    "Consider base64 encode for generic binary metadata."
                )
        elif isinstance(v, dict):
            _validate_metadata(v)<|MERGE_RESOLUTION|>--- conflicted
+++ resolved
@@ -1876,27 +1876,16 @@
                     f" ({num_sub_vectors})"
                 )
 
-<<<<<<< HEAD
-            if (
-                not is_multivec and not pa.types.is_floating(field.type.value_type)
-            ) or (
-                is_multivec
-                and not pa.types.is_floating(field.type.value_type.value_type)
+            element_type = field.type.value_type
+            if is_multivec:
+                element_type = field.type.value_type.value_type
+            if not (
+                pa.types.is_floating(element_type) or pa.types.is_uint8(element_type)
             ):
                 raise TypeError(
                     f"Vector column {c} must have floating value type, "
                     f"got {field.type.value_type}"
                 )
-=======
-        if not (
-            pa.types.is_floating(field.type.value_type)
-            or pa.types.is_uint8(field.type.value_type)
-        ):
-            raise TypeError(
-                f"Vector column {c} must have floating or binary (uint8) value type, "
-                f"got {field.type.value_type}"
-            )
->>>>>>> c9bb25d6
 
         if not isinstance(metric, str) or metric.lower() not in [
             "l2",
