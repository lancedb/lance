# SPDX-License-Identifier: Apache-2.0
# SPDX-FileCopyrightText: Copyright The Lance Authors

from __future__ import annotations

import copy
import dataclasses
import json
import os
import random
import time
import uuid
import warnings
from abc import ABC
from dataclasses import dataclass
from datetime import datetime, timedelta
from pathlib import Path
from typing import (
    TYPE_CHECKING,
    Any,
    Dict,
    Iterable,
    Iterator,
    List,
    Literal,
    Optional,
    Sequence,
    Set,
    Tuple,
    TypedDict,
    Union,
    overload,
)

import pyarrow as pa
import pyarrow.dataset
from pyarrow import RecordBatch, Schema

from lance.log import LOGGER

from .blob import BlobFile
from .dependencies import (
    _check_for_hugging_face,
    _check_for_numpy,
    torch,
)
from .dependencies import numpy as np
from .dependencies import pandas as pd
from .fragment import DataFile, FragmentMetadata, LanceFragment
from .lance import (
    CleanupStats,
    Compaction,
    CompactionMetrics,
    LanceSchema,
    _Dataset,
    _MergeInsertBuilder,
    _Scanner,
    _write_dataset,
)
from .lance import __version__ as __version__
from .lance import _Session as Session
from .types import _coerce_reader
from .udf import BatchUDF, normalize_transform
from .udf import BatchUDFCheckpoint as BatchUDFCheckpoint
from .udf import batch_udf as batch_udf
from .util import td_to_micros

if TYPE_CHECKING:
    from pyarrow._compute import Expression

    from .commit import CommitLock
    from .progress import FragmentWriteProgress
    from .types import ReaderLike

    QueryVectorLike = Union[
        pd.Series,
        pa.Array,
        pa.Scalar,
        np.ndarray,
        Iterable[float],
    ]

IndexType = Union[
    Literal["BTREE"],
    Literal["BITMAP"],
    Literal["LABEL_LIST"],
    Literal["INVERTED"],
    Literal["FTS"],
]

SearchType = Literal["DfsQueryThenFetch", "QueryThenFetch"]


class MergeInsertBuilder(_MergeInsertBuilder):
    def execute(self, data_obj: ReaderLike, *, schema: Optional[pa.Schema] = None):
        """Executes the merge insert operation

        This function updates the original dataset and returns a dictionary with
        information about merge statistics - i.e. the number of inserted, updated,
        and deleted rows.

        Parameters
        ----------

        data_obj: ReaderLike
            The new data to use as the source table for the operation.  This parameter
            can be any source of data (e.g. table / dataset) that
            :func:`~lance.write_dataset` accepts.
        schema: Optional[pa.Schema]
            The schema of the data.  This only needs to be supplied whenever the data
            source is some kind of generator.
        """
        reader = _coerce_reader(data_obj, schema)

        return super(MergeInsertBuilder, self).execute(reader)

    def execute_uncommitted(
        self, data_obj: ReaderLike, *, schema: Optional[pa.Schema] = None
    ) -> Tuple[Transaction, Dict[str, Any]]:
        """Executes the merge insert operation without committing

        This function updates the original dataset and returns a dictionary with
        information about merge statistics - i.e. the number of inserted, updated,
        and deleted rows.

        Parameters
        ----------

        data_obj: ReaderLike
            The new data to use as the source table for the operation.  This parameter
            can be any source of data (e.g. table / dataset) that
            :func:`~lance.write_dataset` accepts.
        schema: Optional[pa.Schema]
            The schema of the data.  This only needs to be supplied whenever the data
            source is some kind of generator.
        """
        reader = _coerce_reader(data_obj, schema)

        return super(MergeInsertBuilder, self).execute_uncommitted(reader)

    # These next three overrides exist only to document the methods

    def when_matched_update_all(
        self, condition: Optional[str] = None
    ) -> "MergeInsertBuilder":
        """
        Configure the operation to update matched rows

        After this method is called, when the merge insert operation executes,
        any rows that match both the source table and the target table will be
        updated.  The rows from the target table will be removed and the rows
        from the source table will be added.

        An optional condition may be specified.  This should be an SQL filter
        and, if present, then only matched rows that also satisfy this filter will
        be updated.  The SQL filter should use the prefix `target.` to refer to
        columns in the target table and the prefix `source.` to refer to columns
        in the source table.  For example, `source.last_update < target.last_update`.

        If a condition is specified and rows do not satisfy the condition then these
        rows will not be updated.  Failure to satisfy the filter does not cause
        a "matched" row to become a "not matched" row.
        """
        return super(MergeInsertBuilder, self).when_matched_update_all(condition)

    def when_not_matched_insert_all(self) -> "MergeInsertBuilder":
        """
        Configure the operation to insert not matched rows

        After this method is called, when the merge insert operation executes,
        any rows that exist only in the source table will be inserted into
        the target table.
        """
        return super(MergeInsertBuilder, self).when_not_matched_insert_all()

    def when_not_matched_by_source_delete(
        self, expr: Optional[str] = None
    ) -> "MergeInsertBuilder":
        """
        Configure the operation to delete source rows that do not match

        After this method is called, when the merge insert operation executes,
        any rows that exist only in the target table will be deleted.  An
        optional filter can be specified to limit the scope of the delete
        operation.  If given (as an SQL filter) then only rows which match
        the filter will be deleted.
        """
        return super(MergeInsertBuilder, self).when_not_matched_by_source_delete(expr)


class LanceDataset(pa.dataset.Dataset):
    """A Lance Dataset in Lance format where the data is stored at the given uri."""

    def __init__(
        self,
        uri: Union[str, Path],
        version: Optional[int | str] = None,
        block_size: Optional[int] = None,
        index_cache_size: Optional[int] = None,
        metadata_cache_size: Optional[int] = None,
        commit_lock: Optional[CommitLock] = None,
        storage_options: Optional[Dict[str, str]] = None,
        serialized_manifest: Optional[bytes] = None,
        default_scan_options: Optional[Dict[str, Any]] = None,
    ):
        uri = os.fspath(uri) if isinstance(uri, Path) else uri
        self._uri = uri
        self._storage_options = storage_options
        self._ds = _Dataset(
            uri,
            version,
            block_size,
            index_cache_size,
            metadata_cache_size,
            commit_lock,
            storage_options,
            serialized_manifest,
        )
        self._default_scan_options = default_scan_options

    @classmethod
    def __deserialize__(
        cls,
        uri: str,
        storage_options: Optional[Dict[str, str]],
        version: int,
        manifest: bytes,
        default_scan_options: Optional[Dict[str, Any]],
    ):
        return cls(
            uri,
            version,
            storage_options=storage_options,
            serialized_manifest=manifest,
            default_scan_options=default_scan_options,
        )

    def __reduce__(self):
        return type(self).__deserialize__, (
            self.uri,
            self._storage_options,
            self._ds.version(),
            self._ds.serialized_manifest(),
            self._default_scan_options,
        )

    def __getstate__(self):
        return (
            self.uri,
            self._storage_options,
            self._ds.version(),
            self._ds.serialized_manifest(),
            self._default_scan_options,
        )

    def __setstate__(self, state):
        (
            self._uri,
            self._storage_options,
            version,
            manifest,
            default_scan_options,
        ) = state
        self._ds = _Dataset(
            self._uri,
            version,
            storage_options=self._storage_options,
            manifest=manifest,
            default_scan_options=default_scan_options,
        )

    def __copy__(self):
        ds = LanceDataset.__new__(LanceDataset)
        ds._uri = self._uri
        ds._storage_options = self._storage_options
        ds._ds = copy.copy(self._ds)
        ds._default_scan_options = self._default_scan_options
        return ds

    def __len__(self):
        return self.count_rows()

    @property
    def uri(self) -> str:
        """
        The location of the data
        """
        return self._uri

    @property
    def tags(self) -> Tags:
        return Tags(self._ds)

    def list_indices(self) -> List[Index]:
        return self._ds.load_indices()

    def index_statistics(self, index_name: str) -> Dict[str, Any]:
        warnings.warn(
            "LanceDataset.index_statistics() is deprecated, "
            + "use LanceDataset.stats.index_stats() instead",
            DeprecationWarning,
        )
        return json.loads(self._ds.index_statistics(index_name))

    @property
    def has_index(self):
        return len(self.list_indices()) > 0

    def _apply_default_scan_options(self, builder: ScannerBuilder):
        if self._default_scan_options:
            builder.apply_defaults(self._default_scan_options)
        return builder

    def scanner(
        self,
        columns: Optional[Union[List[str], Dict[str, str]]] = None,
        filter: Optional[Union[str, pa.compute.Expression]] = None,
        limit: Optional[int] = None,
        offset: Optional[int] = None,
        nearest: Optional[dict] = None,
        batch_size: Optional[int] = None,
        batch_readahead: Optional[int] = None,
        fragment_readahead: Optional[int] = None,
        scan_in_order: Optional[bool] = None,
        fragments: Optional[Iterable[LanceFragment]] = None,
        full_text_query: Optional[Union[str, dict]] = None,
        *,
        prefilter: Optional[bool] = None,
        with_row_id: Optional[bool] = None,
        with_row_address: Optional[bool] = None,
        use_stats: Optional[bool] = None,
        fast_search: Optional[bool] = None,
        io_buffer_size: Optional[int] = None,
        late_materialization: Optional[bool | List[str]] = None,
        use_scalar_index: Optional[bool] = None,
    ) -> LanceScanner:
        """Return a Scanner that can support various pushdowns.

        Parameters
        ----------
        columns: list of str, or dict of str to str default None
            List of column names to be fetched.
            Or a dictionary of column names to SQL expressions.
            All columns are fetched if None or unspecified.
        filter: pa.compute.Expression or str
            Expression or str that is a valid SQL where clause. See
            `Lance filter pushdown <https://lancedb.github.io/lance/read_and_write.html#filter-push-down>`_
            for valid SQL expressions.
        limit: int, default None
            Fetch up to this many rows. All rows if None or unspecified.
        offset: int, default None
            Fetch starting with this row. 0 if None or unspecified.
        nearest: dict, default None
            Get the rows corresponding to the K most similar vectors. Example:

            .. code-block:: python

                {
                    "column": <embedding col name>,
                    "q": <query vector as pa.Float32Array>,
                    "k": 10,
                    "nprobes": 1,
                    "refine_factor": 1
                }

        batch_size: int, default None
            The target size of batches returned.  In some cases batches can be up to
            twice this size (but never larger than this).  In some cases batches can
            be smaller than this size.
        io_buffer_size: int, default None
            The size of the IO buffer.  See ``ScannerBuilder.io_buffer_size``
            for more information.
        batch_readahead: int, optional
            The number of batches to read ahead.
        fragment_readahead: int, optional
            The number of fragments to read ahead.
        scan_in_order: bool, default True
            Whether to read the fragments and batches in order. If false,
            throughput may be higher, but batches will be returned out of order
            and memory use might increase.
        fragments: iterable of LanceFragment, default None
            If specified, only scan these fragments. If scan_in_order is True, then
            the fragments will be scanned in the order given.
        prefilter: bool, default False
            If True then the filter will be applied before the vector query is run.
            This will generate more correct results but it may be a more costly
            query.  It's generally good when the filter is highly selective.

            If False then the filter will be applied after the vector query is run.
            This will perform well but the results may have fewer than the requested
            number of rows (or be empty) if the rows closest to the query do not
            match the filter.  It's generally good when the filter is not very
            selective.
        use_scalar_index: bool, default True
            Lance will automatically use scalar indices to optimize a query.  In some
            corner cases this can make query performance worse and this parameter can
            be used to disable scalar indices in these cases.
        late_materialization: bool or List[str], default None
            Allows custom control over late materialization.  Late materialization
            fetches non-query columns using a take operation after the filter.  This
            is useful when there are few results or columns are very large.

            Early materialization can be better when there are many results or the
            columns are very narrow.

            If True, then all columns are late materialized.
            If False, then all columns are early materialized.
            If a list of strings, then only the columns in the list are
            late materialized.

            The default uses a heuristic that assumes filters will select about 0.1%
            of the rows.  If your filter is more selective (e.g. find by id) you may
            want to set this to True.  If your filter is not very selective (e.g.
            matches 20% of the rows) you may want to set this to False.
        full_text_query: str or dict, optional
            query string to search for, the results will be ranked by BM25.
            e.g. "hello world", would match documents containing "hello" or "world".
            or a dictionary with the following keys:

            - columns: list[str]
                The columns to search,
                currently only supports a single column in the columns list.
            - query: str
                The query string to search for.
            - search_type: SearchType
                The search type to use, default is QueryThenFetch.
                QueryThenFetch: filter the results directly.
                DfsQueryThenFetch: collect frequency of the indexed column first,
                    then filter the results. Cost more time but more accurate.
        fast_search:  bool, default False
            If True, then the search will only be performed on the indexed data, which
            yields faster search time.

        Notes
        -----

        For now, if BOTH filter and nearest is specified, then:

        1. nearest is executed first.
        2. The results are filtered afterwards.

        For debugging ANN results, you can choose to not use the index
        even if present by specifying ``use_index=False``. For example,
        the following will always return exact KNN results:

        .. code-block:: python

            dataset.to_table(nearest={
                "column": "vector",
                "k": 10,
                "q": <query vector>,
                "use_index": False
            }

        """
        builder = ScannerBuilder(self)
        builder = self._apply_default_scan_options(builder)

        # Calls the setter if the user provided a non-None value
        # We need to avoid calling the setter with a None value so
        # we don't override any defaults from _default_scan_options
        def setopt(opt, val):
            if val is not None:
                opt(val)

        setopt(builder.filter, filter)
        setopt(builder.prefilter, prefilter)
        setopt(builder.limit, limit)
        setopt(builder.offset, offset)
        setopt(builder.batch_size, batch_size)
        setopt(builder.io_buffer_size, io_buffer_size)
        setopt(builder.batch_readahead, batch_readahead)
        setopt(builder.fragment_readahead, fragment_readahead)
        setopt(builder.scan_in_order, scan_in_order)
        setopt(builder.with_fragments, fragments)
        setopt(builder.late_materialization, late_materialization)
        setopt(builder.with_row_id, with_row_id)
        setopt(builder.with_row_address, with_row_address)
        setopt(builder.use_stats, use_stats)
        setopt(builder.use_scalar_index, use_scalar_index)
        setopt(builder.fast_search, fast_search)

        # columns=None has a special meaning. we can't treat it as "user didn't specify"
        if self._default_scan_options is None:
            # No defaults, use user-provided, if any
            builder = builder.columns(columns)
        else:
            default_columns = self._default_scan_options.get("columns", None)
            if default_columns is None:
                # No default_columns, use user-provided, if any
                builder = builder.columns(columns)
            else:
                if columns is not None:
                    # User supplied None, fallback to default (no way to override
                    # default to None)
                    builder = builder.columns(columns)
                else:
                    # User supplied non-None, use that
                    builder = builder.columns(default_columns)

        if full_text_query is not None:
            if isinstance(full_text_query, str):
                builder = builder.full_text_search(full_text_query)
            else:
                builder = builder.full_text_search(**full_text_query)
        if nearest is not None:
            builder = builder.nearest(**nearest)
        return builder.to_scanner()

    @property
    def schema(self) -> pa.Schema:
        """
        The pyarrow Schema for this dataset
        """
        if self._default_scan_options is None:
            return self._ds.schema
        else:
            return self.scanner().projected_schema

    @property
    def lance_schema(self) -> "LanceSchema":
        """
        The LanceSchema for this dataset
        """
        return self._ds.lance_schema

    @property
    def data_storage_version(self) -> str:
        """
        The version of the data storage format this dataset is using
        """
        return self._ds.data_storage_version

    @property
    def max_field_id(self) -> int:
        """
        The max_field_id in manifest
        """
        return self._ds.max_field_id

    def to_table(
        self,
        columns: Optional[Union[List[str], Dict[str, str]]] = None,
        filter: Optional[Union[str, pa.compute.Expression]] = None,
        limit: Optional[int] = None,
        offset: Optional[int] = None,
        nearest: Optional[dict] = None,
        batch_size: Optional[int] = None,
        batch_readahead: Optional[int] = None,
        fragment_readahead: Optional[int] = None,
        scan_in_order: Optional[bool] = None,
        *,
        prefilter: Optional[bool] = None,
        with_row_id: Optional[bool] = None,
        with_row_address: Optional[bool] = None,
        use_stats: Optional[bool] = None,
        fast_search: Optional[bool] = None,
        full_text_query: Optional[Union[str, dict]] = None,
        io_buffer_size: Optional[int] = None,
        late_materialization: Optional[bool | List[str]] = None,
        use_scalar_index: Optional[bool] = None,
    ) -> pa.Table:
        """Read the data into memory as a :py:class:`pyarrow.Table`

        Parameters
        ----------
        columns: list of str, or dict of str to str default None
            List of column names to be fetched.
            Or a dictionary of column names to SQL expressions.
            All columns are fetched if None or unspecified.
        filter : pa.compute.Expression or str
            Expression or str that is a valid SQL where clause. See
            `Lance filter pushdown <https://lancedb.github.io/lance/read_and_write.html#filter-push-down>`_
            for valid SQL expressions.
        limit: int, default None
            Fetch up to this many rows. All rows if None or unspecified.
        offset: int, default None
            Fetch starting with this row. 0 if None or unspecified.
        nearest: dict, default None
            Get the rows corresponding to the K most similar vectors. Example:

            .. code-block:: python

                {
                    "column": <embedding col name>,
                    "q": <query vector as pa.Float32Array>,
                    "k": 10,
                    "metric": "cosine",
                    "nprobes": 1,
                    "refine_factor": 1
                }

        batch_size: int, optional
            The number of rows to read at a time.
        io_buffer_size: int, default None
            The size of the IO buffer.  See ``ScannerBuilder.io_buffer_size``
            for more information.
        batch_readahead: int, optional
            The number of batches to read ahead.
        fragment_readahead: int, optional
            The number of fragments to read ahead.
        scan_in_order: bool, optional, default True
            Whether to read the fragments and batches in order. If false,
            throughput may be higher, but batches will be returned out of order
            and memory use might increase.
        prefilter: bool, optional, default False
            Run filter before the vector search.
        late_materialization: bool or List[str], default None
            Allows custom control over late materialization.  See
            ``ScannerBuilder.late_materialization`` for more information.
        use_scalar_index: bool, default True
            Allows custom control over scalar index usage.  See
            ``ScannerBuilder.use_scalar_index`` for more information.
        with_row_id: bool, optional, default False
            Return row ID.
        with_row_address: bool, optional, default False
            Return row address
        use_stats: bool, optional, default True
            Use stats pushdown during filters.
        fast_search: bool, optional, default False
        full_text_query: str or dict, optional
            query string to search for, the results will be ranked by BM25.
            e.g. "hello world", would match documents contains "hello" or "world".
            or a dictionary with the following keys:

            - columns: list[str]
                The columns to search,
                currently only supports a single column in the columns list.
            - query: str
                The query string to search for.
            - search_type: SearchType
                The search type to use, default is QueryThenFetch.
                QueryThenFetch: filter the results directly.
                DfsQueryThenFetch: collect frequency of the indexed column first,
                    then filter the results. Cost more time but more accurate.

        Notes
        -----
        If BOTH filter and nearest is specified, then:

        1. nearest is executed first.
        2. The results are filtered afterward, unless pre-filter sets to True.
        """
        return self.scanner(
            columns=columns,
            filter=filter,
            limit=limit,
            offset=offset,
            nearest=nearest,
            batch_size=batch_size,
            io_buffer_size=io_buffer_size,
            batch_readahead=batch_readahead,
            fragment_readahead=fragment_readahead,
            late_materialization=late_materialization,
            use_scalar_index=use_scalar_index,
            scan_in_order=scan_in_order,
            prefilter=prefilter,
            with_row_id=with_row_id,
            with_row_address=with_row_address,
            use_stats=use_stats,
            fast_search=fast_search,
            full_text_query=full_text_query,
        ).to_table()

    @property
    def partition_expression(self):
        """
        Not implemented (just override pyarrow dataset to prevent segfault)
        """
        raise NotImplementedError("partitioning not yet supported")

    def replace_schema(self, schema: Schema):
        """
        Not implemented (just override pyarrow dataset to prevent segfault)

        See :py:method:`replace_schema_metadata` or :py:method:`replace_field_metadata`
        """
        raise NotImplementedError(
            "Cannot replace the schema of a dataset.  This method exists for backwards"
            " compatibility with pyarrow.  Use replace_schema_metadata or "
            "replace_field_metadata to change the metadata"
        )

    def replace_schema_metadata(self, new_metadata: Dict[str, str]):
        """
        Replace the schema metadata of the dataset

        Parameters
        ----------
        new_metadata: dict
            The new metadata to set
        """
        self._ds.replace_schema_metadata(new_metadata)

    def replace_field_metadata(self, field_name: str, new_metadata: Dict[str, str]):
        """
        Replace the metadata of a field in the schema

        Parameters
        ----------
        field_name: str
            The name of the field to replace the metadata for
        new_metadata: dict
            The new metadata to set
        """
        self._ds.replace_field_metadata(field_name, new_metadata)

    def get_fragments(self, filter: Optional[Expression] = None) -> List[LanceFragment]:
        """Get all fragments from the dataset.

        Note: filter is not supported yet.
        """
        if filter is not None:
            raise ValueError("get_fragments() does not support filter yet")
        return [
            LanceFragment(self, fragment_id=None, fragment=f)
            for f in self._ds.get_fragments()
        ]

    def get_fragment(self, fragment_id: int) -> Optional[LanceFragment]:
        """Get the fragment with fragment id."""
        raw_fragment = self._ds.get_fragment(fragment_id)
        if raw_fragment is None:
            return None
        return LanceFragment(self, fragment_id=None, fragment=raw_fragment)

    def to_batches(
        self,
        columns: Optional[Union[List[str], Dict[str, str]]] = None,
        filter: Optional[Union[str, pa.compute.Expression]] = None,
        limit: Optional[int] = None,
        offset: Optional[int] = None,
        nearest: Optional[dict] = None,
        batch_size: Optional[int] = None,
        batch_readahead: Optional[int] = None,
        fragment_readahead: Optional[int] = None,
        scan_in_order: Optional[bool] = None,
        *,
        prefilter: Optional[bool] = None,
        with_row_id: Optional[bool] = None,
        with_row_address: Optional[bool] = None,
        use_stats: Optional[bool] = None,
        full_text_query: Optional[Union[str, dict]] = None,
        io_buffer_size: Optional[int] = None,
        late_materialization: Optional[bool | List[str]] = None,
        use_scalar_index: Optional[bool] = None,
        **kwargs,
    ) -> Iterator[pa.RecordBatch]:
        """Read the dataset as materialized record batches.

        Parameters
        ----------
        **kwargs : dict, optional
            Arguments for ``Scanner.from_dataset``.

        Returns
        -------
        record_batches : Iterator of RecordBatch
        """
        return self.scanner(
            columns=columns,
            filter=filter,
            limit=limit,
            offset=offset,
            nearest=nearest,
            batch_size=batch_size,
            io_buffer_size=io_buffer_size,
            batch_readahead=batch_readahead,
            fragment_readahead=fragment_readahead,
            late_materialization=late_materialization,
            use_scalar_index=use_scalar_index,
            scan_in_order=scan_in_order,
            prefilter=prefilter,
            with_row_id=with_row_id,
            with_row_address=with_row_address,
            use_stats=use_stats,
            full_text_query=full_text_query,
        ).to_batches()

    def sample(
        self,
        num_rows: int,
        columns: Optional[Union[List[str], Dict[str, str]]] = None,
        randomize_order: bool = True,
        **kwargs,
    ) -> pa.Table:
        """Select a random sample of data

        Parameters
        ----------
        num_rows: int
            number of rows to retrieve
        columns: list of str, or dict of str to str default None
            List of column names to be fetched.
            Or a dictionary of column names to SQL expressions.
            All columns are fetched if None or unspecified.
        **kwargs : dict, optional
            see scanner() method for full parameter description.

        Returns
        -------
        table : Table
        """
        total_num_rows = self.count_rows()
        indices = random.sample(range(total_num_rows), num_rows)
        if not randomize_order:
            # Sort the indices in order to increase the locality and thus reduce
            # the number of random reads.
            indices = sorted(indices)
        return self.take(indices, columns, **kwargs)

    def take(
        self,
        indices: Union[List[int], pa.Array],
        columns: Optional[Union[List[str], Dict[str, str]]] = None,
    ) -> pa.Table:
        """Select rows of data by index.

        Parameters
        ----------
        indices : Array or array-like
            indices of rows to select in the dataset.
        columns: list of str, or dict of str to str default None
            List of column names to be fetched.
            Or a dictionary of column names to SQL expressions.
            All columns are fetched if None or unspecified.

        Returns
        -------
        table : pyarrow.Table
        """
        columns_with_transform = None
        if isinstance(columns, dict):
            columns_with_transform = list(columns.items())
            columns = None
        return pa.Table.from_batches(
            [self._ds.take(indices, columns, columns_with_transform)]
        )

    def _take_rows(
        self,
        row_ids: Union[List[int], pa.Array],
        columns: Optional[Union[List[str], Dict[str, str]]] = None,
        **kargs,
    ) -> pa.Table:
        """Select rows by row_ids.

        **Unstable API**. Internal use only

        Parameters
        ----------
        row_ids : List Array or array-like
            row IDs to select in the dataset.
        columns: list of str, or dict of str to str default None
            List of column names to be fetched.
            Or a dictionary of column names to SQL expressions.
            All columns are fetched if None or unspecified.
        **kwargs : dict, optional
            See scanner() method for full parameter description.

        Returns
        -------
        table : Table
        """
        columns_with_transform = None
        if isinstance(columns, dict):
            columns_with_transform = list(columns.items())
            columns = None
        return pa.Table.from_batches(
            [self._ds.take_rows(row_ids, columns, columns_with_transform)]
        )

    def take_blobs(
        self,
        row_ids: Union[List[int], pa.Array],
        blob_column: str,
    ) -> List[BlobFile]:
        """
        Select blobs by row IDs.

        Instead of loading large binary blob data into memory before processing it,
        this API allows you to open binary blob data as a regular Python file-like
        object. For more details, see :py:class:`lance.BlobFile`.

        Parameters
        ----------
        row_ids : List Array or array-like
            row IDs to select in the dataset.
        blob_column : str
            The name of the blob column to select.

        Returns
        -------
        blob_files : List[BlobFile]
        """
        lance_blob_files = self._ds.take_blobs(row_ids, blob_column)
        return [BlobFile(lance_blob_file) for lance_blob_file in lance_blob_files]

    def head(self, num_rows, **kwargs):
        """
        Load the first N rows of the dataset.

        Parameters
        ----------
        num_rows : int
            The number of rows to load.
        **kwargs : dict, optional
            See scanner() method for full parameter description.

        Returns
        -------
        table : Table
        """
        kwargs["limit"] = num_rows
        return self.scanner(**kwargs).to_table()

    def count_rows(
        self, filter: Optional[Union[str, pa.compute.Expression]] = None, **kwargs
    ) -> int:
        """Count rows matching the scanner filter.

        Parameters
        ----------
        **kwargs : dict, optional
            See py:method:`scanner` method for full parameter description.

        Returns
        -------
        count : int
            The total number of rows in the dataset.

        """
        if isinstance(filter, pa.compute.Expression):
            # TODO: consolidate all to use scanner
            return self.scanner(
                columns=[], with_row_id=True, filter=filter
            ).count_rows()

        return self._ds.count_rows(filter)

    def join(
        self,
        right_dataset,
        keys,
        right_keys=None,
        join_type="left outer",
        left_suffix=None,
        right_suffix=None,
        coalesce_keys=True,
        use_threads=True,
    ):
        """
        Not implemented (just override pyarrow dataset to prevent segfault)
        """
        raise NotImplementedError("Versioning not yet supported in Rust")

    def alter_columns(self, *alterations: Iterable[AlterColumn]):
        """Alter column name, data type, and nullability.

        Columns that are renamed can keep any indices that are on them. If a
        column has an IVF_PQ index, it can be kept if the column is casted to
        another type. However, other index types don't support casting at this
        time.

        Column types can be upcasted (such as int32 to int64) or downcasted
        (such as int64 to int32). However, downcasting will fail if there are
        any values that cannot be represented in the new type. In general,
        columns can be casted to same general type: integers to integers,
        floats to floats, and strings to strings. However, strings, binary, and
        list columns can be casted between their size variants. For example,
        string to large string, binary to large binary, and list to large list.

        Columns that are renamed can keep any indices that are on them. However, if
        the column is casted to a different type, it's indices will be dropped.

        Parameters
        ----------
        alterations : Iterable[Dict[str, Any]]
            A sequence of dictionaries, each with the following keys:

            - "path": str
                The column path to alter. For a top-level column, this is the name.
                For a nested column, this is the dot-separated path, e.g. "a.b.c".
            - "name": str, optional
                The new name of the column. If not specified, the column name is
                not changed.
            - "nullable": bool, optional
                Whether the column should be nullable. If not specified, the column
                nullability is not changed. Only non-nullable columns can be changed
                to nullable. Currently, you cannot change a nullable column to
                non-nullable.
            - "data_type": pyarrow.DataType, optional
                The new data type to cast the column to. If not specified, the column
                data type is not changed.

        Examples
        --------
        >>> import lance
        >>> import pyarrow as pa
        >>> schema = pa.schema([pa.field('a', pa.int64()),
        ...                     pa.field('b', pa.string(), nullable=False)])
        >>> table = pa.table({"a": [1, 2, 3], "b": ["a", "b", "c"]})
        >>> dataset = lance.write_dataset(table, "example")
        >>> dataset.alter_columns({"path": "a", "name": "x"},
        ...                       {"path": "b", "nullable": True})
        >>> dataset.to_table().to_pandas()
           x  b
        0  1  a
        1  2  b
        2  3  c
        >>> dataset.alter_columns({"path": "x", "data_type": pa.int32()})
        >>> dataset.schema
        x: int32
        b: string
        """
        self._ds.alter_columns(list(alterations))

    def merge(
        self,
        data_obj: ReaderLike,
        left_on: str,
        right_on: Optional[str] = None,
        schema=None,
    ):
        """
        Merge another dataset into this one.

        Performs a left join, where the dataset is the left side and data_obj
        is the right side. Rows existing in the dataset but not on the left will
        be filled with null values, unless Lance doesn't support null values for
        some types, in which case an error will be raised.

        Parameters
        ----------
        data_obj: Reader-like
            The data to be merged. Acceptable types are:
            - Pandas DataFrame, Pyarrow Table, Dataset, Scanner,
            Iterator[RecordBatch], or RecordBatchReader
        left_on: str
            The name of the column in the dataset to join on.
        right_on: str or None
            The name of the column in data_obj to join on. If None, defaults to
            left_on.

        Examples
        --------

        >>> import lance
        >>> import pyarrow as pa
        >>> df = pa.table({'x': [1, 2, 3], 'y': ['a', 'b', 'c']})
        >>> dataset = lance.write_dataset(df, "dataset")
        >>> dataset.to_table().to_pandas()
           x  y
        0  1  a
        1  2  b
        2  3  c
        >>> new_df = pa.table({'x': [1, 2, 3], 'z': ['d', 'e', 'f']})
        >>> dataset.merge(new_df, 'x')
        >>> dataset.to_table().to_pandas()
           x  y  z
        0  1  a  d
        1  2  b  e
        2  3  c  f

        See Also
        --------
        LanceDataset.add_columns :
            Add new columns by computing batch-by-batch.
        """
        if right_on is None:
            right_on = left_on

        reader = _coerce_reader(data_obj, schema)

        self._ds.merge(reader, left_on, right_on)

    def add_columns(
        self,
        transforms: Dict[str, str] | BatchUDF | ReaderLike,
        read_columns: List[str] | None = None,
        reader_schema: Optional[pa.Schema] = None,
        batch_size: Optional[int] = None,
    ):
        """
        Add new columns with defined values.

        There are several ways to specify the new columns. First, you can provide
        SQL expressions for each new column. Second you can provide a UDF that
        takes a batch of existing data and returns a new batch with the new
        columns. These new columns will be appended to the dataset.

        You can also provide a RecordBatchReader which will read the new column
        values from some external source.  This is often useful when the new column
        values have already been staged to files (often by some distributed process)

        See the :func:`lance.add_columns_udf` decorator for more information on
        writing UDFs.

        Parameters
        ----------
        transforms : dict or AddColumnsUDF or ReaderLike
            If this is a dictionary, then the keys are the names of the new
            columns and the values are SQL expression strings. These strings can
            reference existing columns in the dataset.
            If this is a AddColumnsUDF, then it is a UDF that takes a batch of
            existing data and returns a new batch with the new columns.
        read_columns : list of str, optional
            The names of the columns that the UDF will read. If None, then the
            UDF will read all columns. This is only used when transforms is a
            UDF. Otherwise, the read columns are inferred from the SQL expressions.
        reader_schema: pa.Schema, optional
            Only valid if transforms is a `ReaderLike` object.  This will be used to
            determine the schema of the reader.
        batch_size: int, optional
            The number of rows to read at a time from the source dataset when applying
            the transform.  This is ignored if the dataset is a v1 dataset.

        Examples
        --------
        >>> import lance
        >>> import pyarrow as pa
        >>> table = pa.table({"a": [1, 2, 3]})
        >>> dataset = lance.write_dataset(table, "my_dataset")
        >>> @lance.batch_udf()
        ... def double_a(batch):
        ...     df = batch.to_pandas()
        ...     return pd.DataFrame({'double_a': 2 * df['a']})
        >>> dataset.add_columns(double_a)
        >>> dataset.to_table().to_pandas()
           a  double_a
        0  1         2
        1  2         4
        2  3         6
        >>> dataset.add_columns({"triple_a": "a * 3"})
        >>> dataset.to_table().to_pandas()
           a  double_a  triple_a
        0  1         2         3
        1  2         4         6
        2  3         6         9

        See Also
        --------
        LanceDataset.merge :
            Merge a pre-computed set of columns into the dataset.
        """
        transforms = normalize_transform(transforms, self, read_columns, reader_schema)
        if isinstance(transforms, pa.RecordBatchReader):
            self._ds.add_columns_from_reader(transforms, batch_size)
            return
        else:
            self._ds.add_columns(transforms, read_columns, batch_size)

            if isinstance(transforms, BatchUDF):
                if transforms.cache is not None:
                    transforms.cache.cleanup()

    def drop_columns(self, columns: List[str]):
        """Drop one or more columns from the dataset

        This is a metadata-only operation and does not remove the data from the
        underlying storage. In order to remove the data, you must subsequently
        call ``compact_files`` to rewrite the data without the removed columns and
        then call ``cleanup_old_versions`` to remove the old files.

        Parameters
        ----------
        columns : list of str
            The names of the columns to drop. These can be nested column references
            (e.g. "a.b.c") or top-level column names (e.g. "a").

        Examples
        --------
        >>> import lance
        >>> import pyarrow as pa
        >>> table = pa.table({"a": [1, 2, 3], "b": ["a", "b", "c"]})
        >>> dataset = lance.write_dataset(table, "example")
        >>> dataset.drop_columns(["a"])
        >>> dataset.to_table().to_pandas()
           b
        0  a
        1  b
        2  c
        """
        self._ds.drop_columns(columns)
        # Indices might have changed
        self._list_indices_res = None

    def delete(self, predicate: Union[str, pa.compute.Expression]):
        """
        Delete rows from the dataset.

        This marks rows as deleted, but does not physically remove them from the
        files. This keeps the existing indexes still valid.

        Parameters
        ----------
        predicate : str or pa.compute.Expression
            The predicate to use to select rows to delete. May either be a SQL
            string or a pyarrow Expression.

        Examples
        --------
        >>> import lance
        >>> import pyarrow as pa
        >>> table = pa.table({"a": [1, 2, 3], "b": ["a", "b", "c"]})
        >>> dataset = lance.write_dataset(table, "example")
        >>> dataset.delete("a = 1 or b in ('a', 'b')")
        >>> dataset.to_table()
        pyarrow.Table
        a: int64
        b: string
        ----
        a: [[3]]
        b: [["c"]]
        """
        if isinstance(predicate, pa.compute.Expression):
            predicate = str(predicate)
        self._ds.delete(predicate)

    def insert(
        self,
        data: ReaderLike,
        *,
        mode="append",
        **kwargs,
    ):
        """
        Insert data into the dataset.

        Parameters
        ----------
        data_obj: Reader-like
            The data to be written. Acceptable types are:
            - Pandas DataFrame, Pyarrow Table, Dataset, Scanner, or RecordBatchReader
            - Huggingface dataset
        mode: str, default 'append'
            The mode to use when writing the data. Options are:
                **create** - create a new dataset (raises if uri already exists).
                **overwrite** - create a new snapshot version
                **append** - create a new version that is the concat of the input the
                latest version (raises if uri does not exist)
        **kwargs : dict, optional
            Additional keyword arguments to pass to :func:`write_dataset`.
        """
        new_ds = write_dataset(data, self, mode=mode, **kwargs)
        self._ds = new_ds._ds

    def merge_insert(
        self,
        on: Union[str, Iterable[str]],
    ):
        """
        Returns a builder that can be used to create a "merge insert" operation

        This operation can add rows, update rows, and remove rows in a single
        transaction. It is a very generic tool that can be used to create
        behaviors like "insert if not exists", "update or insert (i.e. upsert)",
        or even replace a portion of existing data with new data (e.g. replace
        all data where month="january")

        The merge insert operation works by combining new data from a
        **source table** with existing data in a **target table** by using a
        join.  There are three categories of records.

        "Matched" records are records that exist in both the source table and
        the target table. "Not matched" records exist only in the source table
        (e.g. these are new data). "Not matched by source" records exist only
        in the target table (this is old data).

        The builder returned by this method can be used to customize what
        should happen for each category of data.

        Please note that the data will be reordered as part of this
        operation.  This is because updated rows will be deleted from the
        dataset and then reinserted at the end with the new values.  The
        order of the newly inserted rows may fluctuate randomly because a
        hash-join operation is used internally.

        Parameters
        ----------

        on: Union[str, Iterable[str]]
            A column (or columns) to join on.  This is how records from the
            source table and target table are matched.  Typically this is some
            kind of key or id column.

        Examples
        --------

        Use `when_matched_update_all()` and `when_not_matched_insert_all()` to
        perform an "upsert" operation.  This will update rows that already exist
        in the dataset and insert rows that do not exist.

        >>> import lance
        >>> import pyarrow as pa
        >>> table = pa.table({"a": [2, 1, 3], "b": ["a", "b", "c"]})
        >>> dataset = lance.write_dataset(table, "example")
        >>> new_table = pa.table({"a": [2, 3, 4], "b": ["x", "y", "z"]})
        >>> # Perform a "upsert" operation
        >>> dataset.merge_insert("a")     \\
        ...             .when_matched_update_all()     \\
        ...             .when_not_matched_insert_all() \\
        ...             .execute(new_table)
        {'num_inserted_rows': 1, 'num_updated_rows': 2, 'num_deleted_rows': 0}
        >>> dataset.to_table().sort_by("a").to_pandas()
           a  b
        0  1  b
        1  2  x
        2  3  y
        3  4  z

        Use `when_not_matched_insert_all()` to perform an "insert if not exists"
        operation.  This will only insert rows that do not already exist in the
        dataset.

        >>> import lance
        >>> import pyarrow as pa
        >>> table = pa.table({"a": [1, 2, 3], "b": ["a", "b", "c"]})
        >>> dataset = lance.write_dataset(table, "example2")
        >>> new_table = pa.table({"a": [2, 3, 4], "b": ["x", "y", "z"]})
        >>> # Perform an "insert if not exists" operation
        >>> dataset.merge_insert("a")     \\
        ...             .when_not_matched_insert_all() \\
        ...             .execute(new_table)
        {'num_inserted_rows': 1, 'num_updated_rows': 0, 'num_deleted_rows': 0}
        >>> dataset.to_table().sort_by("a").to_pandas()
           a  b
        0  1  a
        1  2  b
        2  3  c
        3  4  z

        You are not required to provide all the columns. If you only want to
        update a subset of columns, you can omit columns you don't want to
        update. Omitted columns will keep their existing values if they are
        updated, or will be null if they are inserted.

        >>> import lance
        >>> import pyarrow as pa
        >>> table = pa.table({"a": [1, 2, 3], "b": ["a", "b", "c"], \\
        ...                   "c": ["x", "y", "z"]})
        >>> dataset = lance.write_dataset(table, "example3")
        >>> new_table = pa.table({"a": [2, 3, 4], "b": ["x", "y", "z"]})
        >>> # Perform an "upsert" operation, only updating column "a"
        >>> dataset.merge_insert("a")     \\
        ...             .when_matched_update_all()     \\
        ...             .when_not_matched_insert_all() \\
        ...             .execute(new_table)
        {'num_inserted_rows': 1, 'num_updated_rows': 2, 'num_deleted_rows': 0}
        >>> dataset.to_table().sort_by("a").to_pandas()
           a  b     c
        0  1  a     x
        1  2  x     y
        2  3  y     z
        3  4  z  None
        """
        return MergeInsertBuilder(self._ds, on)

    def update(
        self,
        updates: Dict[str, str],
        where: Optional[str] = None,
    ) -> UpdateResult:
        """
        Update column values for rows matching where.

        Parameters
        ----------
        updates : dict of str to str
            A mapping of column names to a SQL expression.
        where : str, optional
            A SQL predicate indicating which rows should be updated.

        Returns
        -------
        updates : dict
            A dictionary containing the number of rows updated.

        Examples
        --------
        >>> import lance
        >>> import pyarrow as pa
        >>> table = pa.table({"a": [1, 2, 3], "b": ["a", "b", "c"]})
        >>> dataset = lance.write_dataset(table, "example")
        >>> update_stats = dataset.update(dict(a = 'a + 2'), where="b != 'a'")
        >>> update_stats["num_updated_rows"] = 2
        >>> dataset.to_table().to_pandas()
           a  b
        0  1  a
        1  4  b
        2  5  c
        """
        if isinstance(where, pa.compute.Expression):
            where = str(where)
        return self._ds.update(updates, where)

    def versions(self):
        """
        Return all versions in this dataset.
        """
        versions = self._ds.versions()
        for v in versions:
            # TODO: python datetime supports only microsecond precision. When a
            # separate Version object is implemented, expose the precise timestamp
            # (ns) to python.
            ts_nanos = v["timestamp"]
            v["timestamp"] = datetime.fromtimestamp(ts_nanos // 1e9) + timedelta(
                microseconds=(ts_nanos % 1e9) // 1e3
            )
        return versions

    @property
    def version(self) -> int:
        """
        Returns the currently checked out version of the dataset
        """
        return self._ds.version()

    @property
    def latest_version(self) -> int:
        """
        Returns the latest version of the dataset.
        """
        return self._ds.latest_version()

    def checkout_version(self, version: int | str) -> "LanceDataset":
        """
        Load the given version of the dataset.

        Unlike the :func:`dataset` constructor, this will re-use the
        current cache.
        This is a no-op if the dataset is already at the given version.

        Parameters
        ----------
        version: int | str,
            The version to check out. A version number (`int`) or a tag
            (`str`) can be provided.

        Returns
        -------
        LanceDataset
        """
        ds = copy.copy(self)
        if version != ds.version:
            ds._ds = self._ds.checkout_version(version)
        return ds

    def restore(self):
        """
        Restore the currently checked out version as the latest version of the dataset.

        This creates a new commit.
        """
        self._ds.restore()

    def cleanup_old_versions(
        self,
        older_than: Optional[timedelta] = None,
        *,
        delete_unverified: bool = False,
        error_if_tagged_old_versions: bool = True,
    ) -> CleanupStats:
        """
        Cleans up old versions of the dataset.

        Some dataset changes, such as overwriting, leave behind data that is not
        referenced by the latest dataset version.  The old data is left in place
        to allow the dataset to be restored back to an older version.

        This method will remove older versions and any data files they reference.
        Once this cleanup task has run you will not be able to checkout or restore
        these older versions.

        Parameters
        ----------

        older_than: timedelta, optional
            Only versions older than this will be removed.  If not specified, this
            will default to two weeks.

        delete_unverified: bool, default False
            Files leftover from a failed transaction may appear to be part of an
            in-progress operation (e.g. appending new data) and these files will
            not be deleted unless they are at least 7 days old.  If delete_unverified
            is True then these files will be deleted regardless of their age.

            This should only be set to True if you can guarantee that no other process
            is currently working on this dataset.  Otherwise the dataset could be put
            into a corrupted state.

        error_if_tagged_old_versions: bool, default True
            Some versions may have tags associated with them. Tagged versions will
            not be cleaned up, regardless of how old they are. If this argument
            is set to `True` (the default), an exception will be raised if any
            tagged versions match the parameters. Otherwise, tagged versions will
            be ignored without any error and only untagged versions will be
            cleaned up.
        """
        if older_than is None:
            older_than = timedelta(days=14)
        return self._ds.cleanup_old_versions(
            td_to_micros(older_than), delete_unverified, error_if_tagged_old_versions
        )

    if TYPE_CHECKING:

        @overload
        def create_scalar_index(
            self,
            column: str,
            index_type: IndexType,
            name: Optional[str] = None,
            *,
            fragment_ids: List[int],
            replace: bool = True,
            **kwargs,
        ) -> Index: ...

        @overload
        def create_scalar_index(
            self,
            column: str,
            index_type: IndexType,
            name: Optional[str] = None,
            *,
            fragment_ids: None = None,
            replace: bool = True,
            **kwargs,
        ) -> LanceDataset: ...

    def create_scalar_index(
        self,
        column: str,
<<<<<<< HEAD
        index_type: IndexType,
=======
        index_type: Union[
            Literal["BTREE"],
            Literal["BITMAP"],
            Literal["LABEL_LIST"],
            Literal["INVERTED"],
            Literal["FTS"],
            Literal["NGRAM"],
        ],
>>>>>>> 89a33b7c
        name: Optional[str] = None,
        *,
        fragment_ids: Optional[List[int]] = None,
        replace: bool = True,
        **kwargs,
    ) -> Index | LanceDataset:
        """Create a scalar index on a column.

        Scalar indices, like vector indices, can be used to speed up scans.  A scalar
        index can speed up scans that contain filter expressions on the indexed column.
        For example, the following scan will be faster if the column ``my_col`` has
        a scalar index:

        .. code-block:: python

            import lance

            dataset = lance.dataset("/tmp/images.lance")
            my_table = dataset.scanner(filter="my_col != 7").to_table()

        Vector search with pre-filers can also benefit from scalar indices. For example,

        .. code-block:: python

            import lance

            dataset = lance.dataset("/tmp/images.lance")
            my_table = dataset.scanner(
                nearest=dict(
                   column="vector",
                   q=[1, 2, 3, 4],
                   k=10,
                )
                filter="my_col != 7",
                prefilter=True
            )


        There are 4 types of scalar indices available today.

        * ``BTREE``. The most common type is ``BTREE``. This index is inspired
          by the btree data structure although only the first few layers of the btree
          are cached in memory.  It will
          perform well on columns with a large number of unique values and few rows per
          value.
        * ``BITMAP``. This index stores a bitmap for each unique value in the column.
          This index is useful for columns with a small number of unique values and
          many rows per value.
        * ``LABEL_LIST``. A special index that is used to index list
          columns whose values have small cardinality.  For example, a column that
          contains lists of tags (e.g. ``["tag1", "tag2", "tag3"]``) can be indexed
          with a ``LABEL_LIST`` index.  This index can only speedup queries with
          ``array_has_any`` or ``array_has_all`` filters.
        * ``NGRAM``. A special index that is used to index string columns.  This index
          creates a bitmap for each ngram in the string.  By default we use trigrams.
          This index can currently speed up queries using the ``contains`` function
          in filters.
        * ``FTS/INVERTED``. It is used to index document columns. This index
          can conduct full-text searches. For example, a column that contains any word
          of query string "hello world". The results will be ranked by BM25.

        Note that the ``LANCE_BYPASS_SPILLING`` environment variable can be used to
        bypass spilling to disk. Setting this to true can avoid memory exhaustion
        issues (see https://github.com/apache/datafusion/issues/10073 for more info).

        **Experimental API**

        Parameters
        ----------
        column : str
            The column to be indexed.  Must be a boolean, integer, float,
            or string column.
        index_type : str
            The type of the index.  One of ``"BTREE"``, ``"BITMAP"``,
            ``"LABEL_LIST"``, ``"NGRAM"``, ``"FTS"`` or ``"INVERTED"``.
        name : str, optional
            The index name. If not provided, it will be generated from the
            column name.
        fragment_ids: list of int, optional
            The fragment ids to create the index on. If not provided, the index will
            be created on all fragments.
        replace : bool, default True
            Replace the existing index if it exists.

        Optional Parameters
        -------------------
        with_position: bool, default True
            This is for the ``INVERTED`` index. If True, the index will store the
            positions of the words in the document, so that you can conduct phrase
            query. This will significantly increase the index size.
            It won't impact the performance of non-phrase queries even if it is set to
            True.
        base_tokenizer: str, default "simple"
            This is for the ``INVERTED`` index. The base tokenizer to use. The value
            can be:
            * "simple": splits tokens on whitespace and punctuation.
            * "whitespace": splits tokens on whitespace.
            * "raw": no tokenization.
        language: str, default "English"
            This is for the ``INVERTED`` index. The language for stemming
            and stop words. This is only used when `stem` or `remove_stop_words` is true
        max_token_length: Optional[int], default 40
            This is for the ``INVERTED`` index. The maximum token length.
            Any token longer than this will be removed.
        lower_case: bool, default True
            This is for the ``INVERTED`` index. If True, the index will convert all
            text to lowercase.
        stem: bool, default False
            This is for the ``INVERTED`` index. If True, the index will stem the
            tokens.
        remove_stop_words: bool, default False
            This is for the ``INVERTED`` index. If True, the index will remove
            stop words.
        ascii_folding: bool, default False
            This is for the ``INVERTED`` index. If True, the index will convert
            non-ascii characters to ascii characters if possible.
            This would remove accents like "é" -> "e".

        Returns
        -------
        index : Index | LanceDataset
            Returns Index object if the fragment_ids is provided. Commit the index
            to the dataset later with commit() method.
            Returns LanceDataset if the fragment_ids is not provided.

        Examples
        --------

        .. code-block:: python

            import lance

            dataset = lance.dataset("/tmp/images.lance")
            dataset.create_index(
                "category",
                "BTREE",
            )

        Scalar indices can only speed up scans for basic filters using
        equality, comparison, range (e.g. ``my_col BETWEEN 0 AND 100``), and set
        membership (e.g. `my_col IN (0, 1, 2)`)

        Scalar indices can be used if the filter contains multiple indexed columns and
        the filter criteria are AND'd or OR'd together
        (e.g. ``my_col < 0 AND other_col> 100``)

        Scalar indices may be used if the filter contains non-indexed columns but,
        depending on the structure of the filter, they may not be usable.  For example,
        if the column ``not_indexed`` does not have a scalar index then the filter
        ``my_col = 0 OR not_indexed = 1`` will not be able to use any scalar index on
        ``my_col``.

        To determine if a scan is making use of a scalar index you can use
        ``explain_plan`` to look at the query plan that lance has created.  Queries
        that use scalar indices will either have a ``ScalarIndexQuery`` relation or a
        ``MaterializeIndex`` operator.

        """
        if isinstance(column, str):
            column = [column]

        if len(column) > 1:
            raise NotImplementedError(
                "Scalar indices currently only support a single column"
            )

        column = column[0]
        if column not in self.schema.names:
            raise KeyError(f"{column} not found in schema")

        index_type = index_type.upper()
        if index_type not in ["BTREE", "BITMAP", "NGRAM", "LABEL_LIST", "INVERTED"]:
            raise NotImplementedError(
                (
                    'Only "BTREE", "LABEL_LIST", "INVERTED", "NGRAM", '
                    'or "BITMAP" are supported for '
                    f"scalar columns.  Received {index_type}",
                )
            )

        field = self.schema.field(column)
        if index_type in ["BTREE", "BITMAP"]:
            if (
                not pa.types.is_integer(field.type)
                and not pa.types.is_floating(field.type)
                and not pa.types.is_boolean(field.type)
                and not pa.types.is_string(field.type)
                and not pa.types.is_temporal(field.type)
            ):
                raise TypeError(
                    f"BTREE/BITMAP index column {column} must be int",
                    ", float, bool, str, or temporal",
                )
        elif index_type == "LABEL_LIST":
            if not pa.types.is_list(field.type):
                raise TypeError(f"LABEL_LIST index column {column} must be a list")
        elif index_type == "NGRAM":
            if not pa.types.is_string(field.type):
                raise TypeError(f"NGRAM index column {column} must be a string")
        elif index_type in ["INVERTED", "FTS"]:
            if not pa.types.is_string(field.type) and not pa.types.is_large_string(
                field.type
            ):
                raise TypeError(
                    f"INVERTED index column {column} must be string or large string"
                )

        if pa.types.is_duration(field.type):
            raise TypeError(
                f"Scalar index column {column} cannot currently be a duration"
            )
        if fragment_ids is not None:
            return self._ds.create_fragment_index(
                [column], index_type, name, replace, None, fragment_ids, kwargs
            )
        self._ds.create_index([column], index_type, name, replace, None, kwargs)
        return self

    if TYPE_CHECKING:

        @overload
        def create_index(
            self,
            column: Union[str, List[str]],
            index_type: str,
            name: Optional[str] = None,
            metric: str = "L2",
            replace: bool = False,
            num_partitions: Optional[int] = None,
            ivf_centroids: Optional[
                Union[np.ndarray, pa.FixedSizeListArray, pa.FixedShapeTensorArray]
            ] = None,
            pq_codebook: Optional[
                Union[np.ndarray, pa.FixedSizeListArray, pa.FixedShapeTensorArray]
            ] = None,
            num_sub_vectors: Optional[int] = None,
            accelerator: Optional[Union[str, "torch.Device"]] = None,
            index_cache_size: Optional[int] = None,
            shuffle_partition_batches: Optional[int] = None,
            shuffle_partition_concurrency: Optional[int] = None,
            # experimental parameters
            ivf_centroids_file: Optional[str] = None,
            precomputed_partition_dataset: Optional[str] = None,
            storage_options: Optional[Dict[str, str]] = None,
            filter_nan: bool = True,
            one_pass_ivfpq: bool = False,
            *,
            fragment_ids: List[int],
            **kwargs,
        ) -> Index: ...

        @overload
        def create_index(
            self,
            column: Union[str, List[str]],
            index_type: str,
            name: Optional[str] = None,
            metric: str = "L2",
            replace: bool = False,
            num_partitions: Optional[int] = None,
            ivf_centroids: Optional[
                Union[np.ndarray, pa.FixedSizeListArray, pa.FixedShapeTensorArray]
            ] = None,
            pq_codebook: Optional[
                Union[np.ndarray, pa.FixedSizeListArray, pa.FixedShapeTensorArray]
            ] = None,
            num_sub_vectors: Optional[int] = None,
            accelerator: Optional[Union[str, "torch.Device"]] = None,
            index_cache_size: Optional[int] = None,
            shuffle_partition_batches: Optional[int] = None,
            shuffle_partition_concurrency: Optional[int] = None,
            # experimental parameters
            ivf_centroids_file: Optional[str] = None,
            precomputed_partition_dataset: Optional[str] = None,
            storage_options: Optional[Dict[str, str]] = None,
            filter_nan: bool = True,
            one_pass_ivfpq: bool = False,
            *,
            fragment_ids: None = None,
            **kwargs,
        ) -> LanceDataset: ...

    def create_index(
        self,
        column: Union[str, List[str]],
        index_type: str,
        name: Optional[str] = None,
        metric: str = "L2",
        replace: bool = False,
        num_partitions: Optional[int] = None,
        ivf_centroids: Optional[
            Union[np.ndarray, pa.FixedSizeListArray, pa.FixedShapeTensorArray]
        ] = None,
        pq_codebook: Optional[
            Union[np.ndarray, pa.FixedSizeListArray, pa.FixedShapeTensorArray]
        ] = None,
        num_sub_vectors: Optional[int] = None,
        accelerator: Optional[Union[str, "torch.Device"]] = None,
        index_cache_size: Optional[int] = None,
        shuffle_partition_batches: Optional[int] = None,
        shuffle_partition_concurrency: Optional[int] = None,
        # experimental parameters
        ivf_centroids_file: Optional[str] = None,
        precomputed_partition_dataset: Optional[str] = None,
        storage_options: Optional[Dict[str, str]] = None,
        filter_nan: bool = True,
        one_pass_ivfpq: bool = False,
        *,
        fragment_ids: Optional[List[int]] = None,
        **kwargs,
    ) -> LanceDataset | Index:
        """Create index on column.

        **Experimental API**

        Parameters
        ----------
        column : str
            The column to be indexed.
        index_type : str
            The type of the index.
            ``"IVF_PQ, IVF_HNSW_PQ and IVF_HNSW_SQ"`` are supported now.
        name : str, optional
            The index name. If not provided, it will be generated from the
            column name.
        metric : str
            The distance metric type, i.e., "L2" (alias to "euclidean"), "cosine"
            or "dot" (dot product). Default is "L2".
        replace : bool
            Replace the existing index if it exists.
        num_partitions : int, optional
            The number of partitions of IVF (Inverted File Index).
        ivf_centroids : optional
            It can be either :py:class:`np.ndarray`,
            :py:class:`pyarrow.FixedSizeListArray` or
            :py:class:`pyarrow.FixedShapeTensorArray`.
            A ``num_partitions x dimension`` array of existing K-mean centroids
            for IVF clustering. If not provided, a new KMeans model will be trained.
        pq_codebook : optional,
            It can be :py:class:`np.ndarray`, :py:class:`pyarrow.FixedSizeListArray`,
            or :py:class:`pyarrow.FixedShapeTensorArray`.
            A ``num_sub_vectors x (2 ^ nbits * dimensions // num_sub_vectors)``
            array of K-mean centroids for PQ codebook.

            Note: ``nbits`` is always 8 for now.
            If not provided, a new PQ model will be trained.
        num_sub_vectors : int, optional
            The number of sub-vectors for PQ (Product Quantization).
        accelerator : str or ``torch.Device``, optional
            If set, use an accelerator to speed up the training process.
            Accepted accelerator: "cuda" (Nvidia GPU) and "mps" (Apple Silicon GPU).
            If not set, use the CPU.
        index_cache_size : int, optional
            The size of the index cache in number of entries. Default value is 256.
        shuffle_partition_batches : int, optional
            The number of batches, using the row group size of the dataset, to include
            in each shuffle partition. Default value is 10240.

            Assuming the row group size is 1024, each shuffle partition will hold
            10240 * 1024 = 10,485,760 rows. By making this value smaller, this shuffle
            will consume less memory but will take longer to complete, and vice versa.
        shuffle_partition_concurrency : int, optional
            The number of shuffle partitions to process concurrently. Default value is 2

            By making this value smaller, this shuffle will consume less memory but will
            take longer to complete, and vice versa.
        storage_options : optional, dict
            Extra options that make sense for a particular storage connection. This is
            used to store connection parameters like credentials, endpoint, etc.
        filter_nan: bool
            Defaults to True. False is UNSAFE, and will cause a crash if any null/nan
            values are present (and otherwise will not). Disables the null filter used
            for nullable columns. Obtains a small speed boost.
        one_pass_ivfpq: bool
            Defaults to False. If enabled, index type must be "IVF_PQ". Reduces disk IO.
        fragment_ids: list of int, optional
            The fragment ids to create the index on. If not provided, the index will
            be created on all fragments.
        kwargs :
            Parameters passed to the index building process.

        Returns
        -------
        index : Index | LanceDataset
            Returns Index object if the fragment_ids is provided. Commit the index
            to the dataset later with commit() method.
            Returns LanceDataset if the fragment_ids is not provided.

        The SQ (Scalar Quantization) is available for only ``IVF_HNSW_SQ`` index type,
        this quantization method is used to reduce the memory usage of the index,
        it maps the float vectors to integer vectors, each integer is of ``num_bits``,
        now only 8 bits are supported.

        If ``index_type`` is "IVF_*", then the following parameters are required:
            num_partitions

        If ``index_type`` is with "PQ", then the following parameters are required:
            num_sub_vectors

        Optional parameters for `IVF_PQ`:

            - ivf_centroids
                Existing K-mean centroids for IVF clustering.
            - num_bits
                The number of bits for PQ (Product Quantization). Default is 8.
                Only 4, 8 are supported.

        Optional parameters for `IVF_HNSW_*`:
            max_level
                Int, the maximum number of levels in the graph.
            m
                Int, the number of edges per node in the graph.
            ef_construction
                Int, the number of nodes to examine during the construction.

        Examples
        --------

        .. code-block:: python

            import lance

            dataset = lance.dataset("/tmp/sift.lance")
            dataset.create_index(
                "vector",
                "IVF_PQ",
                num_partitions=256,
                num_sub_vectors=16
            )

        .. code-block:: python

            import lance

            dataset = lance.dataset("/tmp/sift.lance")
            dataset.create_index(
                "vector",
                "IVF_HNSW_SQ",
                num_partitions=256,
            )

        Experimental Accelerator (GPU) support:

        - *accelerate*: use GPU to train IVF partitions.
            Only supports CUDA (Nvidia) or MPS (Apple) currently.
            Requires PyTorch being installed.

        .. code-block:: python

            import lance

            dataset = lance.dataset("/tmp/sift.lance")
            dataset.create_index(
                "vector",
                "IVF_PQ",
                num_partitions=256,
                num_sub_vectors=16,
                accelerator="cuda"
            )

        References
        ----------
        * `Faiss Index <https://github.com/facebookresearch/faiss/wiki/Faiss-indexes>`_
        * IVF introduced in `Video Google: a text retrieval approach to object matching
          in videos <https://ieeexplore.ieee.org/abstract/document/1238663>`_
        * `Product quantization for nearest neighbor search
          <https://hal.inria.fr/inria-00514462v2/document>`_

        """
        # Only support building index for 1 column from the API aspect, however
        # the internal implementation might support building multi-column index later.
        if isinstance(column, str):
            column = [column]

        # validate args
        for c in column:
            if c not in self.schema.names:
                raise KeyError(f"{c} not found in schema")
            field = self.schema.field(c)
            is_multivec = False
            if pa.types.is_fixed_size_list(field.type):
                dimension = field.type.list_size
            elif pa.types.is_list(field.type) and pa.types.is_fixed_size_list(
                field.type.value_type
            ):
                dimension = field.type.value_type.list_size
                is_multivec = True
            elif (
                isinstance(field.type, pa.FixedShapeTensorType)
                and len(field.type.shape) == 1
            ):
                dimension = field.type.shape[0]
            else:
                raise TypeError(
                    f"Vector column {c} must be FixedSizeListArray "
                    f"1-dimensional FixedShapeTensorArray, got {field.type}"
                )

            if num_sub_vectors is not None and dimension % num_sub_vectors != 0:
                raise ValueError(
                    f"dimension ({dimension}) must be divisible by num_sub_vectors"
                    f" ({num_sub_vectors})"
                )

            element_type = field.type.value_type
            if is_multivec:
                element_type = field.type.value_type.value_type
            if not (
                pa.types.is_floating(element_type) or pa.types.is_uint8(element_type)
            ):
                raise TypeError(
                    f"Vector column {c} must have floating value type, "
                    f"got {field.type.value_type}"
                )

        if not isinstance(metric, str) or metric.lower() not in [
            "l2",
            "cosine",
            "euclidean",
            "dot",
            "hamming",
        ]:
            raise ValueError(f"Metric {metric} not supported.")

        kwargs["metric_type"] = metric

        index_type = index_type.upper()
        valid_index_types = ["IVF_FLAT", "IVF_PQ", "IVF_HNSW_PQ", "IVF_HNSW_SQ"]
        if index_type not in valid_index_types:
            raise NotImplementedError(
                f"Only {valid_index_types} index types supported. Got {index_type}"
            )
        if index_type != "IVF_PQ" and one_pass_ivfpq:
            raise ValueError(
                f'one_pass_ivfpq requires index_type="IVF_PQ", got {index_type}'
            )

        # Handle timing for various parts of accelerated builds
        timers = {}
        if one_pass_ivfpq and accelerator is not None:
            from .vector import (
                one_pass_assign_ivf_pq_on_accelerator,
                one_pass_train_ivf_pq_on_accelerator,
            )

            LOGGER.info("Doing one-pass ivfpq accelerated computations")

            timers["ivf+pq_train:start"] = time.time()
            (
                ivf_centroids,
                ivf_kmeans,
                pq_codebook,
                pq_kmeans_list,
            ) = one_pass_train_ivf_pq_on_accelerator(
                self,
                column[0],
                num_partitions,
                metric,
                accelerator,
                num_sub_vectors=num_sub_vectors,
                batch_size=20480,
                filter_nan=filter_nan,
            )
            timers["ivf+pq_train:end"] = time.time()
            ivfpq_train_time = timers["ivf+pq_train:end"] - timers["ivf+pq_train:start"]
            LOGGER.info("ivf+pq training time: %ss", ivfpq_train_time)
            timers["ivf+pq_assign:start"] = time.time()
            shuffle_output_dir, shuffle_buffers = one_pass_assign_ivf_pq_on_accelerator(
                self,
                column[0],
                metric,
                accelerator,
                ivf_kmeans,
                pq_kmeans_list,
                batch_size=20480,
                filter_nan=filter_nan,
            )
            timers["ivf+pq_assign:end"] = time.time()
            ivfpq_assign_time = (
                timers["ivf+pq_assign:end"] - timers["ivf+pq_assign:start"]
            )
            LOGGER.info("ivf+pq transform time: %ss", ivfpq_assign_time)

            kwargs["precomputed_shuffle_buffers"] = shuffle_buffers
            kwargs["precomputed_shuffle_buffers_path"] = os.path.join(
                shuffle_output_dir, "data"
            )
        if index_type.startswith("IVF"):
            if (ivf_centroids is not None) and (ivf_centroids_file is not None):
                raise ValueError(
                    "ivf_centroids and ivf_centroids_file"
                    " cannot be provided at the same time"
                )

            if ivf_centroids_file is not None:
                from pyarrow.fs import FileSystem

                fs, path = FileSystem.from_uri(ivf_centroids_file)
                with fs.open_input_file(path) as f:
                    ivf_centroids = np.load(f)
                num_partitions = ivf_centroids.shape[0]

            if num_partitions is None:
                raise ValueError(
                    "num_partitions and num_sub_vectors are required for IVF_PQ"
                )
            if isinstance(num_partitions, float):
                warnings.warn("num_partitions is float, converting to int")
                num_partitions = int(num_partitions)
            elif not isinstance(num_partitions, int):
                raise TypeError(
                    f"num_partitions must be int, got {type(num_partitions)}"
                )
            kwargs["num_partitions"] = num_partitions

            if (precomputed_partition_dataset is not None) and (ivf_centroids is None):
                raise ValueError(
                    "ivf_centroids must be provided when"
                    " precomputed_partition_dataset is provided"
                )
            if precomputed_partition_dataset is not None:
                LOGGER.info("Using provided precomputed partition dataset")
                precomputed_ds = LanceDataset(
                    precomputed_partition_dataset, storage_options=storage_options
                )
                if not (
                    "PQ" in index_type
                    and pq_codebook is None
                    and accelerator is not None
                    and "precomputed_partitions_file" in kwargs
                ):
                    # In this case, the precomputed partitions file would be used
                    # without being turned into a set of precomputed buffers, so it
                    # needs to have a very specific format
                    if len(precomputed_ds.get_fragments()) != 1:
                        raise ValueError(
                            "precomputed_partition_dataset must have only one fragment"
                        )
                    files = precomputed_ds.get_fragments()[0].data_files()
                    if len(files) != 1:
                        raise ValueError(
                            "precomputed_partition_dataset must have only one files"
                        )
                kwargs["precomputed_partitions_file"] = precomputed_partition_dataset

            if accelerator is not None and ivf_centroids is None and not one_pass_ivfpq:
                LOGGER.info("Computing new precomputed partition dataset")
                # Use accelerator to train ivf centroids
                from .vector import (
                    compute_partitions,
                    train_ivf_centroids_on_accelerator,
                )

                timers["ivf_train:start"] = time.time()
                ivf_centroids, kmeans = train_ivf_centroids_on_accelerator(
                    self,
                    column[0],
                    num_partitions,
                    metric,
                    accelerator,
                    filter_nan=filter_nan,
                )
                timers["ivf_train:end"] = time.time()
                ivf_train_time = timers["ivf_train:end"] - timers["ivf_train:start"]
                LOGGER.info("ivf training time: %ss", ivf_train_time)
                timers["ivf_assign:start"] = time.time()
                num_sub_vectors_cur = None
                if "PQ" in index_type and pq_codebook is None:
                    # compute residual subspace columns in the same pass
                    num_sub_vectors_cur = num_sub_vectors
                partitions_file = compute_partitions(
                    self,
                    column[0],
                    kmeans,
                    batch_size=20480,
                    num_sub_vectors=num_sub_vectors_cur,
                    filter_nan=filter_nan,
                )
                timers["ivf_assign:end"] = time.time()
                ivf_assign_time = timers["ivf_assign:end"] - timers["ivf_assign:start"]
                LOGGER.info("ivf transform time: %ss", ivf_assign_time)
                kwargs["precomputed_partitions_file"] = partitions_file

            if (ivf_centroids is None) and (pq_codebook is not None):
                raise ValueError(
                    "ivf_centroids must be specified when pq_codebook is provided"
                )

            if ivf_centroids is not None:
                # User provided IVF centroids
                if _check_for_numpy(ivf_centroids) and isinstance(
                    ivf_centroids, np.ndarray
                ):
                    if (
                        len(ivf_centroids.shape) != 2
                        or ivf_centroids.shape[0] != num_partitions
                    ):
                        raise ValueError(
                            f"Ivf centroids must be 2D array: (clusters, dim), "
                            f"got {ivf_centroids.shape}"
                        )
                    if ivf_centroids.dtype not in [np.float16, np.float32, np.float64]:
                        raise TypeError(
                            "IVF centroids must be floating number"
                            + f"got {ivf_centroids.dtype}"
                        )
                    dim = ivf_centroids.shape[1]
                    values = pa.array(ivf_centroids.reshape(-1))
                    ivf_centroids = pa.FixedSizeListArray.from_arrays(values, dim)
                # Convert it to RecordBatch because Rust side only accepts RecordBatch.
                ivf_centroids_batch = pa.RecordBatch.from_arrays(
                    [ivf_centroids], ["_ivf_centroids"]
                )
                kwargs["ivf_centroids"] = ivf_centroids_batch

        if "PQ" in index_type:
            if num_sub_vectors is None:
                raise ValueError(
                    "num_partitions and num_sub_vectors are required for IVF_PQ"
                )
            kwargs["num_sub_vectors"] = num_sub_vectors

            if (
                pq_codebook is None
                and accelerator is not None
                and "precomputed_partitions_file" in kwargs
                and not one_pass_ivfpq
            ):
                LOGGER.info("Computing new precomputed shuffle buffers for PQ.")
                partitions_file = kwargs["precomputed_partitions_file"]
                del kwargs["precomputed_partitions_file"]

                partitions_ds = LanceDataset(partitions_file)
                # Use accelerator to train pq codebook
                from .vector import (
                    compute_pq_codes,
                    train_pq_codebook_on_accelerator,
                )

                timers["pq_train:start"] = time.time()
                pq_codebook, kmeans_list = train_pq_codebook_on_accelerator(
                    partitions_ds,
                    metric,
                    accelerator=accelerator,
                    num_sub_vectors=num_sub_vectors,
                )
                timers["pq_train:end"] = time.time()
                pq_train_time = timers["pq_train:end"] - timers["pq_train:start"]
                LOGGER.info("pq training time: %ss", pq_train_time)
                timers["pq_assign:start"] = time.time()
                shuffle_output_dir, shuffle_buffers = compute_pq_codes(
                    partitions_ds,
                    kmeans_list,
                    batch_size=20480,
                )
                timers["pq_assign:end"] = time.time()
                pq_assign_time = timers["pq_assign:end"] - timers["pq_assign:start"]
                LOGGER.info("pq transform time: %ss", pq_assign_time)
                # Save disk space
                if precomputed_partition_dataset is not None and os.path.exists(
                    partitions_file
                ):
                    LOGGER.info(
                        "Temporary partitions file stored at %s,"
                        "you may want to delete it.",
                        partitions_file,
                    )

                kwargs["precomputed_shuffle_buffers"] = shuffle_buffers
                kwargs["precomputed_shuffle_buffers_path"] = os.path.join(
                    shuffle_output_dir, "data"
                )

            if pq_codebook is not None:
                # User provided IVF centroids
                if _check_for_numpy(pq_codebook) and isinstance(
                    pq_codebook, np.ndarray
                ):
                    if (
                        len(pq_codebook.shape) != 3
                        or pq_codebook.shape[0] != num_sub_vectors
                        or pq_codebook.shape[1] != 256
                    ):
                        raise ValueError(
                            f"PQ codebook must be 3D array: (sub_vectors, 256, dim), "
                            f"got {pq_codebook.shape}"
                        )
                    if pq_codebook.dtype not in [np.float16, np.float32, np.float64]:
                        raise TypeError(
                            "PQ codebook must be floating number"
                            + f"got {pq_codebook.dtype}"
                        )
                    values = pa.array(pq_codebook.reshape(-1))
                    pq_codebook = pa.FixedSizeListArray.from_arrays(
                        values, pq_codebook.shape[2]
                    )
                pq_codebook_batch = pa.RecordBatch.from_arrays(
                    [pq_codebook], ["_pq_codebook"]
                )
                kwargs["pq_codebook"] = pq_codebook_batch

        if shuffle_partition_batches is not None:
            kwargs["shuffle_partition_batches"] = shuffle_partition_batches
        if shuffle_partition_concurrency is not None:
            kwargs["shuffle_partition_concurrency"] = shuffle_partition_concurrency

        timers["final_create_index:start"] = time.time()
        self._ds.create_index(
            column, index_type, name, replace, storage_options, kwargs
        )
        timers["final_create_index:end"] = time.time()
        final_create_index_time = (
            timers["final_create_index:end"] - timers["final_create_index:start"]
        )
        LOGGER.info("Final create_index rust time: %ss", final_create_index_time)
        # Save disk space
        if "precomputed_shuffle_buffers_path" in kwargs.keys() and os.path.exists(
            kwargs["precomputed_shuffle_buffers_path"]
        ):
            LOGGER.info(
                "Temporary shuffle buffers stored at %s, you may want to delete it.",
                kwargs["precomputed_shuffle_buffers_path"],
            )
        return self

    def drop_index(self, name: str):
        """
        Drops an index from the dataset

        Note: Indices are dropped by "index name".  This is not the same as the field
        name. If you did not specify a name when you created the index then a name was
        generated for you.  You can use the `list_indices` method to get the names of
        the indices.
        """
        return self._ds.drop_index(name)

    def unindexed_fragments(self, name: str) -> List[FragmentMetadata]:
        """
        Return the fragments that are not covered by any of the deltas of the index.
        """
        return self._ds.unindexed_fragments(name)

    def indexed_fragments(self, name: str) -> List[List[FragmentMetadata]]:
        """
        Return the fragments that are covered by each of the deltas of the index.
        """
        return self._ds.indexed_fragments(name)

    def session(self) -> Session:
        """
        Return the dataset session, which holds the dataset's state.
        """
        return self._ds.session()

    @staticmethod
    def _commit(
        base_uri: Union[str, Path],
        operation: LanceOperation.BaseOperation,
        read_version: Optional[int] = None,
        commit_lock: Optional[CommitLock] = None,
    ) -> LanceDataset:
        warnings.warn(
            "LanceDataset._commit() is deprecated, use LanceDataset.commit() instead",
            DeprecationWarning,
        )
        return LanceDataset.commit(
            base_uri, operation, read_version=read_version, commit_lock=commit_lock
        )

    @staticmethod
    def commit(
        base_uri: Union[str, Path, LanceDataset],
        operation: Union[LanceOperation.BaseOperation, Transaction],
        blobs_op: Optional[LanceOperation.BaseOperation] = None,
        read_version: Optional[int] = None,
        commit_lock: Optional[CommitLock] = None,
        storage_options: Optional[Dict[str, str]] = None,
        enable_v2_manifest_paths: Optional[bool] = None,
        detached: Optional[bool] = False,
        max_retries: int = 20,
    ) -> LanceDataset:
        """Create a new version of dataset

        This method is an advanced method which allows users to describe a change
        that has been made to the data files.  This method is not needed when using
        Lance to apply changes (e.g. when using :py:class:`LanceDataset` or
        :py:func:`write_dataset`.)

        It's current purpose is to allow for changes being made in a distributed
        environment where no single process is doing all of the work.  For example,
        a distributed bulk update or a distributed bulk modify operation.

        Once all of the changes have been made, this method can be called to make
        the changes visible by updating the dataset manifest.

        Warnings
        --------
        This is an advanced API and doesn't provide the same level of validation
        as the other APIs. For example, it's the responsibility of the caller to
        ensure that the fragments are valid for the schema.

        Parameters
        ----------
        base_uri: str, Path, or LanceDataset
            The base uri of the dataset, or the dataset object itself. Using
            the dataset object can be more efficient because it can re-use the
            file metadata cache.
        operation: BaseOperation
            The operation to apply to the dataset.  This describes what changes
            have been made. See available operations under :class:`LanceOperation`.
        read_version: int, optional
            The version of the dataset that was used as the base for the changes.
            This is not needed for overwrite or restore operations.
        commit_lock : CommitLock, optional
            A custom commit lock.  Only needed if your object store does not support
            atomic commits.  See the user guide for more details.
        storage_options : optional, dict
            Extra options that make sense for a particular storage connection. This is
            used to store connection parameters like credentials, endpoint, etc.
        enable_v2_manifest_paths : bool, optional
            If True, and this is a new dataset, uses the new V2 manifest paths.
            These paths provide more efficient opening of datasets with many
            versions on object stores. This parameter has no effect if the dataset
            already exists. To migrate an existing dataset, instead use the
            :meth:`migrate_manifest_paths_v2` method. Default is False. WARNING:
            turning this on will make the dataset unreadable for older versions
            of Lance (prior to 0.17.0).
        detached : bool, optional
            If True, then the commit will not be part of the dataset lineage.  It will
            never show up as the latest dataset and the only way to check it out in the
            future will be to specifically check it out by version.  The version will be
            a random version that is only unique amongst detached commits.  The caller
            should store this somewhere as there will be no other way to obtain it in
            the future.
        max_retries : int
            The maximum number of retries to perform when committing the dataset.

        Returns
        -------
        LanceDataset
            A new version of Lance Dataset.

        Examples
        --------

        Creating a new dataset with the :class:`LanceOperation.Overwrite` operation:

        >>> import lance
        >>> import pyarrow as pa
        >>> tab1 = pa.table({"a": [1, 2], "b": ["a", "b"]})
        >>> tab2 = pa.table({"a": [3, 4], "b": ["c", "d"]})
        >>> fragment1 = lance.fragment.LanceFragment.create("example", tab1)
        >>> fragment2 = lance.fragment.LanceFragment.create("example", tab2)
        >>> fragments = [fragment1, fragment2]
        >>> operation = lance.LanceOperation.Overwrite(tab1.schema, fragments)
        >>> dataset = lance.LanceDataset.commit("example", operation)
        >>> dataset.to_table().to_pandas()
           a  b
        0  1  a
        1  2  b
        2  3  c
        3  4  d
        """
        if isinstance(base_uri, Path):
            base_uri = str(base_uri)
        elif isinstance(base_uri, LanceDataset):
            base_uri = base_uri._ds
        elif not isinstance(base_uri, str):
            raise TypeError(
                f"base_uri must be str, Path, or LanceDataset, got {type(base_uri)}"
            )

        if commit_lock:
            if not callable(commit_lock):
                raise TypeError(
                    f"commit_lock must be a function, got {type(commit_lock)}"
                )

        if (
            isinstance(operation, LanceOperation.BaseOperation)
            and read_version is None
            and not isinstance(
                operation, (LanceOperation.Overwrite, LanceOperation.Restore)
            )
        ):
            raise ValueError(
                "read_version is required for all operations except "
                "Overwrite and Restore"
            )
        if isinstance(operation, Transaction):
            new_ds = _Dataset.commit_transaction(
                base_uri,
                operation,
                commit_lock,
                storage_options=storage_options,
                enable_v2_manifest_paths=enable_v2_manifest_paths,
                detached=detached,
                max_retries=max_retries,
            )
        elif isinstance(operation, LanceOperation.BaseOperation):
            new_ds = _Dataset.commit(
                base_uri,
                operation,
                blobs_op,
                read_version,
                commit_lock,
                storage_options=storage_options,
                enable_v2_manifest_paths=enable_v2_manifest_paths,
                detached=detached,
                max_retries=max_retries,
            )
        else:
            raise TypeError(
                "operation must be a LanceOperation.BaseOperation or Transaction, "
                f"got {type(operation)}"
            )

        ds = LanceDataset.__new__(LanceDataset)
        ds._storage_options = storage_options
        ds._ds = new_ds
        ds._uri = new_ds.uri
        ds._default_scan_options = None
        return ds

    @staticmethod
    def commit_batch(
        dest: Union[str, Path, LanceDataset],
        transactions: Sequence[Transaction],
        commit_lock: Optional[CommitLock] = None,
        storage_options: Optional[Dict[str, str]] = None,
        enable_v2_manifest_paths: Optional[bool] = None,
        detached: Optional[bool] = False,
        max_retries: int = 20,
    ) -> BulkCommitResult:
        """Create a new version of dataset with multiple transactions.

        This method is an advanced method which allows users to describe a change
        that has been made to the data files.  This method is not needed when using
        Lance to apply changes (e.g. when using :py:class:`LanceDataset` or
        :py:func:`write_dataset`.)

        Parameters
        ----------
        dest: str, Path, or LanceDataset
            The base uri of the dataset, or the dataset object itself. Using
            the dataset object can be more efficient because it can re-use the
            file metadata cache.
        transactions: Iterable[Transaction]
            The transactions to apply to the dataset. These will be merged into
            a single transaction and applied to the dataset. Note: Only append
            transactions are currently supported. Other transaction types will be
            supported in the future.
        commit_lock : CommitLock, optional
            A custom commit lock.  Only needed if your object store does not support
            atomic commits.  See the user guide for more details.
        storage_options : optional, dict
            Extra options that make sense for a particular storage connection. This is
            used to store connection parameters like credentials, endpoint, etc.
        enable_v2_manifest_paths : bool, optional
            If True, and this is a new dataset, uses the new V2 manifest paths.
            These paths provide more efficient opening of datasets with many
            versions on object stores. This parameter has no effect if the dataset
            already exists. To migrate an existing dataset, instead use the
            :meth:`migrate_manifest_paths_v2` method. Default is False. WARNING:
            turning this on will make the dataset unreadable for older versions
            of Lance (prior to 0.17.0).
        detached : bool, optional
            If True, then the commit will not be part of the dataset lineage.  It will
            never show up as the latest dataset and the only way to check it out in the
            future will be to specifically check it out by version.  The version will be
            a random version that is only unique amongst detached commits.  The caller
            should store this somewhere as there will be no other way to obtain it in
            the future.
        max_retries : int
            The maximum number of retries to perform when committing the dataset.

        Returns
        -------
        dict with keys:
            dataset: LanceDataset
                A new version of Lance Dataset.
            merged: Transaction
                The merged transaction that was applied to the dataset.
        """
        if isinstance(dest, Path):
            dest = str(dest)
        elif isinstance(dest, LanceDataset):
            dest = dest._ds
        elif not isinstance(dest, str):
            raise TypeError(
                f"base_uri must be str, Path, or LanceDataset, got {type(dest)}"
            )

        if commit_lock:
            if not callable(commit_lock):
                raise TypeError(
                    f"commit_lock must be a function, got {type(commit_lock)}"
                )

        new_ds, merged = _Dataset.commit_batch(
            dest,
            transactions,
            commit_lock,
            storage_options=storage_options,
            enable_v2_manifest_paths=enable_v2_manifest_paths,
            detached=detached,
            max_retries=max_retries,
        )
        ds = LanceDataset.__new__(LanceDataset)
        ds._ds = new_ds
        ds._uri = new_ds.uri
        ds._default_scan_options = None
        return BulkCommitResult(
            dataset=ds,
            merged=merged,
        )

    def validate(self):
        """
        Validate the dataset.

        This checks the integrity of the dataset and will raise an exception if
        the dataset is corrupted.
        """
        self._ds.validate()

    def migrate_manifest_paths_v2(self):
        """
        Migrate the manifest paths to the new format.

        This will update the manifest to use the new v2 format for paths.

        This function is idempotent, and can be run multiple times without
        changing the state of the object store.

        DANGER: this should not be run while other concurrent operations are happening.
        And it should also run until completion before resuming other operations.
        """
        self._ds.migrate_manifest_paths_v2()

    @property
    def optimize(self) -> "DatasetOptimizer":
        return DatasetOptimizer(self)

    @property
    def stats(self) -> "LanceStats":
        """
        **Experimental API**
        """
        return LanceStats(self._ds)

    @staticmethod
    def drop(
        base_uri: Union[str, Path], storage_options: Optional[Dict[str, str]] = None
    ) -> None:
        _Dataset.drop(str(base_uri), storage_options)


class BulkCommitResult(TypedDict):
    dataset: LanceDataset
    merged: Transaction


@dataclass
class Transaction:
    read_version: int
    operation: LanceOperation.BaseOperation
    uuid: str = dataclasses.field(default_factory=lambda: str(uuid.uuid4()))
    blobs_op: Optional[LanceOperation.BaseOperation] = None


class Tag(TypedDict):
    version: int
    manifest_size: int


class Version(TypedDict):
    version: int
    timestamp: int | datetime
    metadata: Dict[str, str]


class UpdateResult(TypedDict):
    num_rows_updated: int


class AlterColumn(TypedDict):
    path: str
    name: Optional[str]
    nullable: Optional[bool]
    data_type: Optional[pa.DataType]


class ExecuteResult(TypedDict):
    num_inserted_rows: int
    num_updated_rows: int
    num_deleted_rows: int


class Index(TypedDict):
    name: str
    uuid: str
    fields: List[int]
    version: int
    fragment_ids: Set[int]


# LanceOperation is a namespace for operations that can be applied to a dataset.
class LanceOperation:
    @staticmethod
    def _validate_fragments(fragments):
        if not isinstance(fragments, list):
            raise TypeError(
                f"fragments must be list[FragmentMetadata], got {type(fragments)}"
            )
        if len(fragments) > 0 and not all(
            isinstance(f, FragmentMetadata) for f in fragments
        ):
            raise TypeError(
                f"fragments must be list[FragmentMetadata], got {type(fragments[0])}"
            )

    class BaseOperation(ABC):
        """
        Base class for operations that can be applied to a dataset.

        See available operations under :class:`LanceOperation`.
        """

    @dataclass
    class Overwrite(BaseOperation):
        """
        Overwrite or create a new dataset.

        Attributes
        ----------
        new_schema: pyarrow.Schema
            The schema of the new dataset.
        fragments: list[FragmentMetadata]
            The fragments that make up the new dataset.

        Warning
        -------
        This is an advanced API for distributed operations. To overwrite or
        create new dataset on a single machine, use :func:`lance.write_dataset`.

        Examples
        --------

        To create or overwrite a dataset, first use
        :meth:`lance.fragment.LanceFragment.create` to create fragments. Then
        collect the fragment metadata into a list and pass it along with the
        schema to this class. Finally, pass the operation to the
        :meth:`LanceDataset.commit` method to create the new dataset.

        >>> import lance
        >>> import pyarrow as pa
        >>> tab1 = pa.table({"a": [1, 2], "b": ["a", "b"]})
        >>> tab2 = pa.table({"a": [3, 4], "b": ["c", "d"]})
        >>> fragment1 = lance.fragment.LanceFragment.create("example", tab1)
        >>> fragment2 = lance.fragment.LanceFragment.create("example", tab2)
        >>> fragments = [fragment1, fragment2]
        >>> operation = lance.LanceOperation.Overwrite(tab1.schema, fragments)
        >>> dataset = lance.LanceDataset.commit("example", operation)
        >>> dataset.to_table().to_pandas()
           a  b
        0  1  a
        1  2  b
        2  3  c
        3  4  d
        """

        new_schema: LanceSchema | pa.Schema
        fragments: Iterable[FragmentMetadata]

        def __post_init__(self):
            if isinstance(self.new_schema, pa.Schema):
                self.new_schema = LanceSchema.from_pyarrow(self.new_schema)
            LanceOperation._validate_fragments(self.fragments)

    @dataclass
    class Append(BaseOperation):
        """
        Append new rows to the dataset.

        Attributes
        ----------
        fragments: list[FragmentMetadata]
            The fragments that contain the new rows.

        Warning
        -------
        This is an advanced API for distributed operations. To append to a
        dataset on a single machine, use :func:`lance.write_dataset`.

        Examples
        --------

        To append new rows to a dataset, first use
        :meth:`lance.fragment.LanceFragment.create` to create fragments. Then
        collect the fragment metadata into a list and pass it to this class.
        Finally, pass the operation to the :meth:`LanceDataset.commit`
        method to create the new dataset.

        >>> import lance
        >>> import pyarrow as pa
        >>> tab1 = pa.table({"a": [1, 2], "b": ["a", "b"]})
        >>> dataset = lance.write_dataset(tab1, "example")
        >>> tab2 = pa.table({"a": [3, 4], "b": ["c", "d"]})
        >>> fragment = lance.fragment.LanceFragment.create("example", tab2)
        >>> operation = lance.LanceOperation.Append([fragment])
        >>> dataset = lance.LanceDataset.commit("example", operation,
        ...                                     read_version=dataset.version)
        >>> dataset.to_table().to_pandas()
           a  b
        0  1  a
        1  2  b
        2  3  c
        3  4  d
        """

        fragments: Iterable[FragmentMetadata]

        def __post_init__(self):
            LanceOperation._validate_fragments(self.fragments)

    @dataclass
    class Delete(BaseOperation):
        """
        Remove fragments or rows from the dataset.

        Attributes
        ----------
        updated_fragments: list[FragmentMetadata]
            The fragments that have been updated with new deletion vectors.
        deleted_fragment_ids: list[int]
            The ids of the fragments that have been deleted entirely. These are
            the fragments where :meth:`LanceFragment.delete()` returned None.
        predicate: str
            The original SQL predicate used to select the rows to delete.

        Warning
        -------
        This is an advanced API for distributed operations. To delete rows from
        dataset on a single machine, use :meth:`lance.LanceDataset.delete`.

        Examples
        --------

        To delete rows from a dataset, call :meth:`lance.fragment.LanceFragment.delete`
        on each of the fragments. If that returns a new fragment, add that to
        the ``updated_fragments`` list. If it returns None, that means the whole
        fragment was deleted, so add the fragment id to the ``deleted_fragment_ids``.
        Finally, pass the operation to the :meth:`LanceDataset.commit` method to
        complete the deletion operation.

        >>> import lance
        >>> import pyarrow as pa
        >>> table = pa.table({"a": [1, 2], "b": ["a", "b"]})
        >>> dataset = lance.write_dataset(table, "example")
        >>> table = pa.table({"a": [3, 4], "b": ["c", "d"]})
        >>> dataset = lance.write_dataset(table, "example", mode="append")
        >>> dataset.to_table().to_pandas()
           a  b
        0  1  a
        1  2  b
        2  3  c
        3  4  d
        >>> predicate = "a >= 2"
        >>> updated_fragments = []
        >>> deleted_fragment_ids = []
        >>> for fragment in dataset.get_fragments():
        ...     new_fragment = fragment.delete(predicate)
        ...     if new_fragment is not None:
        ...         updated_fragments.append(new_fragment)
        ...     else:
        ...         deleted_fragment_ids.append(fragment.fragment_id)
        >>> operation = lance.LanceOperation.Delete(updated_fragments,
        ...                                         deleted_fragment_ids,
        ...                                         predicate)
        >>> dataset = lance.LanceDataset.commit("example", operation,
        ...                                     read_version=dataset.version)
        >>> dataset.to_table().to_pandas()
           a  b
        0  1  a
        """

        updated_fragments: Iterable[FragmentMetadata]
        deleted_fragment_ids: Iterable[int]
        predicate: str

        def __post_init__(self):
            LanceOperation._validate_fragments(self.updated_fragments)

    @dataclass
    class Update(BaseOperation):
        """
        Operation that updates rows in the dataset.

        Attributes
        ----------
        removed_fragment_ids: list[int]
            The ids of the fragments that have been removed entirely.
        updated_fragments: list[FragmentMetadata]
            The fragments that have been updated with new deletion vectors.
        new_fragments: list[FragmentMetadata]
            The fragments that contain the new rows.
        """

        removed_fragment_ids: List[int]
        updated_fragments: List[FragmentMetadata]
        new_fragments: List[FragmentMetadata]

        def __post_init__(self):
            LanceOperation._validate_fragments(self.updated_fragments)
            LanceOperation._validate_fragments(self.new_fragments)

    @dataclass
    class Merge(BaseOperation):
        """
        Operation that adds columns. Unlike Overwrite, this should not change
        the structure of the fragments, allowing existing indices to be kept.

        Attributes
        ----------
        fragments: iterable of FragmentMetadata
            The fragments that make up the new dataset.
        schema: LanceSchema or pyarrow.Schema
            The schema of the new dataset. Passing a LanceSchema is preferred,
            and passing a pyarrow.Schema is deprecated.

        Warning
        -------
        This is an advanced API for distributed operations. To overwrite or
        create new dataset on a single machine, use :func:`lance.write_dataset`.

        Examples
        --------

        To add new columns to a dataset, first define a method that will create
        the new columns based on the existing columns. Then use
        :meth:`lance.fragment.LanceFragment.add_columns`

        >>> import lance
        >>> import pyarrow as pa
        >>> import pyarrow.compute as pc
        >>> table = pa.table({"a": [1, 2, 3, 4], "b": ["a", "b", "c", "d"]})
        >>> dataset = lance.write_dataset(table, "example")
        >>> dataset.to_table().to_pandas()
           a  b
        0  1  a
        1  2  b
        2  3  c
        3  4  d
        >>> def double_a(batch: pa.RecordBatch) -> pa.RecordBatch:
        ...     doubled = pc.multiply(batch["a"], 2)
        ...     return pa.record_batch([doubled], ["a_doubled"])
        >>> fragments = []
        >>> for fragment in dataset.get_fragments():
        ...     new_fragment, new_schema = fragment.merge_columns(double_a,
        ...                                                       columns=['a'])
        ...     fragments.append(new_fragment)
        >>> operation = lance.LanceOperation.Merge(fragments, new_schema)
        >>> dataset = lance.LanceDataset.commit("example", operation,
        ...                                     read_version=dataset.version)
        >>> dataset.to_table().to_pandas()
           a  b  a_doubled
        0  1  a          2
        1  2  b          4
        2  3  c          6
        3  4  d          8
        """

        fragments: Iterable[FragmentMetadata]
        schema: LanceSchema | pa.Schema

        def __post_init__(self):
            if isinstance(self.schema, pa.Schema):
                warnings.warn(
                    "Passing a pyarrow.Schema to Merge is deprecated. "
                    "Please use a LanceSchema instead.",
                    DeprecationWarning,
                )
                self.schema = LanceSchema.from_pyarrow(self.schema)
            LanceOperation._validate_fragments(self.fragments)

    @dataclass
    class Restore(BaseOperation):
        """
        Operation that restores a previous version of the dataset.
        """

        version: int

    @dataclass
    class RewriteGroup:
        """
        Collection of rewritten files
        """

        old_fragments: Iterable[FragmentMetadata]
        new_fragments: Iterable[FragmentMetadata]

    @dataclass
    class RewrittenIndex:
        """
        An index that has been rewritten
        """

        old_id: str
        new_id: str

    @dataclass
    class Rewrite(BaseOperation):
        """
        Operation that rewrites one or more files and indices into one
        or more files and indices.

        Attributes
        ----------
        groups: list[RewriteGroup]
            Groups of files that have been rewritten.
        rewritten_indices: list[RewrittenIndex]
            Indices that have been rewritten.

        Warning
        -------
        This is an advanced API not intended for general use.
        """

        groups: Iterable[LanceOperation.RewriteGroup]
        rewritten_indices: Iterable[LanceOperation.RewrittenIndex]

        def __post_init__(self):
            all_frags = [old for group in self.groups for old in group.old_fragments]
            all_frags += [new for group in self.groups for new in group.new_fragments]
            LanceOperation._validate_fragments(all_frags)

    @dataclass
    class CreateIndex(BaseOperation):
        """
        Operation that creates an index on the dataset.
        """

        new_indices: List[Index]
        removed_indices: List[Index]

    @dataclass
    class DataReplacementGroup:
        """
        Group of data replacements
        """

        fragment_id: int
        new_file: DataFile

    @dataclass
    class DataReplacement(BaseOperation):
        """
        Operation that replaces existing datafiles in the dataset.
        """

        replacements: List[LanceOperation.DataReplacementGroup]


class ScannerBuilder:
    def __init__(self, ds: LanceDataset):
        self.ds = ds
        self._limit = None
        self._filter = None
        self._substrait_filter = None
        self._prefilter = False
        self._late_materialization = None
        self._offset = None
        self._columns = None
        self._columns_with_transform = None
        self._nearest = None
        self._batch_size: Optional[int] = None
        self._io_buffer_size: Optional[int] = None
        self._batch_readahead: Optional[int] = None
        self._fragment_readahead: Optional[int] = None
        self._scan_in_order = True
        self._fragments = None
        self._with_row_id = False
        self._with_row_address = False
        self._use_stats = True
        self._fast_search = False
        self._full_text_query = None
        self._use_scalar_index = None

    def apply_defaults(self, default_opts: Dict[str, Any]) -> ScannerBuilder:
        for key, value in default_opts.items():
            setter = getattr(self, key, None)
            if setter is None:
                raise ValueError(f"Unknown option {key}")
            setter(value)
        return self

    def batch_size(self, batch_size: int) -> ScannerBuilder:
        """Set batch size for Scanner"""
        self._batch_size = batch_size
        return self

    def io_buffer_size(self, io_buffer_size: int) -> ScannerBuilder:
        """
        Set the I/O buffer size for the Scanner

        This is the amount of RAM that will be reserved for holding I/O received from
        storage before it is processed.  This is used to control the amount of memory
        used by the scanner.  If the buffer is full then the scanner will block until
        the buffer is processed.

        Generally this should scale with the number of concurrent I/O threads.  The
        default is 2GiB which comfortably provides enough space for somewhere between
        32 and 256 concurrent I/O threads.

        This value is not a hard cap on the amount of RAM the scanner will use.  Some
        space is used for the compute (which can be controlled by the batch size) and
        Lance does not keep track of memory after it is returned to the user.

        Currently, if there is a single batch of data which is larger than the io buffer
        size then the scanner will deadlock.  This is a known issue and will be fixed in
        a future release.

        This parameter is only used when reading v2 files
        """
        self._io_buffer_size = io_buffer_size
        return self

    def batch_readahead(self, nbatches: Optional[int] = None) -> ScannerBuilder:
        """
        This parameter is ignored when reading v2 files
        """
        if nbatches is not None and int(nbatches) < 0:
            raise ValueError("batch_readahead must be non-negative")
        self._batch_readahead = nbatches
        return self

    def fragment_readahead(self, nfragments: Optional[int] = None) -> ScannerBuilder:
        if nfragments is not None and int(nfragments) < 0:
            raise ValueError("fragment_readahead must be non-negative")
        self._fragment_readahead = nfragments
        return self

    def scan_in_order(self, scan_in_order: bool = True) -> ScannerBuilder:
        """
        Whether to scan the dataset in order of fragments and batches.

        If set to False, the scanner may read fragments concurrently and yield
        batches out of order. This may improve performance since it allows more
        concurrency in the scan, but can also use more memory.

        This parameter is ignored when using v2 files.  In the v2 file format
        there is no penalty to scanning in order and so all scans will scan in
        order.
        """
        self._scan_in_order = scan_in_order
        return self

    def limit(self, n: Optional[int] = None) -> ScannerBuilder:
        if n is not None and int(n) < 0:
            raise ValueError("Limit must be non-negative")
        self._limit = n
        return self

    def offset(self, n: Optional[int] = None) -> ScannerBuilder:
        if n is not None and int(n) < 0:
            raise ValueError("Offset must be non-negative")
        self._offset = n
        return self

    def columns(
        self, cols: Optional[Union[List[str], Dict[str, str]]] = None
    ) -> ScannerBuilder:
        if cols is None:
            self._columns = None
        elif isinstance(cols, dict):
            self._columns_with_transform = list(cols.items())
        elif isinstance(cols, list):
            self._columns = cols
        else:
            raise TypeError(
                f"columns must be a list or dict[name, expression], got {type(cols)}"
            )
        return self

    def filter(self, filter: Union[str, pa.compute.Expression]) -> ScannerBuilder:
        if isinstance(filter, pa.compute.Expression):
            try:
                from pyarrow.substrait import serialize_expressions

                fields_without_lists = []
                counter = 0
                # Pyarrow cannot handle fixed size lists when converting
                # types to Substrait. So we can't use those in our filter,
                # which is ok for now but we need to replace them with some
                # kind of placeholder because Substrait is going to use
                # ordinal field references and we want to make sure those are
                # correct.
                for field in self.ds.schema:
                    if pa.types.is_fixed_size_list(field.type):
                        pos = counter
                        counter += 1
                        fields_without_lists.append(
                            pa.field(f"__unlikely_name_placeholder_{pos}", pa.int8())
                        )
                    else:
                        fields_without_lists.append(field)
                # Serialize the pyarrow compute expression toSubstrait and use
                # that as a filter.
                scalar_schema = pa.schema(fields_without_lists)
                substrait_filter = serialize_expressions(
                    [filter], ["my_filter"], scalar_schema
                )
                if isinstance(substrait_filter, memoryview):
                    self._substrait_filter = substrait_filter.tobytes()
                else:
                    try:
                        self._substrait_filter = substrait_filter.to_pybytes()
                    except AttributeError:
                        raise TypeError(
                            "serialize_expressions returned unexpected"
                            f"type {type(substrait_filter)}"
                        )
            except ImportError:
                # serialize_expressions was introduced in pyarrow 14.  Fallback to
                # stringifying the expression if pyarrow is too old
                self._filter = str(filter)
        else:
            self._filter = filter
        return self

    def prefilter(self, prefilter: bool) -> ScannerBuilder:
        self._prefilter = prefilter
        return self

    def with_row_id(self, with_row_id: bool = True) -> ScannerBuilder:
        """Enable returns with row IDs."""
        self._with_row_id = with_row_id
        return self

    def with_row_address(self, with_row_address: bool = True) -> ScannerBuilder:
        """
        Enables returns with row addresses.

        Row addresses are a unique but unstable identifier for each row in the
        dataset that consists of the fragment id (upper 32 bits) and the row
        offset in the fragment (lower 32 bits).  Row IDs are generally preferred
        since they do not change when a row is modified or compacted.  However,
        row addresses may be useful in some advanced use cases.
        """
        self._with_row_address = with_row_address
        return self

    def late_materialization(
        self, late_materialization: bool | List[str]
    ) -> ScannerBuilder:
        self._late_materialization = late_materialization
        return self

    def use_stats(self, use_stats: bool = True) -> ScannerBuilder:
        """
        Enable use of statistics for query planning.

        Disabling statistics is used for debugging and benchmarking purposes.
        This should be left on for normal use.
        """
        self._use_stats = use_stats
        return self

    def use_scalar_index(self, use_scalar_index: bool = True) -> ScannerBuilder:
        """
        Set whether scalar indices should be used in a query

        Scans will use scalar indices, when available, to optimize queries with filters.
        However, in some corner cases, scalar indices may make performance worse.  This
        parameter allows users to disable scalar indices in these cases.
        """
        self._use_scalar_index = use_scalar_index
        return self

    def with_fragments(
        self, fragments: Optional[Iterable[LanceFragment]]
    ) -> ScannerBuilder:
        if fragments is not None:
            inner_fragments = []
            for f in fragments:
                if isinstance(f, LanceFragment):
                    inner_fragments.append(f._fragment)
                else:
                    raise TypeError(
                        f"fragments must be an iterable of LanceFragment. "
                        f"Got {type(f)} instead."
                    )
            fragments = inner_fragments

        self._fragments = fragments
        return self

    def nearest(
        self,
        column: str,
        q: QueryVectorLike,
        k: Optional[int] = None,
        metric: Optional[str] = None,
        nprobes: Optional[int] = None,
        refine_factor: Optional[int] = None,
        use_index: bool = True,
        ef: Optional[int] = None,
    ) -> ScannerBuilder:
        q, q_dim = _coerce_query_vector(q)

        if self.ds.schema.get_field_index(column) < 0:
            raise ValueError(f"Embedding column {column} is not in the dataset")

        column_field = self.ds.schema.field(column)
        column_type = column_field.type
        if hasattr(column_type, "storage_type"):
            column_type = column_type.storage_type
        if pa.types.is_fixed_size_list(column_type):
            dim = column_type.list_size
        elif pa.types.is_list(column_type) and pa.types.is_fixed_size_list(
            column_type.value_type
        ):
            dim = column_type.value_type.list_size
        else:
            raise TypeError(
                f"Query column {column} must be a vector. Got {column_field.type}."
            )

        if q_dim != dim:
            raise ValueError(
                f"Query vector size {len(q)} does not match index column size {dim}"
            )

        if k is not None and int(k) <= 0:
            raise ValueError(f"Nearest-K must be > 0 but got {k}")
        if nprobes is not None and int(nprobes) <= 0:
            raise ValueError(f"Nprobes must be > 0 but got {nprobes}")
        if refine_factor is not None and int(refine_factor) < 1:
            raise ValueError(f"Refine factor must be 1 or more got {refine_factor}")
        if ef is not None and int(ef) <= 0:
            # `ef` should be >= `k`, but `k` could be None so we can't check it here
            # the rust code will check it
            raise ValueError(f"ef must be > 0 but got {ef}")
        self._nearest = {
            "column": column,
            "q": q,
            "k": k,
            "metric": metric,
            "nprobes": nprobes,
            "refine_factor": refine_factor,
            "use_index": use_index,
            "ef": ef,
        }
        return self

    def fast_search(self, flag: bool) -> ScannerBuilder:
        """Enable fast search, which only perform search on the indexed data.

        Users can use `Table::optimize()` or `create_index()` to include the new data
        into index, thus make new data searchable.
        """
        self._fast_search = flag
        return self

    def full_text_search(
        self,
        query: str,
        columns: Optional[List[str]] = None,
        search_type: SearchType = "QueryThenFetch",
    ) -> ScannerBuilder:
        """
        Filter rows by full text searching. *Experimental API*,
        may remove it after we support to do this within `filter` SQL-like expression

        Must create inverted index on the given column before searching,
        """
        self._full_text_query = {
            "query": query,
            "columns": columns,
            "search_type": search_type,
        }
        return self

    def to_scanner(self) -> LanceScanner:
        scanner = self.ds._ds.scanner(
            self._columns,
            self._columns_with_transform,
            self._filter,
            self._prefilter,
            self._limit,
            self._offset,
            self._nearest,
            self._batch_size,
            self._io_buffer_size,
            self._batch_readahead,
            self._fragment_readahead,
            self._scan_in_order,
            self._fragments,
            self._with_row_id,
            self._with_row_address,
            self._use_stats,
            self._substrait_filter,
            self._fast_search,
            self._full_text_query,
            self._late_materialization,
            self._use_scalar_index,
        )
        return LanceScanner(scanner, self.ds)


class LanceScanner(pa.dataset.Scanner):
    def __init__(self, scanner: _Scanner, dataset: LanceDataset):
        self._scanner = scanner
        self._ds = dataset

    def to_table(self) -> pa.Table:
        """
        Read the data into memory and return a pyarrow Table.
        """
        return self.to_reader().read_all()

    def to_reader(self) -> pa.RecordBatchReader:
        return self._scanner.to_pyarrow()

    def to_batches(self) -> Iterator[RecordBatch]:
        yield from self.to_reader()

    @property
    def projected_schema(self) -> Schema:
        return self._scanner.schema

    @staticmethod
    def from_dataset(*args, **kwargs):
        """
        Not implemented
        """
        raise NotImplementedError("from dataset")

    @staticmethod
    def from_fragment(*args, **kwargs):
        """
        Not implemented
        """
        raise NotImplementedError("from fragment")

    @staticmethod
    def from_batches(*args, **kwargs):
        """
        Not implemented
        """
        raise NotImplementedError("from batches")

    @property
    def dataset_schema(self) -> Schema:
        """The schema with which batches will be read from fragments."""
        return self._ds.schema

    def scan_batches(self):
        """
        Consume a Scanner in record batches with corresponding fragments.

        Returns
        -------
        record_batches : iterator of TaggedRecordBatch
        """
        lst = []
        reader = self.to_reader()
        while True:
            batch = reader.read_next_batch()
            if batch is None:
                reader.close()
                break
            lst.append(batch)
        return lst

    def take(self, indices):
        """
        Not implemented
        """
        raise NotImplementedError("take")

    def head(self, num_rows):
        """
        Load the first N rows of the dataset.

        Parameters
        ----------
        num_rows : int
            The number of rows to load.

        Returns
        -------
        Table
        """
        return self.to_table()[:num_rows]

    def count_rows(self):
        """Count rows matching the scanner filter.

        Returns
        -------
        count : int

        """
        return self._scanner.count_rows()

    def explain_plan(self, verbose=False) -> str:
        """Return the execution plan for this scanner.

        Parameters
        ----------
        verbose : bool, default False
            Use a verbose output format.

        Returns
        -------
        plan : str
        """

        return self._scanner.explain_plan(verbose=verbose)

    def analyze_plan(self) -> str:
        """Execute the plan for this scanner and display with runtime metrics.

        Parameters
        ----------
        verbose : bool, default False
            Use a verbose output format.

        Returns
        -------
        plan : str
        """

        return self._scanner.analyze_plan()


class DatasetOptimizer:
    def __init__(self, dataset: LanceDataset):
        self._dataset = dataset

    def compact_files(
        self,
        *,
        target_rows_per_fragment: int = 1024 * 1024,
        max_rows_per_group: int = 1024,
        max_bytes_per_file: Optional[int] = None,
        materialize_deletions: bool = True,
        materialize_deletions_threshold: float = 0.1,
        num_threads: Optional[int] = None,
        batch_size: Optional[int] = None,
    ) -> CompactionMetrics:
        """Compacts small files in the dataset, reducing total number of files.

        This does a few things:
         * Removes deleted rows from fragments
         * Removes dropped columns from fragments
         * Merges small fragments into larger ones

        This method preserves the insertion order of the dataset. This may mean
        it leaves small fragments in the dataset if they are not adjacent to
        other fragments that need compaction. For example, if you have fragments
        with row counts 5 million, 100, and 5 million, the middle fragment will
        not be compacted because the fragments it is adjacent to do not need
        compaction.

        Parameters
        ----------
        target_rows_per_fragment: int, default 1024*1024
            The target number of rows per fragment. This is the number of rows
            that will be in each fragment after compaction.
        max_rows_per_group: int, default 1024
            Max number of rows per group. This does not affect which fragments
            need compaction, but does affect how they are re-written if selected.

            This setting only affects datasets using the legacy storage format.
            The newer format does not require row groups.
        max_bytes_per_file: Optional[int], default None
            Max number of bytes in a single file.  This does not affect which
            fragments need compaction, but does affect how they are re-written if
            selected.  If this value is too small you may end up with fragments
            that are smaller than `target_rows_per_fragment`.

            The default will use the default from ``write_dataset``.
        materialize_deletions: bool, default True
            Whether to compact fragments with soft deleted rows so they are no
            longer present in the file.
        materialize_deletions_threshold: float, default 0.1
            The fraction of original rows that are soft deleted in a fragment
            before the fragment is a candidate for compaction.
        num_threads: int, optional
            The number of threads to use when performing compaction. If not
            specified, defaults to the number of cores on the machine.
        batch_size: int, optional
            The batch size to use when scanning input fragments.  You may want
            to reduce this if you are running out of memory during compaction.

            The default will use the same default from ``scanner``.

        Returns
        -------
        CompactionMetrics
            Metrics about the compaction process

        See Also
        --------
        lance.optimize.Compaction
        """
        opts = dict(
            target_rows_per_fragment=target_rows_per_fragment,
            max_rows_per_group=max_rows_per_group,
            max_bytes_per_file=max_bytes_per_file,
            materialize_deletions=materialize_deletions,
            materialize_deletions_threshold=materialize_deletions_threshold,
            num_threads=num_threads,
            batch_size=batch_size,
        )
        return Compaction.execute(self._dataset, opts)

    def optimize_indices(self, **kwargs):
        """Optimizes index performance.

        As new data arrives it is not added to existing indexes automatically.
        When searching we need to perform an indexed search of the old data plus
        an expensive unindexed search on the new data.  As the amount of new
        unindexed data grows this can have an impact on search latency.
        This function will add the new data to existing indexes, restoring the
        performance.  This function does not retrain the index, it only assigns
        the new data to existing partitions.  This means an update is much quicker
        than retraining the entire index but may have less accuracy (especially
        if the new data exhibits new patterns, concepts, or trends)

        Parameters
        ----------
        num_indices_to_merge: int, default 1
            The number of indices to merge.
            If set to 0, new delta index will be created.
        index_names: List[str], default None
            The names of the indices to optimize.
            If None, all indices will be optimized.
        """
        self._dataset._ds.optimize_indices(**kwargs)


class Tags:
    """
    Dataset tag manager.
    """

    def __init__(self, dataset: _Dataset):
        self._ds = dataset

    def list(self) -> dict[str, Tag]:
        """
        List all dataset tags.

        Returns
        -------
        dict[str, Tag]
            A dictionary mapping tag names to version numbers.
        """
        return self._ds.tags()

    def create(self, tag: str, version: int) -> None:
        """
        Create a tag for a given dataset version.

        Parameters
        ----------
        tag: str,
            The name of the tag to create. This name must be unique among all tag
            names for the dataset.
        version: int,
            The dataset version to tag.
        """
        self._ds.create_tag(tag, version)

    def delete(self, tag: str) -> None:
        """
        Delete tag from the dataset.

        Parameters
        ----------
        tag: str,
            The name of the tag to delete.

        """
        self._ds.delete_tag(tag)

    def update(self, tag: str, version: int) -> None:
        """
        Update tag to a new version.

        Parameters
        ----------
        tag: str,
            The name of the tag to update.
        version: int,
            The new dataset version to tag.
        """
        self._ds.update_tag(tag, version)


@dataclass
class FieldStatistics:
    """Statistics about a field in the dataset"""

    id: int  #: id of the field
    bytes_on_disk: int  #: (possibly compressed) bytes on disk used to store the field


@dataclass
class DataStatistics:
    """Statistics about the data in the dataset"""

    fields: FieldStatistics  #: Statistics about the fields in the dataset


class DatasetStats(TypedDict):
    num_deleted_rows: int
    num_fragments: int
    num_small_files: int


class LanceStats:
    """
    Statistics about a LanceDataset.
    """

    def __init__(self, dataset: _Dataset):
        self._ds = dataset

    def dataset_stats(self, max_rows_per_group: int = 1024) -> DatasetStats:
        """
        Statistics about the dataset.
        """
        return {
            "num_deleted_rows": self._ds.count_deleted_rows(),
            "num_fragments": self._ds.count_fragments(),
            "num_small_files": self._ds.num_small_files(max_rows_per_group),
        }

    def index_stats(self, index_name: str) -> Dict[str, Any]:
        """
        Statistics about an index.

        Parameters
        ----------
        index_name: str
            The name of the index to get statistics for.
        """
        index_stats = json.loads(self._ds.index_statistics(index_name))
        return index_stats

    def data_stats(self) -> DataStatistics:
        """
        Statistics about the data in the dataset.
        """
        return self._ds.data_stats()


def write_dataset(
    data_obj: ReaderLike,
    uri: Union[str, Path, LanceDataset],
    schema: Optional[pa.Schema] = None,
    mode: str = "create",
    *,
    max_rows_per_file: int = 1024 * 1024,
    max_rows_per_group: int = 1024,
    max_bytes_per_file: int = 90 * 1024 * 1024 * 1024,
    commit_lock: Optional[CommitLock] = None,
    progress: Optional[FragmentWriteProgress] = None,
    storage_options: Optional[Dict[str, str]] = None,
    data_storage_version: Optional[str] = None,
    use_legacy_format: Optional[bool] = None,
    enable_v2_manifest_paths: bool = False,
    enable_move_stable_row_ids: bool = False,
) -> LanceDataset:
    """Write a given data_obj to the given uri

    Parameters
    ----------
    data_obj: Reader-like
        The data to be written. Acceptable types are:
        - Pandas DataFrame, Pyarrow Table, Dataset, Scanner, or RecordBatchReader
        - Huggingface dataset
    uri: str, Path, or LanceDataset
        Where to write the dataset to (directory). If a LanceDataset is passed,
        the session will be reused.
    schema: Schema, optional
        If specified and the input is a pandas DataFrame, use this schema
        instead of the default pandas to arrow table conversion.
    mode: str
        **create** - create a new dataset (raises if uri already exists).
        **overwrite** - create a new snapshot version
        **append** - create a new version that is the concat of the input the
        latest version (raises if uri does not exist)
    max_rows_per_file: int, default 1024 * 1024
        The max number of rows to write before starting a new file
    max_rows_per_group: int, default 1024
        The max number of rows before starting a new group (in the same file)
    max_bytes_per_file: int, default 90 * 1024 * 1024 * 1024
        The max number of bytes to write before starting a new file. This is a
        soft limit. This limit is checked after each group is written, which
        means larger groups may cause this to be overshot meaningfully. This
        defaults to 90 GB, since we have a hard limit of 100 GB per file on
        object stores.
    commit_lock : CommitLock, optional
        A custom commit lock.  Only needed if your object store does not support
        atomic commits.  See the user guide for more details.
    progress: FragmentWriteProgress, optional
        *Experimental API*. Progress tracking for writing the fragment. Pass
        a custom class that defines hooks to be called when each fragment is
        starting to write and finishing writing.
    storage_options : optional, dict
        Extra options that make sense for a particular storage connection. This is
        used to store connection parameters like credentials, endpoint, etc.
    data_storage_version: optional, str, default None
        The version of the data storage format to use. Newer versions are more
        efficient but require newer versions of lance to read.  The default (None)
        will use the latest stable version.  See the user guide for more details.
    use_legacy_format : optional, bool, default None
        Deprecated method for setting the data storage version. Use the
        `data_storage_version` parameter instead.
    enable_v2_manifest_paths : bool, optional
        If True, and this is a new dataset, uses the new V2 manifest paths.
        These paths provide more efficient opening of datasets with many
        versions on object stores. This parameter has no effect if the dataset
        already exists. To migrate an existing dataset, instead use the
        :meth:`LanceDataset.migrate_manifest_paths_v2` method. Default is False.
    enable_move_stable_row_ids : bool, optional
        Experimental parameter: if set to true, the writer will use move-stable row ids.
        These row ids are stable after compaction operations, but not after updates.
        This makes compaction more efficient, since with stable row ids no
        secondary indices need to be updated to point to new row ids.
    """
    if use_legacy_format is not None:
        warnings.warn(
            "use_legacy_format is deprecated, use data_storage_version instead",
            DeprecationWarning,
        )
        if use_legacy_format:
            data_storage_version = "legacy"
        else:
            data_storage_version = "stable"

    if _check_for_hugging_face(data_obj):
        # Huggingface datasets
        from .dependencies import datasets

        if isinstance(data_obj, datasets.Dataset):
            if schema is None:
                schema = data_obj.features.arrow_schema
            data_obj = data_obj.data.to_batches()

    reader = _coerce_reader(data_obj, schema)
    _validate_schema(reader.schema)
    # TODO add support for passing in LanceDataset and LanceScanner here

    params = {
        "mode": mode,
        "max_rows_per_file": max_rows_per_file,
        "max_rows_per_group": max_rows_per_group,
        "max_bytes_per_file": max_bytes_per_file,
        "progress": progress,
        "storage_options": storage_options,
        "data_storage_version": data_storage_version,
        "enable_v2_manifest_paths": enable_v2_manifest_paths,
        "enable_move_stable_row_ids": enable_move_stable_row_ids,
    }

    if commit_lock:
        if not callable(commit_lock):
            raise TypeError(f"commit_lock must be a function, got {type(commit_lock)}")
        params["commit_handler"] = commit_lock

    if isinstance(uri, Path):
        uri = os.fspath(uri)
    elif isinstance(uri, LanceDataset):
        uri = uri._ds
    elif not isinstance(uri, str):
        raise TypeError(f"dest must be a str, Path, or LanceDataset. Got {type(uri)}")

    inner_ds = _write_dataset(reader, uri, params)

    ds = LanceDataset.__new__(LanceDataset)
    ds._storage_options = storage_options
    ds._ds = inner_ds
    ds._uri = inner_ds.uri
    ds._default_scan_options = None
    return ds


def _coerce_query_vector(query: QueryVectorLike) -> tuple[pa.Array, int]:
    # if the query is a multivector, convert it to pa.ListArray
    if hasattr(query, "__getitem__") and isinstance(
        query[0], (list, tuple, np.ndarray, pa.Array)
    ):
        dim = len(query[0])
        multivector_query = []
        for q in query:
            if len(q) != dim:
                raise ValueError(
                    "All query vectors must have the same length, "
                    f"but got {dim} and {len(q)}"
                )
            multivector_query.append(_coerce_query_vector(q)[0])
        query = pa.array(multivector_query, type=pa.list_(pa.float32()))
        return (query, dim)

    if isinstance(query, pa.Scalar):
        if isinstance(query, pa.ExtensionScalar):
            # If it's an extension scalar then convert to storage
            query = query.value
        if isinstance(query.type, pa.FixedSizeListType):
            query = query.values
    elif isinstance(query, (list, tuple)) or (
        _check_for_numpy(query),
        isinstance(query, np.ndarray),
    ):
        query = np.array(query).astype("float64")  # workaround for GH-608
        query = pa.FloatingPointArray.from_pandas(query, type=pa.float32())
    elif not isinstance(query, pa.Array):
        try:
            query = pa.array(query)
        except:  # noqa: E722
            raise TypeError(
                "Query vectors should be an array of floats, "
                f"got {type(query)} which we cannot coerce to a "
                "float array"
            )

    # At this point `query` should be an arrow array
    if not isinstance(query, pa.FloatingPointArray):
        if pa.types.is_integer(query.type):
            query = query.cast(pa.float32())
        else:
            raise TypeError(
                "query vector must be list-like or pa.FloatingPointArray "
                f"but received {query.type}"
            )

    return (query, len(query))


def _validate_schema(schema: pa.Schema):
    """
    Make sure the metadata is valid utf8
    """
    if schema.metadata is not None:
        _validate_metadata(schema.metadata)


def _validate_metadata(metadata: dict):
    """
    Make sure the metadata values are valid utf8 (can be nested)

    Raises ValueError if not valid utf8
    """
    for k, v in metadata.items():
        if isinstance(v, bytes):
            try:
                v.decode("utf8")
            except UnicodeDecodeError:
                raise ValueError(
                    f"Metadata key {k} is not valid utf8. "
                    "Consider base64 encode for generic binary metadata."
                )
        elif isinstance(v, dict):
            _validate_metadata(v)


class VectorIndexReader:
    """
    This class allows you to initialize a reader for a specific vector index,
    retrieve the number of partitions,
    access the centroids of the index,
    and read specific partitions of the index.

    Parameters
    ----------
    dataset: LanceDataset
        The dataset containing the index.
    index_name: str
        The name of the vector index to read.

    Examples
    --------
    .. code-block:: python

        import lance
        from lance.dataset import VectorIndexReader
        import numpy as np
        import pyarrow as pa
        vectors = np.random.rand(256, 2)
        data = pa.table({"vector": pa.array(vectors.tolist(),
            type=pa.list_(pa.float32(), 2))})
        dataset = lance.write_dataset(data, "/tmp/index_reader_demo")
        dataset.create_index("vector", index_type="IVF_PQ",
            num_partitions=4, num_sub_vectors=2)
        reader = VectorIndexReader(dataset, "vector_idx")
        assert reader.num_partitions() == 4
        partition = reader.read_partition(0)
        assert "_rowid" in partition.column_names

    Exceptions
    ----------
    ValueError
        If the specified index is not a vector index.
    """

    def __init__(self, dataset: LanceDataset, index_name: str):
        stats = dataset.stats.index_stats(index_name)
        self.dataset = dataset
        self.index_name = index_name
        self.stats = stats
        try:
            self.num_partitions()
        except KeyError:
            raise ValueError(f"Index {index_name} is not vector index")

    def num_partitions(self) -> int:
        """
        Returns the number of partitions in the dataset.

        Returns
        -------
        int
            The number of partitions.
        """

        return self.stats["indices"][0]["num_partitions"]

    def centroids(self) -> np.ndarray:
        """
        Returns the centroids of the index

        Returns
        -------
        np.ndarray
            The centroids of IVF
            with shape (num_partitions, dim)
        """
        # when we have more delta indices,
        # they are with the same centroids
        return np.array(
            self.dataset._ds.get_index_centroids(self.stats["indices"][0]["centroids"])
        )

    def read_partition(
        self, partition_id: int, *, with_vector: bool = False
    ) -> pa.Table:
        """
        Returns a pyarrow table for the given IVF partition

        Parameters
        ----------
        partition_id: int
            The id of the partition to read
        with_vector: bool, default False
            Whether to include the vector column in the reader,
            for IVF_PQ, the vector column is PQ codes

        Returns
        -------
        pa.Table
            A pyarrow table for the given partition,
            containing the row IDs, and quantized vectors (if with_vector is True).
        """

        if partition_id < 0 or partition_id >= self.num_partitions():
            raise IndexError(
                f"Partition id {partition_id} is out of range, "
                f"expected 0 <= partition_id < {self.num_partitions()}"
            )

        return self.dataset._ds.read_index_partition(
            self.index_name, partition_id, with_vector
        ).read_all()<|MERGE_RESOLUTION|>--- conflicted
+++ resolved
@@ -81,11 +81,12 @@
     ]
 
 IndexType = Union[
-    Literal["BTREE"],
-    Literal["BITMAP"],
-    Literal["LABEL_LIST"],
-    Literal["INVERTED"],
-    Literal["FTS"],
+    Literal["BTREE", "BITMAP", "LABEL_LIST", "INVERTED", "FTS", "NGRAM"],
+    Literal[],
+    Literal[],
+    Literal[],
+    Literal[],
+    Literal[]
 ]
 
 SearchType = Literal["DfsQueryThenFetch", "QueryThenFetch"]
@@ -1532,18 +1533,7 @@
     def create_scalar_index(
         self,
         column: str,
-<<<<<<< HEAD
         index_type: IndexType,
-=======
-        index_type: Union[
-            Literal["BTREE"],
-            Literal["BITMAP"],
-            Literal["LABEL_LIST"],
-            Literal["INVERTED"],
-            Literal["FTS"],
-            Literal["NGRAM"],
-        ],
->>>>>>> 89a33b7c
         name: Optional[str] = None,
         *,
         fragment_ids: Optional[List[int]] = None,
