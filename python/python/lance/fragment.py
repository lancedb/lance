# SPDX-License-Identifier: Apache-2.0
# SPDX-FileCopyrightText: Copyright The Lance Authors

"""Dataset Fragment"""

from __future__ import annotations

import json
import warnings
from dataclasses import asdict, dataclass, field
from pathlib import Path
from typing import (
    TYPE_CHECKING,
    Callable,
    Dict,
    Iterator,
    List,
    Literal,
    Optional,
    Tuple,
    Union,
    overload,
)

import pyarrow as pa

from .lance import (
    DeletionFile as DeletionFile,
)
from .lance import (
    RowIdMeta as RowIdMeta,
)
from .lance import _Fragment, _write_fragments, _write_fragments_transaction
from .progress import FragmentWriteProgress, NoopFragmentWriteProgress
from .types import _coerce_reader
from .udf import BatchUDF, normalize_transform

if TYPE_CHECKING:
    from .dataset import (
        ColumnOrdering,
        LanceDataset,
        LanceScanner,
        ReaderLike,
        Transaction,
    )
    from .lance import LanceSchema


DEFAULT_MAX_BYTES_PER_FILE = 90 * 1024 * 1024 * 1024


@dataclass
class FragmentMetadata:
    """Metadata for a fragment.

    Attributes
    ----------
    id : int
        The ID of the fragment.
    files : List[DataFile]
        The data files of the fragment. Each data file must have the same number
        of rows. Each file stores a different subset of the columns.
    physical_rows : int
        The number of rows originally in this fragment. This is the number of rows
        in the data files before deletions.
    deletion_file : Optional[DeletionFile]
        The deletion file, if any.
    row_id_meta : Optional[RowIdMeta]
        The row id metadata, if any.
    """

    id: int
    files: List[DataFile]
    physical_rows: int
    deletion_file: Optional[DeletionFile] = None
    row_id_meta: Optional[RowIdMeta] = None

    @property
    def num_deletions(self) -> int:
        """The number of rows that have been deleted from this fragment."""
        if self.deletion_file is None:
            return 0
        else:
            return self.deletion_file.num_deleted_rows

    @property
    def num_rows(self) -> int:
        """The number of rows in this fragment after deletions."""
        return self.physical_rows - self.num_deletions

    def data_files(self) -> List[DataFile]:
        warnings.warn(
            "FragmentMetadata.data_files is deprecated. Use .files instead.",
            DeprecationWarning,
        )
        return self.files

    def to_json(self) -> dict:
        """Get this as a simple JSON-serializable dictionary."""
        files = [asdict(f) for f in self.files]
        for f in files:
            f["path"] = f.pop("_path")
        return dict(
            id=self.id,
            files=files,
            physical_rows=self.physical_rows,
            deletion_file=(
                self.deletion_file.asdict() if self.deletion_file is not None else None
            ),
            row_id_meta=(
                self.row_id_meta.asdict() if self.row_id_meta is not None else None
            ),
        )

    @staticmethod
    def from_json(json_data: str) -> FragmentMetadata:
        json_data = json.loads(json_data)

        deletion_file = json_data.get("deletion_file")
        if deletion_file is not None:
            deletion_file = DeletionFile(**deletion_file)

        row_id_meta = json_data.get("row_id_meta")
        if row_id_meta is not None:
            row_id_meta = RowIdMeta(**row_id_meta)

        return FragmentMetadata(
            id=json_data["id"],
            files=[DataFile(**f) for f in json_data["files"]],
            physical_rows=json_data["physical_rows"],
            deletion_file=deletion_file,
            row_id_meta=row_id_meta,
        )


@dataclass
class DataFile:
    """
    A data file in a fragment.

    Attributes
    ----------
    path : str
        The path to the data file.
    fields : List[int]
        The field ids of the columns in this file.
    column_indices : List[int]
        The column indices where the fields are stored in the file.  Will  have
        the same length as `fields`.
    file_major_version : int
        The major version of the data storage format.
    file_minor_version : int
        The minor version of the data storage format.
    file_size_bytes : Optional[int]
        The size of the data file in bytes, if available.
    """

    _path: str
    fields: List[int]
    column_indices: List[int] = field(default_factory=list)
    file_major_version: int = 0
    file_minor_version: int = 0
    file_size_bytes: Optional[int] = None

    def __init__(
        self,
        path: str,
        fields: List[int],
        column_indices: List[int] = None,
        file_major_version: int = 0,
        file_minor_version: int = 0,
        file_size_bytes: Optional[int] = None,
    ):
        # TODO: only we eliminate the path method, we can remove this
        self._path = path
        self.fields = fields
        self.column_indices = column_indices or []
        self.file_major_version = file_major_version
        self.file_minor_version = file_minor_version
        self.file_size_bytes = file_size_bytes

    def __repr__(self):
        # pretend we have a 'path' attribute
        return (
            f"DataFile(path='{self._path}', fields={self.fields}, "
            f"column_indices={self.column_indices}, "
            f"file_major_version={self.file_major_version}, "
            f"file_minor_version={self.file_minor_version}, "
            f"file_size_bytes={self.file_size_bytes})"
        )

    @property
    def path(self) -> str:
        # path used to be a method. This is for backwards compatibility.
        class CallableStr(str):
            def __call__(self):
                warnings.warn(
                    "DataFile.path() is deprecated, use DataFile.path instead",
                    DeprecationWarning,
                )
                return self

            def __reduce__(self):
                return (str, (str(self),))

        return CallableStr(self._path)

    def field_ids(self) -> List[int]:
        warnings.warn(
            "DataFile.field_ids is deprecated, use DataFile.fields instead",
            DeprecationWarning,
        )
        return self.fields


class LanceFragment(pa.dataset.Fragment):
    def __init__(
        self,
        dataset: "LanceDataset",
        fragment_id: Optional[int],
        *,
        fragment: Optional[_Fragment] = None,
    ):
        self._ds = dataset
        if fragment is None:
            if fragment_id is None:
                raise ValueError("Either fragment or fragment_id must be specified")
            fragment = dataset.get_fragment(fragment_id)._fragment
        self._fragment: _Fragment = fragment
        if self._fragment is None:
            raise ValueError(f"Fragment id does not exist: {fragment_id}")

    def __repr__(self):
        return self._fragment.__repr__()

    def __reduce__(self):
        from .dataset import LanceDataset

        ds = LanceDataset(self._ds.uri, self._ds.version)
        return LanceFragment, (ds, self.fragment_id)

    @staticmethod
    def create_from_file(
        filename: str,
        dataset: LanceDataset,
        fragment_id: int,
    ) -> FragmentMetadata:
        """Create a fragment from the given datafile uri.

        This can be used if the datafile is loss from dataset.

        .. warning::

            Internal API. This method is not intended to be used by end users.

        Parameters
        ----------
        filename: str
            The filename of the datafile.
        dataset: LanceDataset
            The dataset that the fragment belongs to.
        fragment_id: int
            The ID of the fragment.
        """
        return _Fragment.create_from_file(filename, dataset._ds, fragment_id)

    @staticmethod
    def create(
        dataset_uri: Union[str, Path],
        data: ReaderLike,
        fragment_id: Optional[int] = None,
        schema: Optional[pa.Schema] = None,
        max_rows_per_group: int = 1024,
        progress: Optional[FragmentWriteProgress] = None,
        mode: str = "append",
        *,
        data_storage_version: Optional[str] = None,
        use_legacy_format: Optional[bool] = None,
        storage_options: Optional[Dict[str, str]] = None,
    ) -> FragmentMetadata:
        """Create a :class:`FragmentMetadata` from the given data.

        This can be used if the dataset is not yet created.

        .. warning::

            Internal API. This method is not intended to be used by end users.

        Parameters
        ----------
        dataset_uri: str
            The URI of the dataset.
        fragment_id: int
            The ID of the fragment.
        data: pa.Table or pa.RecordBatchReader
            The data to be written to the fragment.
        schema: pa.Schema, optional
            The schema of the data. If not specified, the schema will be inferred
            from the data.
        max_rows_per_group: int, default 1024
            The maximum number of rows per group in the data file.
        progress: FragmentWriteProgress, optional
            *Experimental API*. Progress tracking for writing the fragment. Pass
            a custom class that defines hooks to be called when each fragment is
            starting to write and finishing writing.
        mode: str, default "append"
            The write mode. If "append" is specified, the data will be checked
            against the existing dataset's schema. Otherwise, pass "create" or
            "overwrite" to assign new field ids to the schema.
        data_storage_version: optional, str, default None
            The version of the data storage format to use. Newer versions are more
            efficient but require newer versions of lance to read.  The default (None)
            will use the latest stable version.  See the user guide for more details.
        use_legacy_format: bool, default None
            Deprecated parameter.  Use data_storage_version instead.
        storage_options : optional, dict
            Extra options that make sense for a particular storage connection. This is
            used to store connection parameters like credentials, endpoint, etc.

        See Also
        --------
        lance.dataset.LanceOperation.Overwrite :
            The operation used to create a new dataset or overwrite one using
            fragments created with this API. See the doc page for an example of
            using this API.
        lance.dataset.LanceOperation.Append :
            The operation used to append fragments created with this API to an
            existing dataset. See the doc page for an example of using this API.

        Returns
        -------
        FragmentMetadata
        """
        if use_legacy_format is not None:
            warnings.warn(
                "use_legacy_format is deprecated, use data_storage_version instead",
                DeprecationWarning,
            )
            if use_legacy_format:
                data_storage_version = "legacy"
            else:
                data_storage_version = "stable"

        reader = _coerce_reader(data, schema)

        if isinstance(dataset_uri, Path):
            dataset_uri = str(dataset_uri)
        if progress is None:
            progress = NoopFragmentWriteProgress()

        return _Fragment.create(
            dataset_uri,
            fragment_id,
            reader,
            max_rows_per_group=max_rows_per_group,
            progress=progress,
            mode=mode,
            data_storage_version=data_storage_version,
            storage_options=storage_options,
        )

    @property
    def fragment_id(self):
        return self._fragment.id()

    def count_rows(
        self, filter: Optional[Union[pa.compute.Expression, str]] = None
    ) -> int:
        if isinstance(filter, pa.compute.Expression):
            return self.scanner(
                with_row_id=True, columns=[], filter=filter
            ).count_rows()
        return self._fragment.count_rows(filter)

    @property
    def num_deletions(self) -> int:
        """Return the number of deleted rows in this fragment."""
        return self._fragment.num_deletions

    @property
    def physical_rows(self) -> int:
        """
        Return the number of rows originally in this fragment.

        To get the number of rows after deletions, use
        :meth:`count_rows` instead.
        """
        return self._fragment.physical_rows

    @property
    def physical_schema(self) -> pa.Schema:
        # override the pyarrow super class method otherwise causes segfault
        raise NotImplementedError("Not implemented yet for LanceFragment")

    @property
    def partition_expression(self) -> pa.Schema:
        # override the pyarrow super class method otherwise causes segfault
        raise NotImplementedError("Not implemented yet for LanceFragment")

    def head(self, num_rows: int) -> pa.Table:
        return self.scanner(limit=num_rows).to_table()

    def scanner(
        self,
        *,
        columns: Optional[Union[List[str], Dict[str, str]]] = None,
        batch_size: Optional[int] = None,
        filter: Optional[Union[str, pa.compute.Expression]] = None,
        limit: Optional[int] = None,
        offset: Optional[int] = None,
        with_row_id: bool = False,
        with_row_address: bool = False,
        batch_readahead: int = 16,
        orderings: Optional[List[ColumnOrdering]] = None,
    ) -> "LanceScanner":
        """See Dataset::scanner for details"""
        filter_str = str(filter) if filter is not None else None

        columns_arg = {}
        if isinstance(columns, dict):
            # convert to list of tuples
            columns_arg = {"columns_with_transform": list(columns.items())}
        elif isinstance(columns, list):
            columns_arg = {"columns": columns}

        s = self._fragment.scanner(
            batch_size=batch_size,
            filter=filter_str,
            limit=limit,
            offset=offset,
            with_row_id=with_row_id,
            with_row_address=with_row_address,
            batch_readahead=batch_readahead,
            orderings=orderings,
            **columns_arg,
        )
        from .dataset import LanceScanner

        return LanceScanner(s, self._ds)

    def take(
        self,
        indices,
        columns: Optional[Union[List[str], Dict[str, str]]] = None,
    ) -> pa.Table:
        return pa.Table.from_batches([self._fragment.take(indices, columns=columns)])

    def to_batches(
        self,
        *,
        columns: Optional[Union[List[str], Dict[str, str]]] = None,
        batch_size: Optional[int] = None,
        filter: Optional[Union[str, pa.compute.Expression]] = None,
        limit: Optional[int] = None,
        offset: Optional[int] = None,
        with_row_id: bool = False,
        with_row_address: bool = False,
        batch_readahead: int = 16,
        orderings: Optional[List[ColumnOrdering]] = None,
    ) -> Iterator[pa.RecordBatch]:
        return self.scanner(
            columns=columns,
            batch_size=batch_size,
            filter=filter,
            limit=limit,
            offset=offset,
            with_row_id=with_row_id,
            with_row_address=with_row_address,
            batch_readahead=batch_readahead,
            orderings=orderings,
        ).to_batches()

    def to_table(
        self,
        columns: Optional[Union[List[str], Dict[str, str]]] = None,
        filter: Optional[Union[str, pa.compute.Expression]] = None,
        limit: Optional[int] = None,
        offset: Optional[int] = None,
        with_row_id: bool = False,
<<<<<<< HEAD
        orderings: Optional[List[ColumnOrdering]] = None,
=======
        with_row_address: bool = False,
>>>>>>> ddf00d1e
    ) -> pa.Table:
        return self.scanner(
            columns=columns,
            filter=filter,
            limit=limit,
            offset=offset,
            with_row_id=with_row_id,
<<<<<<< HEAD
            orderings=orderings,
=======
            with_row_address=with_row_address,
>>>>>>> ddf00d1e
        ).to_table()

    def merge(
        self,
        data_obj: ReaderLike,
        left_on: str,
        right_on: Optional[str] = None,
        schema=None,
    ) -> Tuple[FragmentMetadata, LanceSchema]:
        """
        Merge another dataset into this fragment.

        Performs a left join, where the fragment is the left side and data_obj
        is the right side. Rows existing in the dataset but not on the left will
        be filled with null values, unless Lance doesn't support null values for
        some types, in which case an error will be raised.

        Parameters
        ----------
        data_obj: Reader-like
            The data to be merged. Acceptable types are:
            - Pandas DataFrame, Pyarrow Table, Dataset, Scanner,
            Iterator[RecordBatch], or RecordBatchReader
        left_on: str
            The name of the column in the dataset to join on.
        right_on: str or None
            The name of the column in data_obj to join on. If None, defaults to
            left_on.

        Examples
        --------

        >>> import lance
        >>> import pyarrow as pa
        >>> df = pa.table({'x': [1, 2, 3], 'y': ['a', 'b', 'c']})
        >>> dataset = lance.write_dataset(df, "dataset")
        >>> dataset.to_table().to_pandas()
           x  y
        0  1  a
        1  2  b
        2  3  c
        >>> fragments = dataset.get_fragments()
        >>> new_df = pa.table({'x': [1, 2, 3], 'z': ['d', 'e', 'f']})
        >>> merged = []
        >>> schema = None
        >>> for f in fragments:
        ...     f, schema = f.merge(new_df, 'x')
        ...     merged.append(f)
        >>> merge = lance.LanceOperation.Merge(merged, schema)
        >>> dataset = lance.LanceDataset.commit("dataset", merge, read_version=1)
        >>> dataset.to_table().to_pandas()
           x  y  z
        0  1  a  d
        1  2  b  e
        2  3  c  f

        See Also
        --------
        LanceDataset.merge_columns :
            Add columns to this Fragment.

        Returns
        -------
        Tuple[FragmentMetadata, LanceSchema]
            A new fragment with the merged column(s) and the final schema.
        """
        if right_on is None:
            right_on = left_on

        reader = _coerce_reader(data_obj, schema)
        max_field_id = self._ds.max_field_id
        metadata, schema = self._fragment.merge(reader, left_on, right_on, max_field_id)
        return metadata, schema

    def merge_columns(
        self,
        value_func: (
            Dict[str, str]
            | BatchUDF
            | ReaderLike
            | Callable[[pa.RecordBatch], pa.RecordBatch]
        ),
        columns: Optional[list[str]] = None,
        batch_size: Optional[int] = None,
        reader_schema: Optional[pa.Schema] = None,
    ) -> Tuple[FragmentMetadata, LanceSchema]:
        """Add columns to this Fragment.

        .. warning::

            Internal API. This method is not intended to be used by end users.

        The parameters and their interpretation are the same as in the
        :meth:`lance.dataset.LanceDataset.add_columns` operation.

        The only difference is that, instead of modifying the dataset, a new
        fragment is created.  The new schema of the fragment is returned as well.
        These can be used in a later operation to commit the changes to the dataset.

        See Also
        --------
        lance.dataset.LanceOperation.Merge :
            The operation used to commit these changes to the dataset. See the
            doc page for an example of using this API.

        Returns
        -------
        Tuple[FragmentMetadata, LanceSchema]
            A new fragment with the added column(s) and the final schema.
        """
        transforms = normalize_transform(value_func, self, columns, reader_schema)

        if isinstance(transforms, BatchUDF):
            if transforms.cache is not None:
                raise ValueError(
                    "A checkpoint file cannot be used when applying a UDF with "
                    "LanceFragment.merge_columns.  You must apply your own "
                    "checkpointing for fragment-level operations."
                )

        if isinstance(transforms, pa.RecordBatchReader):
            metadata, schema = self._fragment.add_columns_from_reader(
                transforms, batch_size
            )
        else:
            metadata, schema = self._fragment.add_columns(
                transforms, columns, batch_size
            )

        return metadata, schema

    def delete(self, predicate: str) -> FragmentMetadata | None:
        """Delete rows from this Fragment.

        This will add or update the deletion file of this fragment. It does not
        modify or delete the data files of this fragment. If no rows are left after
        the deletion, this method will return None.

        .. warning::

            Internal API. This method is not intended to be used by end users.

        Parameters
        ----------
        predicate: str
            A SQL predicate that specifies the rows to delete.

        Returns
        -------
        FragmentMetadata or None
            A new fragment containing the new deletion file, or None if no rows left.

        Examples
        --------
        >>> import lance
        >>> import pyarrow as pa
        >>> tab = pa.table({"a": [1, 2, 3], "b": [4, 5, 6]})
        >>> dataset = lance.write_dataset(tab, "dataset")
        >>> frag = dataset.get_fragment(0)
        >>> frag.delete("a > 1")
        FragmentMetadata(id=0, files=[DataFile(path='...', fields=[0, 1], ...), ...)
        >>> frag.delete("a > 0") is None
        True

        See Also
        --------
        lance.dataset.LanceOperation.Delete :
            The operation used to commit these changes to a dataset. See the
            doc page for an example of using this API.
        """
        raw_fragment = self._fragment.delete(predicate)
        if raw_fragment is None:
            return None
        return raw_fragment.metadata()

    @property
    def schema(self) -> pa.Schema:
        """Return the schema of this fragment."""

        return self._fragment.schema()

    def data_files(self):
        """Return the data files of this fragment."""

        return self._fragment.data_files()

    def deletion_file(self):
        """Return the deletion file, if any"""
        return self._fragment.deletion_file()

    @property
    def metadata(self) -> FragmentMetadata:
        """Return the metadata of this fragment.

        Returns
        -------
        FragmentMetadata
        """
        return self._fragment.metadata()


if TYPE_CHECKING:

    @overload
    def write_fragments(
        data: ReaderLike,
        dataset_uri: Union[str, Path, LanceDataset],
        schema: Optional[pa.Schema] = None,
        *,
        return_transaction: Literal[True],
        mode: str = "append",
        max_rows_per_file: int = 1024 * 1024,
        max_rows_per_group: int = 1024,
        max_bytes_per_file: int = DEFAULT_MAX_BYTES_PER_FILE,
        progress: Optional[FragmentWriteProgress] = None,
        data_storage_version: Optional[str] = None,
        use_legacy_format: Optional[bool] = None,
        storage_options: Optional[Dict[str, str]] = None,
        enable_move_stable_row_ids: bool = False,
    ) -> Transaction: ...

    @overload
    def write_fragments(
        data: ReaderLike,
        dataset_uri: Union[str, Path, LanceDataset],
        schema: Optional[pa.Schema] = None,
        *,
        return_transaction: Literal[False] = False,
        mode: str = "append",
        max_rows_per_file: int = 1024 * 1024,
        max_rows_per_group: int = 1024,
        max_bytes_per_file: int = DEFAULT_MAX_BYTES_PER_FILE,
        progress: Optional[FragmentWriteProgress] = None,
        data_storage_version: Optional[str] = None,
        use_legacy_format: Optional[bool] = None,
        storage_options: Optional[Dict[str, str]] = None,
        enable_move_stable_row_ids: bool = False,
    ) -> List[FragmentMetadata]: ...


def write_fragments(
    data: ReaderLike,
    dataset_uri: Union[str, Path, LanceDataset],
    schema: Optional[pa.Schema] = None,
    *,
    return_transaction: bool = False,
    mode: str = "append",
    max_rows_per_file: int = 1024 * 1024,
    max_rows_per_group: int = 1024,
    max_bytes_per_file: int = DEFAULT_MAX_BYTES_PER_FILE,
    progress: Optional[FragmentWriteProgress] = None,
    data_storage_version: Optional[str] = None,
    use_legacy_format: Optional[bool] = None,
    storage_options: Optional[Dict[str, str]] = None,
    enable_move_stable_row_ids: bool = False,
) -> List[FragmentMetadata] | Transaction:
    """
    Write data into one or more fragments.

    .. warning::

        This is a low-level API intended for manually implementing distributed
        writes. For most users, :func:`lance.write_dataset` is the recommended API.

    Parameters
    ----------
    data : pa.Table or pa.RecordBatchReader
        The data to be written to the fragment.
    dataset_uri : str, Path, or LanceDataset
        The URI of the dataset or the dataset object.
    schema : pa.Schema, optional
        The schema of the data. If not specified, the schema will be inferred
        from the data.
    return_transaction: bool, default False
        If it's true, the transaction will be returned.
    mode : str, default "append"
        The write mode. If "append" is specified, the data will be checked
        against the existing dataset's schema. Otherwise, pass "create" or
        "overwrite" to assign new field ids to the schema.
    max_rows_per_file : int, default 1024 * 1024
        The maximum number of rows per data file.
    max_rows_per_group : int, default 1024
        The maximum number of rows per group in the data file.
    max_bytes_per_file : int, default 90 * 1024 * 1024 * 1024
        The max number of bytes to write before starting a new file. This is a
        soft limit. This limit is checked after each group is written, which
        means larger groups may cause this to be overshot meaningfully. This
        defaults to 90 GB, since we have a hard limit of 100 GB per file on
        object stores.
    progress : FragmentWriteProgress, optional
        *Experimental API*. Progress tracking for writing the fragment. Pass
        a custom class that defines hooks to be called when each fragment is
        starting to write and finishing writing.
    data_storage_version: optional, str, default None
        The version of the data storage format to use. Newer versions are more
        efficient but require newer versions of lance to read.  The default (None)
        will use the 2.0 version.  See the user guide for more details.
    use_legacy_format : optional, bool, default None
        Deprecated method for setting the data storage version. Use the
        `data_storage_version` parameter instead.
    storage_options : Optional[Dict[str, str]]
        Extra options that make sense for a particular storage connection. This is
        used to store connection parameters like credentials, endpoint, etc.
    enable_move_stable_row_ids: bool
        Experimental: if set to true, the writer will use move-stable row ids.
        These row ids are stable after compaction operations, but not after updates.
        This makes compaction more efficient, since with stable row ids no
        secondary indices need to be updated to point to new row ids.
    Returns
    -------
    List[FragmentMetadata] | Transaction
        If return_transaction is False:
            a list of :class:`FragmentMetadata` for the fragments written. The
            fragment ids are left as zero meaning they are not yet specified. They
            will be assigned when the fragments are committed to a dataset.

        If return_transaction is True:
            The write transaction. The type of transaction will correspond to
            the mode parameter specified. This transaction can be passed to
            :meth:`LanceDataset.commit`.

    """
    from .dataset import LanceDataset

    reader = _coerce_reader(data, schema)

    if isinstance(dataset_uri, Path):
        dataset_uri = str(dataset_uri)
    elif isinstance(dataset_uri, LanceDataset):
        dataset_uri = dataset_uri._ds
    elif not isinstance(dataset_uri, str):
        raise TypeError(f"Unknown dataset_uri type {type(dataset_uri)}")

    if use_legacy_format is not None:
        warnings.warn(
            "use_legacy_format is deprecated, use data_storage_version instead",
            DeprecationWarning,
        )
        if use_legacy_format:
            data_storage_version = "legacy"
        else:
            data_storage_version = "stable"

    function = _write_fragments_transaction if return_transaction else _write_fragments

    return function(
        dataset_uri,
        reader,
        mode=mode,
        max_rows_per_file=max_rows_per_file,
        max_rows_per_group=max_rows_per_group,
        max_bytes_per_file=max_bytes_per_file,
        progress=progress,
        data_storage_version=data_storage_version,
        storage_options=storage_options,
        enable_move_stable_row_ids=enable_move_stable_row_ids,
    )<|MERGE_RESOLUTION|>--- conflicted
+++ resolved
@@ -477,11 +477,8 @@
         limit: Optional[int] = None,
         offset: Optional[int] = None,
         with_row_id: bool = False,
-<<<<<<< HEAD
+        with_row_address: bool = False,
         orderings: Optional[List[ColumnOrdering]] = None,
-=======
-        with_row_address: bool = False,
->>>>>>> ddf00d1e
     ) -> pa.Table:
         return self.scanner(
             columns=columns,
@@ -489,11 +486,8 @@
             limit=limit,
             offset=offset,
             with_row_id=with_row_id,
-<<<<<<< HEAD
+            with_row_address=with_row_address,
             orderings=orderings,
-=======
-            with_row_address=with_row_address,
->>>>>>> ddf00d1e
         ).to_table()
 
     def merge(
