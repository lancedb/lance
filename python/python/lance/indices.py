# SPDX-License-Identifier: Apache-2.0
# SPDX-FileCopyrightText: Copyright The Lance Authors
import math
import warnings
from typing import TYPE_CHECKING, Optional, Union

import numpy as np
import pyarrow as pa

from lance import LanceFragment
from lance.file import LanceFileReader, LanceFileWriter

from .lance import indices

if TYPE_CHECKING:
    from .dependencies import torch


class PqModel:
    """
    A class that represents a trained PQ model

    Can be saved / loaded to checkpoint progress.
    """

    def __init__(self, num_subvectors: int, codebook: pa.FixedSizeListArray):
        self.num_subvectors = num_subvectors
        """The number of subvectors to divide source vectors into"""
        self.codebook = codebook
        """The centroids of the PQ clusters"""

    @property
    def dimension(self):
        """The dimension of the vectors this model was trained on"""
        return self.codebook.type.list_size

    def save(self, uri: str):
        """
        Save the PQ model to a lance file.

        Parameters
        ----------

        uri: str
            The URI to save the model to.  The URI can be a local file path or a
            cloud storage path.
        """
        with LanceFileWriter(
            uri,
            pa.schema(
                [pa.field("codebook", self.codebook.type)],
                metadata={b"num_subvectors": str(self.num_subvectors).encode()},
            ),
        ) as writer:
            batch = pa.table([self.codebook], names=["codebook"])
            writer.write_batch(batch)

    @classmethod
    def load(cls, uri: str):
        """
        Load a PQ model from a lance file.

        Parameters
        ----------

        uri: str
            The URI to load the model from.  The URI can be a local file path or a
            cloud storage path.
        """
        reader = LanceFileReader(uri)
        num_rows = reader.metadata().num_rows
        metadata = reader.metadata().schema.metadata
        num_subvectors = int(metadata[b"num_subvectors"].decode())
        codebook = (
            reader.read_all(batch_size=num_rows).to_table().column("codebook").chunk(0)
        )
        return cls(num_subvectors, codebook)


class IvfModel:
    """
    A class that represents a trained IVF model.
    """

    def __init__(self, centroids: pa.Array, distance_type: str):
        self.centroids = centroids
        """The centroids of the IVF clusters"""
        self.distance_type = distance_type
        """The distance type used to train the IVF model"""

    @property
    def num_partitions(self) -> int:
        """
        The number of partitions / centroids in the IVF model
        """
        return len(self.centroids)

    def save(self, uri: str):
        """
        Save the IVF model to a lance file.

        Parameters
        ----------

        uri: str
            The URI to save the model to.  The URI can be a local file path or a
            cloud storage path.
        """
        with LanceFileWriter(
            uri,
            pa.schema(
                [pa.field("centroids", self.centroids.type)],
                metadata={b"distance_type": self.distance_type.encode()},
            ),
        ) as writer:
            batch = pa.table([self.centroids], names=["centroids"])
            writer.write_batch(batch)

    @classmethod
    def load(cls, uri: str):
        """
        Load an IVF model from a lance file.

        Parameters
        ----------

        uri: str
            The URI to load the model from.  The URI can be a local file path or a
            cloud storage path.
        """
        reader = LanceFileReader(uri)
        num_rows = reader.metadata().num_rows
        metadata = reader.metadata().schema.metadata
        distance_type = metadata[b"distance_type"].decode()
        centroids = (
            reader.read_all(batch_size=num_rows).to_table().column("centroids").chunk(0)
        )
        return cls(centroids, distance_type)


# Some transforms hardcode their output column names
PARTITION_COLUMN = "__ivf_part_id"
RESIDUAL_COLUMN = "__residual_vector"
PQ_COLUMN = "__pq_code"


class IndicesBuilder:
    """
    A class with helper functions for building indices on a dataset.

    This methods in this class can break down the process of building indices into
    smaller steps.  This can be useful for debugging and checkpointing when building
    indices for extremely large datasets.

    This class is intended for advanced users that need to create vector indices at
    large scales.

    The methods in this class are **experimental** and may change in future versions.

    For datasets with 10s of millions or fewer rows it will likely be simpler to just
    use the `create_index` method on the dataset object.
    """

    def __init__(self, dataset, column: str):
        """
        Create an index builder for the given vector column

        Parameters
        ----------

        dataset: LanceDataset
            the dataset containing the data
        column: str
            The vector column to index, must be a fixed size list of floats
            or 1-dimensional fixed-shape tensor column.
        """
        self.dataset = dataset
        self.column = self._normalize_column(column)
        self.dimension = self.dataset.schema.field(self.column[0]).type.list_size

    def train_ivf(
        self,
        num_partitions=None,
        *,
        distance_type="l2",
        accelerator: Optional[Union[str, "torch.Device"]] = None,
        sample_rate: int = 256,
        max_iters: int = 50,
    ) -> IvfModel:
        """
        Train IVF centroids for the given vector column.

        This will run k-means clustering on the given vector column to train the IVF
        centroids. This is the first step in several vector indices.  The centroids
        will be used to partition the vectors into different clusters.

        IVF centroids are trained from a sample of the data (determined by the
        sample_rate).  While this sample is not huge it might still be quite large.

        K-means is an iterative algorithm that can be computationally expensive. The
        accelerator argument can be used to offload the computation to a hardware
        accelerator such as a GPU or TPU.

        Parameters
        ----------

        num_partitions: int
            The number of partitions to train.  Large values are more expensive to
            train and can lead to longer search times.  Smaller values could lead to
            overtraining, reduced recall, and require large nprobes values.  If not
            specified the default will be the integer nearest the square root of the
            number of rows.
        distance_type: "l2" | "dot" | "cosine"
            The distance type to used.  This is defined in more detail in the LanceDB
            documentation on creating indices.
        accelerator: str | torch.Device
            An optional accelerator to use to offload computation to specialized
            hardware.  Currently supported values are "cuda" and "mps".
        sample_rate: int
            IVF is trained on a random sample of the dataset.  The sample_rate
            determines the size of this sample.  There will be sample_rate rows loaded
            for each partition for a total of sample_rate * num_partitions rows.  If
            the dataset does not contain enough rows an error will be raised.
        max_iters: int
            K-means is an iterative algorithm that is run until it converges.  In
            some cases, k-means will not converge but will cycle between various
            possible minima.  In these cases we must terminate or run forever.  The
            max_iters parameter defines a cutoff at which we terminate training.
        """
        num_rows = self.dataset.count_rows()
        num_partitions = self._determine_num_partitions(num_partitions, num_rows)
        self._verify_ivf_sample_rate(sample_rate, num_partitions, num_rows)
        distance_type = self._normalize_distance_type(distance_type)
        self._verify_ivf_params(num_partitions)

        if accelerator is None:
            ivf_centroids = indices.train_ivf_model(
                self.dataset._ds,
                self.column[0],
                self.dimension,
                num_partitions,
                distance_type,
                sample_rate,
                max_iters,
            )
            return IvfModel(ivf_centroids, distance_type)
        else:
            # Use accelerator to train ivf centroids
            from .vector import train_ivf_centroids_on_accelerator

            ivf_centroids, _ = train_ivf_centroids_on_accelerator(
                self.dataset,
                self.column[0],
                num_partitions,
                distance_type,
                accelerator,
                sample_rate=sample_rate,
                max_iters=max_iters,
            )
            num_dims = ivf_centroids.shape[1]
            ivf_centroids.shape = -1
            flat_centroids_array = pa.array(ivf_centroids)
            centroids_array = pa.FixedSizeListArray.from_arrays(
                flat_centroids_array, num_dims
            )
            return IvfModel(centroids_array, distance_type)

    def train_pq(
        self,
        ivf_model: IvfModel,
        num_subvectors=None,
        *,
        sample_rate: int = 256,
        max_iters: int = 50,
    ) -> PqModel:
        """
        Train a PQ model for a given column.

        This will run k-means clustering on each subvector to determine the centroids
        that will be used to quantize the subvectors.  This step runs against a
        randomly chosen sample of the data.  The sample size is typically quite small
        and PQ training is relatively fast regardless of dataset scale.  As a result,
        accelerators are not needed here.

        Parameters
        ----------

        ivf_model: IvfModel
            The IVF model to use to partition the vectors into clusters.  This is
            needed because PQ is trained on residuals from the IVF model.
        num_subvectors: int
            The number of subvectors to divide the source vectors into.  This must be
            a divisor of the vector dimension.  If not specified the default will be
            the vector dimension divided by 16 if the dimension is divisible by 16,
            otherwise the vector dimension divided by 8 if the dimension is divisible
            by 8.

            Automatic calculation of num_subvectors will fail if the vector dimension
            is not divisible by 16 or 8.  In this case you must specify num_subvectors
            manually (though any value you choose is likely to lead to poor performance)
        sample_rate: int
            This parameter is used in the same way as in the IVF model.
        max_iters: int
            This parameter is used in the same way as in the IVF model.
        """
        num_rows = self.dataset.count_rows()
        self.dataset.schema.field(self.column[0]).type.list_size
        num_subvectors = self._normalize_pq_params(num_subvectors, self.dimension)
        self._verify_pq_sample_rate(num_rows, sample_rate)
        distance_type = ivf_model.distance_type
        pq_codebook = indices.train_pq_model(
            self.dataset._ds,
            self.column[0],
            self.dimension,
            num_subvectors,
            distance_type,
            sample_rate,
            max_iters,
            ivf_model.centroids,
        )
        return PqModel(num_subvectors, pq_codebook)

    def assign_ivf_partitions(
        self,
        ivf_model: IvfModel,
        accelerator: Union[str, "torch.Device"],
        *,
        output_uri: Optional[str] = None,
    ) -> str:
        """
        Calculates which IVF partition each vector belongs to.  This searches the
        IVF centroids and assigns the closest centroid to the vector.  The result is
        stored in a Lance dataset located at output_uri.  The schema of the
        partition assignment dataset is:

        row_id: uint64
        partition: uint32

        Note: There is no advantage to separately computing the partition assignment
        without an accelerator.  If you are not using an accelerator then you should
        skip this method and proceed without precomputed partition assignments.

        Parameters
        ----------
        ivf_model: IvfModel
            An IvfModel, previously created by ``train_ivf`` which the data will be
            assigned to.
        accelerator: Union[str, torch.Device]
            An optional accelerator to use to offload computation to specialized
            hardware.  Currently supported values are the same as those in ``train_ivf``
        output_uri: Optional[str], default None
            Destination Lance dataset where the partition assignments will be written
            Can be None in which case a random directory will be used.

        Returns
        -------
        str
            The path of the partition assignment dataset (will be equal to
            output_uri unless the value is None)
        """
        from .dependencies import torch
        from .torch.kmeans import KMeans
        from .vector import compute_partitions

        centroids = torch.from_numpy(
            np.stack(ivf_model.centroids.to_numpy(zero_copy_only=False))
        ).to(accelerator)
        kmeans = KMeans(
            ivf_model.num_partitions,
            metric=ivf_model.distance_type,
            device=accelerator,
            centroids=centroids,
        )
        return compute_partitions(
            self.dataset, self.column[0], kmeans, dst_dataset_uri=output_uri
        )

    def transform_vectors(
        self,
        ivf: IvfModel,
        pq: PqModel,
        dest_uri: str,
        fragments: Optional[list[LanceFragment]],
        partition_ds_uri: Optional[str] = None,
    ):
        """
        Apply transformations to the vectors in the dataset and create an unsorted
        storage file.  The unsorted storage file is a lance file that will at least
        have a row id column.  Normally it will have other columns containing the
        transform outputs (such as partition id and PQ code)

        Parameters
        ----------
        ivf: IvfModel
            The IVF model to use for the transformations (e.g. partition assignment)
        pq: PqModel
            The PQ model to use for the transformations (e.g. quantization)
        dest_uri: str
            The URI to save the transformed vectors to.  The URI can be a local file
            path or a cloud storage path.
        fragments: list[LanceFragment]
            The list of data fragments to use when computing the transformed vectors.
            This is an optional parameter (the default uses all fragments).
        partition_ds_uri: str
            The URI of a precomputed partitions dataset.  This allows the partition
            transform to be skipped, using the precomputed value instead.  This is
            optional.
        """
        dimension = self.dataset.schema.field(self.column[0]).type.list_size
        num_subvectors = pq.num_subvectors
        distance_type = ivf.distance_type
        if fragments is None:
            fragments = [f._fragment for f in self.dataset.get_fragments()]
        elif len(fragments) == 0:
            raise ValueError("fragments must be a non-empty list or None")
        else:
            fragments = [f._fragment for f in fragments]

        indices.transform_vectors(
            self.dataset._ds,
            self.column[0],
            dimension,
            num_subvectors,
            distance_type,
            ivf.centroids,
            pq.codebook,
            dest_uri,
            fragments,
        )

    def shuffle_transformed_vectors(
        self,
        filenames: list[str],
        dir_path: str,
        ivf: IvfModel,
    ) -> list[str]:
        """
        Take the transformed, unsorted vector files as input, and create sorted
        storage files. Sorting is done based on the partition id. This function
<<<<<<< HEAD
        only makes sense if the storage file contains a partition_id column.
=======
        only makes sense if the transformed vector file contains a partition_id column.
>>>>>>> 9ed0f37b

        Parameters
        ----------
        filenames: list[str]
<<<<<<< HEAD
            The filenames of the unsorted storage files.
        dest_uri: str
            Path of the directory where all the files are located.
=======
            The filenames of the unsorted files.
        dir_path: str
            Directory where all the files are located, and where output files will be placed.
>>>>>>> 9ed0f37b

        Returns
        -------
        list[str]
<<<<<<< HEAD
            The list of paths of sorted transformed vector files.
=======
            The file paths of the sorted transformed vector files.
>>>>>>> 9ed0f37b
        """
        if isinstance(filenames, list):
            return indices.shuffle_transformed_vectors(
                filenames, dir_path, ivf.centroids
            )
        else:
            raise ValueError("filenames must be a list of strings")

    def _determine_num_partitions(self, num_partitions: Optional[int], num_rows: int):
        if num_partitions is None:
            return round(math.sqrt(num_rows))
        return num_partitions

    def _normalize_pq_params(self, num_subvectors: int, dimension: int):
        if num_subvectors is None:
            if dimension % 16 == 0:
                return dimension // 16
            elif dimension % 8 == 0:
                return dimension // 8
            else:
                raise ValueError(
                    f"vector dimension {dimension} is not divisible by 16 or 8."
                    " PQ performance will be poor.  Cowardly refusing to create"
                    " PQ model.  Please specify num_subvectors manually."
                )
        if not isinstance(num_subvectors, int):
            raise ValueError("num_subvectors must be an int")
        if num_subvectors < 1:
            raise ValueError("num_subvectors must be greater than 0")
        if num_subvectors > dimension:
            raise ValueError(
                "num_subvectors must be less than or equal to the dimension of"
                " the vectors"
            )
        if dimension % num_subvectors != 0:
            raise ValueError(
                "dimension ({dimension}) must be divisible by num_subvectors"
                " ({num_subvectors}) without remainder"
            )
        return num_subvectors

    def _verify_base_sample_rate(self, sample_rate: int):
        if not isinstance(sample_rate, int) or sample_rate < 2:
            raise ValueError(
                f"The sample_rate must be an int greater than 1, got {sample_rate}"
            )

    def _verify_pq_sample_rate(self, num_rows: int, sample_rate: int):
        self._verify_base_sample_rate(sample_rate)
        if 256 * sample_rate > num_rows:
            raise ValueError(
                "There are not enough rows in the dataset to create PQ"
                f" codebook with a sample rate of {sample_rate}.  {sample_rate * 256}"
                f" rows needed and there are {num_rows}"
            )

    def _verify_ivf_sample_rate(
        self, sample_rate: int, num_partitions: int, num_rows: int
    ):
        self._verify_base_sample_rate(sample_rate)
        if num_partitions * sample_rate > num_rows:
            raise ValueError(
                "There are not enough rows in the dataset to create IVF centroids with"
                f" {num_partitions} partitions and a sample rate of {sample_rate}."
                f" {sample_rate * num_partitions} rows needed and there are {num_rows}"
            )

    def _verify_ivf_params(self, num_partitions):
        if num_partitions is None:
            raise ValueError(
                "num_partitions and num_sub_vectors are required for IVF_PQ"
            )
        if isinstance(num_partitions, float):
            warnings.warn("num_partitions is float, converting to int")
            num_partitions = int(num_partitions)
        elif not isinstance(num_partitions, int):
            raise TypeError(f"num_partitions must be int, got {type(num_partitions)}")

    def _normalize_distance_type(self, distance_type):
        if not isinstance(distance_type, str) or distance_type.lower() not in [
            "l2",
            "cosine",
            "euclidean",
            "dot",
        ]:
            raise ValueError(f"Distance type {distance_type} not supported.")
        return distance_type.lower()

    def _normalize_column(self, column):
        # Only support building index for 1 column from the API aspect, however
        # the internal implementation might support building multi-column index later.
        if isinstance(column, str):
            column = [column]

        # validate args
        for c in column:
            if c not in self.dataset.schema.names:
                raise KeyError(f"{c} not found in schema")
            field = self.dataset.schema.field(c)
            if not (
                pa.types.is_fixed_size_list(field.type)
                or (
                    isinstance(field.type, pa.FixedShapeTensorType)
                    and len(field.type.shape) == 1
                )
            ):
                raise TypeError(
                    f"Vector column {c} must be FixedSizeListArray "
                    f"1-dimensional FixedShapeTensorArray, got {field.type}"
                )
            if not pa.types.is_floating(field.type.value_type):
                raise TypeError(
                    f"Vector column {c} must have floating value type, "
                    f"got {field.type.value_type}"
                )

        return column<|MERGE_RESOLUTION|>--- conflicted
+++ resolved
@@ -437,33 +437,19 @@
         """
         Take the transformed, unsorted vector files as input, and create sorted
         storage files. Sorting is done based on the partition id. This function
-<<<<<<< HEAD
-        only makes sense if the storage file contains a partition_id column.
-=======
         only makes sense if the transformed vector file contains a partition_id column.
->>>>>>> 9ed0f37b
 
         Parameters
         ----------
         filenames: list[str]
-<<<<<<< HEAD
-            The filenames of the unsorted storage files.
-        dest_uri: str
-            Path of the directory where all the files are located.
-=======
             The filenames of the unsorted files.
         dir_path: str
             Directory where all the files are located, and where output files will be placed.
->>>>>>> 9ed0f37b
 
         Returns
         -------
         list[str]
-<<<<<<< HEAD
-            The list of paths of sorted transformed vector files.
-=======
             The file paths of the sorted transformed vector files.
->>>>>>> 9ed0f37b
         """
         if isinstance(filenames, list):
             return indices.shuffle_transformed_vectors(
