# SPDX-License-Identifier: Apache-2.0
# SPDX-FileCopyrightText: Copyright The Lance Authors

import os
import random
import re
import shutil
import string
import zipfile
from datetime import date, datetime, timedelta
from pathlib import Path

import lance
import numpy as np
import pyarrow as pa
import pytest
from lance.indices import IndexConfig
from lance.query import (
    BooleanQuery,
    BoostQuery,
    MatchQuery,
    MultiMatchQuery,
    Occur,
    PhraseQuery,
)
from lance.vector import vec_to_table


def create_table(nvec=1000, ndim=128):
    mat = np.random.randn(nvec, ndim)
    price = np.random.rand(nvec) * 100

    def gen_str(n, split="", char_set=string.ascii_letters + string.digits):
        return "".join(random.choices(char_set, k=n))

    meta = np.array([gen_str(100) for _ in range(nvec)])
    doc = [gen_str(10, " ", string.ascii_letters) for _ in range(nvec)]
    tbl = (
        vec_to_table(data=mat)
        .append_column("price", pa.array(price))
        .append_column("meta", pa.array(meta))
        .append_column("doc", pa.array(doc, pa.large_string()))
        .append_column("doc2", pa.array(doc, pa.string()))
        .append_column("id", pa.array(range(nvec)))
    )
    return tbl


def set_language_model_path():
    os.environ["LANCE_LANGUAGE_MODEL_HOME"] = os.path.join(
        os.path.dirname(__file__), "models"
    )


@pytest.fixture()
def lindera_ipadic():
    set_language_model_path()
    model_path = os.path.join(os.path.dirname(__file__), "models", "lindera", "ipadic")
    cwd = os.getcwd()
    try:
        os.chdir(model_path)
        with zipfile.ZipFile("main.zip", "r") as zip_ref:
            zip_ref.extractall()
        os.chdir(cwd)
        yield
    finally:
        shutil.rmtree(os.path.join(model_path, "main"))


@pytest.fixture()
def dataset(tmp_path):
    tbl = create_table()
    yield lance.write_dataset(tbl, tmp_path)


@pytest.fixture()
def indexed_dataset(tmp_path):
    tbl = create_table()
    dataset = lance.write_dataset(tbl, tmp_path)
    dataset = dataset.create_index(
        "vector",
        index_type="IVF_PQ",
        num_partitions=4,
        num_sub_vectors=2,
    )
    dataset.create_scalar_index("meta", index_type="BTREE")
    return dataset


@pytest.fixture()
def data_table(indexed_dataset: lance.LanceDataset):
    return indexed_dataset.scanner().to_table()


@pytest.fixture
def btree_comparison_datasets(tmp_path):
    """Setup datasets for B-tree comparison tests"""
    # Test configuration
    num_fragments = 3
    rows_per_fragment = 10000
    total_rows = num_fragments * rows_per_fragment

    # Create dataset for fragment-level indexing
    fragment_ds = generate_multi_fragment_dataset(
        tmp_path / "fragment",
        num_fragments=num_fragments,
        rows_per_fragment=rows_per_fragment,
    )

    # Create dataset for complete indexing (same data structure)
    complete_ds = generate_multi_fragment_dataset(
        tmp_path / "complete",
        num_fragments=num_fragments,
        rows_per_fragment=rows_per_fragment,
    )

    import uuid

    # Build fragment-level B-tree index
    fragment_index_id = str(uuid.uuid4())
    fragment_index_name = "fragment_btree_precise_test"

    fragments = fragment_ds.get_fragments()
    fragment_ids = [fragment.fragment_id for fragment in fragments]

    # Create fragment-level indices
    for fragment in fragments:
        fragment_id = fragment.fragment_id

        fragment_ds.create_scalar_index(
            column="id",
            index_type="BTREE",
            name=fragment_index_name,
            replace=False,
            fragment_uuid=fragment_index_id,
            fragment_ids=[fragment_id],
        )

    # Merge fragment indices
    fragment_ds.merge_index_metadata(fragment_index_id, index_type="BTREE")

    # Create Index object for fragment-based index
    from lance.dataset import Index

    field_id = fragment_ds.schema.get_field_index("id")

    fragment_index = Index(
        uuid=fragment_index_id,
        name=fragment_index_name,
        fields=[field_id],
        dataset_version=fragment_ds.version,
        fragment_ids=set(fragment_ids),
        index_version=0,
    )

    # Commit fragment-based index
    create_fragment_index_op = lance.LanceOperation.CreateIndex(
        new_indices=[fragment_index],
        removed_indices=[],
    )

    fragment_ds_committed = lance.LanceDataset.commit(
        fragment_ds.uri,
        create_fragment_index_op,
        read_version=fragment_ds.version,
    )

    # Build complete B-tree index
    complete_index_name = f"complete_btree_{uuid.uuid4().hex[:8]}"
    complete_ds.create_scalar_index(
        column="id",
        index_type="BTREE",
        name=complete_index_name,
    )
    # Reload the dataset to get the indexed version
    complete_ds = lance.dataset(complete_ds.uri)

    return {
        "fragment_ds": fragment_ds_committed,
        "complete_ds": complete_ds,
        "rows_per_fragment": rows_per_fragment,
        "total_rows": total_rows,
    }


def test_load_indices(indexed_dataset: lance.LanceDataset):
    indices = indexed_dataset.list_indices()
    vec_idx = next(idx for idx in indices if idx["type"] == "IVF_PQ")
    scalar_idx = next(idx for idx in indices if idx["type"] == "BTree")
    assert vec_idx is not None
    assert scalar_idx is not None


def test_indexed_scalar_scan(indexed_dataset: lance.LanceDataset, data_table: pa.Table):
    sample_meta = data_table["meta"][50]
    expected_price = data_table["price"][50]

    for filter in [f"meta='{sample_meta}'", f"price >= 0 AND meta='{sample_meta}'"]:
        scanner = indexed_dataset.scanner(
            columns=["price"], filter=filter, prefilter=True
        )

        assert (
            f"ScalarIndexQuery: query=[meta = {sample_meta}]@meta_idx"
            in scanner.explain_plan()
        )

        actual_data = scanner.to_table()
        assert actual_data.num_rows == 1
        assert actual_data.num_columns == 1

        actual_price = actual_data["price"][0]
        assert actual_price == expected_price


def test_indexed_between(tmp_path):
    dataset = lance.write_dataset(pa.table({"val": range(0, 10000)}), tmp_path)
    dataset.create_scalar_index("val", index_type="BTREE")

    scanner = dataset.scanner(filter="val BETWEEN 10 AND 20", prefilter=True)

    assert (
        "ScalarIndexQuery: query=[val >= 10 && val <= 20]@val_idx"
        in scanner.explain_plan()
    )

    actual_data = scanner.to_table()
    assert actual_data.num_rows == 11

    scanner = dataset.scanner(filter="val >= 10 AND val <= 20", prefilter=True)

    assert (
        "ScalarIndexQuery: query=[val >= 10 && val <= 20]@val_idx"
        in scanner.explain_plan()
    )

    actual_data = scanner.to_table()
    assert actual_data.num_rows == 11

    # The following cases are slightly ill-formed since end is before start
    # but we should handle them gracefully and simply return an empty result
    # (previously we panicked here)
    scanner = dataset.scanner(filter="val >= 5000 AND val <= 0", prefilter=True)

    assert (
        "ScalarIndexQuery: query=[val >= 5000 && val <= 0]@val_idx"
        in scanner.explain_plan()
    )

    actual_data = scanner.to_table()
    assert actual_data.num_rows == 0

    scanner = dataset.scanner(filter="val BETWEEN 5000 AND 0", prefilter=True)

    assert (
        "ScalarIndexQuery: query=[val >= 5000 && val <= 0]@val_idx"
        in scanner.explain_plan()
    )

    actual_data = scanner.to_table()
    assert actual_data.num_rows == 0


def test_index_combination(tmp_path):
    # This test regresses a bug in the index combination logic.

    colors = ["red", "green", "blue"]
    digits = [1, 2, 3, 4, 5, 6, 7, 8, 9, 0]
    data = [{"color": colors[i % 3], "digit": digits[i % 10]} for i in range(30000)]

    ds = lance.write_dataset(data, tmp_path)
    ds.create_scalar_index("color", index_type="BTREE")
    ds.create_scalar_index("digit", index_type="BTREE")

    assert ds.count_rows("color = 'green' or digit <> 9") == 28000


def test_temporal_index(tmp_path):
    # Timestamps
    now = datetime.now()
    today = date.today()
    table = pa.Table.from_pydict(
        {
            "ts": [now - timedelta(days=i) for i in range(100)],
            "date": [today - timedelta(days=i) for i in range(100)],
            "time": pa.array([i for i in range(100)], type=pa.time32("s")),
            "id": [i for i in range(100)],
        }
    )
    dataset = lance.write_dataset(table, tmp_path)
    dataset.create_scalar_index("ts", index_type="BTREE")
    dataset.create_scalar_index("date", index_type="BTREE")
    dataset.create_scalar_index("time", index_type="BTREE")

    # Timestamp
    half_now = now - timedelta(days=50)
    scanner = dataset.scanner(filter=f"ts > timestamp '{half_now}'", scan_in_order=True)
    assert re.search(
        r"^.*ScalarIndexQuery: query=\[ts > .*\]@ts_idx.*$",
        scanner.explain_plan(True),
        re.MULTILINE,
    )
    assert scanner.to_table() == table.slice(0, 50)

    # Date
    half_toady = today - timedelta(days=50)
    scanner = dataset.scanner(filter=f"date > date '{half_toady}'", scan_in_order=True)
    assert re.search(
        r"^.*ScalarIndexQuery: query=\[date > .*\]@date_idx.*$",
        scanner.explain_plan(True),
        re.MULTILINE,
    )
    assert scanner.to_table() == table.slice(0, 50)


def test_indexed_vector_scan(indexed_dataset: lance.LanceDataset, data_table: pa.Table):
    # We query for row 25 but our prefilter only
    # considers row 50 so we should get row 50
    query_vec = data_table["vector"][25].as_py()
    sample_meta = data_table["meta"][50]
    expected_price = data_table["price"][50]

    def check_result(table: pa.Table):
        assert table.num_rows == 1
        assert table.num_columns == 2

        actual_price = table["price"][0]
        assert actual_price == expected_price

    scanner = indexed_dataset.scanner(
        nearest={"column": "vector", "q": query_vec, "k": 5, "nprobes": 4},
        columns=["price"],
        prefilter=True,
        filter=f"meta='{sample_meta}'",
    )

    assert "ScalarIndexQuery" in scanner.analyze_plan()

    check_result(scanner.to_table())

    scanner = indexed_dataset.scanner(
        nearest={"column": "vector", "q": query_vec, "k": 5, "nprobes": 4},
        columns=["price"],
        prefilter=True,
        filter=f"price >= 0 AND meta='{sample_meta}'",
    )

    assert (
        f"ScalarIndexQuery: query=[meta = {sample_meta}]@meta_idx"
        in scanner.explain_plan()
    )

    check_result(scanner.to_table())


def test_partly_indexed_prefiltered_search(tmp_path):
    # Regresses a case where the vector index is ahead of a scalar index.  The scalar
    # index wants to be used as a prefilter but we have to make sure to scan the
    # unindexed fragments and feed those into the prefilter

    # Create initial dataset
    table = pa.table(
        {
            "vec": pa.array([[i, i] for i in range(1000)], pa.list_(pa.float32(), 2)),
            "text": ["book" for _ in range(1000)],
            "id": range(1000),
        }
    )
    ds = lance.write_dataset(table, tmp_path)
    ds = ds.create_index(
        "vec",
        index_type="IVF_PQ",
        num_partitions=4,
        num_sub_vectors=2,
    )
    ds.create_scalar_index("id", "BTREE")
    ds.create_scalar_index("text", index_type="INVERTED", with_position=False)

    def make_vec_search(ds):
        return ds.scanner(
            nearest={"column": "vec", "q": [5, 5], "k": 1000},
            prefilter=True,
            filter="id in (5, 10, 15, 20, 25, 30)",
        )

    def make_fts_search(ds):
        return ds.scanner(
            full_text_query="book",
            prefilter=True,
            filter="id in (5, 10, 15, 20, 25, 30)",
        )

    # Sanity test, no new data, should get 6 results
    plan = make_vec_search(ds).explain_plan()
    assert "ScalarIndexQuery" in plan
    assert "KNNVectorDistance" not in plan
    assert "LanceRead" not in plan
    assert make_vec_search(ds).to_table().num_rows == 6

    plan = make_fts_search(ds).explain_plan()
    assert "ScalarIndexQuery" in plan
    assert "KNNVectorDistance" not in plan
    assert "LanceRead" not in plan
    assert make_fts_search(ds).to_table().num_rows == 6

    # Add new data (including 6 more results)
    ds.insert(table)

    # Basic ann combined search, should get 12 results
    plan = make_vec_search(ds).explain_plan()
    assert "ScalarIndexQuery" in plan
    assert "MaterializeIndex" not in plan
    assert "KNNVectorDistance" in plan
    assert "LanceScan" in plan
    assert make_vec_search(ds).to_table().num_rows == 12

    plan = make_fts_search(ds).explain_plan()
    assert "ScalarIndexQuery" in plan
    assert "MaterializeIndex" not in plan
    assert "FlatMatchQuery" in plan
    assert "LanceScan" in plan
    assert make_fts_search(ds).to_table().num_rows == 12

    # Update vector index but NOT scalar index
    ds.optimize.optimize_indices(index_names=["vec_idx", "text_idx"])

    # Ann search but with combined prefilter, should get 12 results
    plan = make_vec_search(ds).explain_plan()
    assert "ScalarIndexQuery" in plan
    assert "LanceRead" in plan
    assert "KNNVectorDistance" not in plan
    assert "LanceScan" not in plan
    assert make_vec_search(ds).to_table().num_rows == 12

    plan = make_fts_search(ds).explain_plan()
    assert "ScalarIndexQuery" in plan
    assert "LanceRead" in plan
    assert "FlatMatchQuery" not in plan
    assert "LanceScan" not in plan
    assert make_fts_search(ds).to_table().num_rows == 12


# Post filtering does not use scalar indices.  This test merely confirms
# that post filtering is still being applied even if the query could be
# satisfied with scalar indices
def test_indexed_vector_scan_postfilter(
    indexed_dataset: lance.LanceDataset, data_table: pa.Table
):
    query_vec = data_table["vector"][25].as_py()
    sample_meta = data_table["meta"][50]

    scanner = indexed_dataset.scanner(
        nearest={"column": "vector", "q": query_vec, "k": 1, "nprobes": 4},
        columns=["price"],
        prefilter=False,
        filter=f"meta='{sample_meta}'",
    )

    assert scanner.to_table().num_rows == 0


def test_fixed_size_binary(tmp_path):
    arr = pa.array([b"0123012301230123", b"2345234523452345"], pa.uuid())

    ds = lance.write_dataset(pa.table({"uuid": arr}), tmp_path)

    ds.create_scalar_index("uuid", "BTREE")

    query = (
        "uuid = arrow_cast(0x32333435323334353233343532333435, 'FixedSizeBinary(16)')"
    )
    assert (
        "ScalarIndexQuery: query=[uuid = 32333435323334353233...]@uuid_idx"
        in ds.scanner(filter=query).explain_plan()
    )

    table = ds.scanner(filter=query).to_table()
    assert table.num_rows == 1
    assert table.column("uuid").to_pylist() == arr.slice(1, 1).to_pylist()


def test_index_take_batch_size(tmp_path):
    dataset = lance.write_dataset(
        pa.table({"ints": range(1024)}), tmp_path, max_rows_per_file=100
    )
    dataset.create_scalar_index("ints", index_type="BTREE")
    batches = dataset.scanner(
        with_row_id=True, filter="ints > 0", batch_size=50
    ).to_batches()
    batches = list(batches)
    assert len(batches) == 21

    dataset = lance.write_dataset(
        pa.table({"strings": [f"string-{i}" for i in range(1024)]}),
        tmp_path,
        max_rows_per_file=100,
        mode="overwrite",
    )
    dataset.create_scalar_index("strings", index_type="NGRAM")
    filter = "contains(strings, 'ing')"
    batches = dataset.scanner(
        with_row_id=True, filter=filter, batch_size=50, limit=1024
    ).to_batches()
    batches = list(batches)
    assert len(batches) == 21


def test_all_null_chunk(tmp_path):
    def gen_string(idx: int):
        if idx % 2 == 0:
            return None
        return f"string-{idx}"

    strings = pa.array([gen_string(i) for i in range(100 * 1024)], pa.string())
    table = pa.Table.from_arrays([strings], ["str"])
    dataset = lance.write_dataset(table, tmp_path)
    dataset.create_scalar_index("str", index_type="BTREE")
    scanner = dataset.scanner(prefilter=True, filter="str='string-501'")

    assert scanner.to_table().num_rows == 1


# We currently allow the memory pool default size to be configured with an
# environment variable.  This test ensures that the environment variable
# is respected.
def test_lance_mem_pool_env_var(tmp_path):
    ints = pa.array([i * 10 for i in range(100 * 1024)])
    table = pa.Table.from_arrays([ints], ["int"])
    dataset = lance.write_dataset(table, tmp_path)

    # Should succeed
    dataset.create_scalar_index("int", index_type="BTREE")

    try:
        # Should fail if we intentionally use a very small memory pool
        os.environ["LANCE_MEM_POOL_SIZE"] = "1024"
        with pytest.raises(Exception):
            dataset.create_scalar_index("int", index_type="BTREE", replace=True)

        # Should succeed again since bypassing spilling takes precedence
        os.environ["LANCE_BYPASS_SPILLING"] = "1"
        dataset.create_scalar_index("int", index_type="BTREE", replace=True)
    finally:
        del os.environ["LANCE_MEM_POOL_SIZE"]
        if "LANCE_BYPASS_SPILLING" in os.environ:
            del os.environ["LANCE_BYPASS_SPILLING"]


@pytest.mark.parametrize("with_position", [True, False])
def test_full_text_search(dataset, with_position):
    dataset.create_scalar_index(
        "doc", index_type="INVERTED", with_position=with_position
    )
    row = dataset.take(indices=[0], columns=["doc"])
    query = row.column(0)[0].as_py()
    query = query.split(" ")[0]
    results = dataset.scanner(
        columns=["doc"],
        full_text_query=query,
    ).to_table()
    assert results.num_rows > 0
    results = results.column(0)
    for row in results:
        assert query in row.as_py()

    with pytest.raises(ValueError, match="Cannot include deleted rows"):
        dataset.to_table(
            with_row_id=True, full_text_query=query, include_deleted_rows=True
        )


def test_unindexed_full_text_search_on_empty_index(tmp_path):
    # Create fts index on empty table.
    schema = pa.schema({"text": pa.string()})
    ds = lance.write_dataset(pa.Table.from_pylist([], schema=schema), tmp_path)
    ds.create_scalar_index("text", "INVERTED")

    # Append unindexed data.
    ds.insert(pa.Table.from_pylist([{"text": "hello!"}], schema=schema))

    # Fts search.
    results = ds.scanner(
        columns=["text"],
        full_text_query="hello",
    ).to_table()
    assert results.num_rows == 1


def test_full_text_search_without_index(dataset):
    row = dataset.take(indices=[0], columns=["doc"])
    query_text = row.column(0)[0].as_py()
    query_text = query_text.split(" ")[0]
    query = MatchQuery(query_text, column="doc")
    results = dataset.scanner(
        columns=["doc"],
        full_text_query=query,
    ).to_table()
    assert results.num_rows > 0
    results = results.column(0)
    for row in results:
        assert query_text in row.as_py()


def test_fts_custom_stop_words(tmp_path):
    # Prepare dataset
    set_language_model_path()
    data = pa.table(
        {
            "text": ["他们拿着苹果手机", "他们穿着耐克阿迪"],
        }
    )
    ds = lance.write_dataset(data, tmp_path, mode="overwrite")
    ds.create_scalar_index(
        "text",
        "INVERTED",
        base_tokenizer="jieba/default",
        remove_stop_words=True,
        custom_stop_words=["他们"],
    )

    # Search
    results = ds.to_table(
        full_text_query="他们",
        prefilter=True,
        with_row_id=True,
    )
    assert len(results["_rowid"].to_pylist()) == 0

    results = ds.to_table(
        full_text_query="手机",
        prefilter=True,
        with_row_id=True,
    )
    assert len(results["_rowid"].to_pylist()) == 1


def test_rowid_order(dataset):
    dataset.create_scalar_index("doc", index_type="INVERTED", with_position=False)
    results = dataset.scanner(
        columns=["doc"],
        full_text_query="hello",
        with_row_id=True,
    ).to_table()

    assert results.schema[0].name == "doc"
    assert results.schema[1].name == "_score"
    assert results.schema[2].name == "_rowid"


def test_filter_with_fts_index(dataset):
    dataset.create_scalar_index("doc", index_type="INVERTED", with_position=False)
    row = dataset.take(indices=[0], columns=["doc"])
    query = row.column(0)[0].as_py()
    query = query.split(" ")[0]
    results = dataset.scanner(
        filter=f"doc = '{query}'",
        prefilter=True,
    ).to_table()
    assert results.num_rows > 0
    results = results["doc"]
    for row in results:
        assert query == row.as_py()


def test_multi_index_create(tmp_path):
    dataset = lance.write_dataset(
        pa.table({"ints": range(1024)}), tmp_path, max_rows_per_file=100
    )
    dataset.create_scalar_index("ints", index_type="BTREE")
    dataset.create_scalar_index(
        "ints", index_type="BITMAP", name="ints_bitmap_idx", replace=True
    )

    indices = dataset.list_indices()
    assert len(indices) == 2

    assert indices[0]["name"] == "ints_idx"
    assert indices[0]["type"] == "BTree"
    assert indices[1]["name"] == "ints_bitmap_idx"
    assert indices[1]["type"] == "Bitmap"

    # Test that we can drop one of the indices
    dataset.drop_index("ints_idx")
    indices = dataset.list_indices()
    assert len(indices) == 1
    assert indices[0]["name"] == "ints_bitmap_idx"
    assert indices[0]["type"] == "Bitmap"

    # Test that we can drop the last index
    dataset.drop_index("ints_bitmap_idx")
    indices = dataset.list_indices()
    assert len(indices) == 0


def test_use_multi_index(tmp_path):
    dataset = lance.write_dataset(
        pa.table({"ints": range(1024)}), tmp_path, max_rows_per_file=100
    )
    dataset.create_scalar_index("ints", index_type="BTREE")
    dataset.create_scalar_index("ints", index_type="BITMAP", name="ints_bitmap_idx")

    # Test that we can use the index.  Multiple indices can be applied here.
    # One of them will be chosen (it is not deterministic which one is chosen)
    results = dataset.to_table(filter="ints = 0", prefilter=True)
    assert results.num_rows == 1

    assert (
        "ScalarIndexQuery: query=[ints = 0]@ints_idx"
        in dataset.scanner(filter="ints = 0", prefilter=True).explain_plan()
    )


def test_ngram_fts(tmp_path):
    dataset = lance.write_dataset(
        pa.table({"text": ["hello", "world", "hello world"]}),
        tmp_path,
    )
    dataset.create_scalar_index("text", index_type="INVERTED")
    dataset.create_scalar_index("text", name="text_ngram_idx", index_type="NGRAM")

    results = dataset.to_table(full_text_query="hello")
    assert results.num_rows == 2

    results = dataset.to_table(filter="contains(text, 'hello')")
    assert results.num_rows == 2

    assert (
        'ScalarIndexQuery: query=[contains(text, Utf8("hello"))]@text_ngram_idx'
        in dataset.scanner(
            filter="contains(text, 'hello')", prefilter=True
        ).explain_plan()
    )


def test_fts_fts(tmp_path):
    # Tests creating two FTS indices with the same name but different parameters
    dataset = lance.write_dataset(
        pa.table(
            {
                "text": [
                    "Frodo was a puppy",
                    "Frodo was a happy puppy",
                    "Frodo was a very happy puppy",
                ]
            }
        ),
        tmp_path,
    )
    dataset.create_scalar_index(
        "text", "INVERTED", with_position=True, remove_stop_words=False
    )

    results = dataset.to_table(full_text_query='"was a puppy"', prefilter=True)
    assert results.num_rows == 1

    results = dataset.to_table(full_text_query="was a puppy", prefilter=True)
    assert results.num_rows == 3

    dataset.create_scalar_index(
        "text", "INVERTED", name="no_pos_idx", with_position=False
    )

    # There is no way to currently specify which index to use.  Instead
    # it will always use the first index in the manifest.

    results = dataset.to_table(full_text_query='"was a puppy"', prefilter=True)
    assert results.num_rows == 1

    results = dataset.to_table(full_text_query="was a puppy", prefilter=True)
    assert results.num_rows == 3


def test_indexed_filter_with_fts_index(tmp_path):
    data = pa.table(
        {
            "text": [
                "Frodo was a puppy",
                "There were several kittens playing",
                "Frodo was a happy puppy",
                "Frodo was a very happy puppy",
            ],
            "sentiment": ["neutral", "neutral", "positive", "positive"],
        }
    )
    ds = lance.write_dataset(data, tmp_path, mode="overwrite")
    ds.create_scalar_index("text", "INVERTED")
    ds.create_scalar_index("sentiment", "BITMAP")

    # append more data to test flat FTS
    data = pa.table(
        {
            "text": ["flat", "search"],
            "sentiment": ["positive", "positive"],
        }
    )
    ds = lance.write_dataset(data, tmp_path, mode="append")

    results = ds.to_table(
        full_text_query="puppy",
        filter="sentiment='positive'",
        prefilter=True,
        with_row_id=True,
    )
    assert results["_rowid"].to_pylist() == [2, 3]


def test_fts_ngram_tokenizer(tmp_path):
    data = pa.table({"text": ["hello world", "lance database", "lance is cool"]})
    ds = lance.write_dataset(data, tmp_path)
    ds.create_scalar_index("text", index_type="INVERTED", base_tokenizer="ngram")

    results = ds.to_table(full_text_query="lan")
    assert results.num_rows == 2
    assert set(results["text"].to_pylist()) == {"lance database", "lance is cool"}

    results = ds.to_table(full_text_query="nce")  # spellchecker:disable-line
    assert results.num_rows == 2
    assert set(results["text"].to_pylist()) == {"lance database", "lance is cool"}

    # the default min_ngram_length is 3, so "la" should not match
    results = ds.to_table(full_text_query="la")
    assert results.num_rows == 0

    # test setting min_ngram_length and prefix_only
    ds.create_scalar_index(
        "text",
        index_type="INVERTED",
        base_tokenizer="ngram",
        min_ngram_length=2,
        prefix_only=True,
    )

    results = ds.to_table(full_text_query="lan")
    assert results.num_rows == 2
    assert set(results["text"].to_pylist()) == {"lance database", "lance is cool"}

    results = ds.to_table(full_text_query="nce")  # spellchecker:disable-line
    assert results.num_rows == 0

    results = ds.to_table(full_text_query="la")
    assert results.num_rows == 2
    assert set(results["text"].to_pylist()) == {"lance database", "lance is cool"}


def test_fts_stats(dataset):
    dataset.create_scalar_index(
        "doc", index_type="INVERTED", with_position=False, remove_stop_words=True
    )
    stats = dataset.stats.index_stats("doc_idx")
    assert stats["index_type"] == "Inverted"
    stats = stats["indices"][0]
    params = stats["params"]

    assert params["with_position"] is False
    assert params["base_tokenizer"] == "simple"
    assert params["language"] == "English"
    assert params["max_token_length"] == 40
    assert params["lower_case"] is True
    assert params["stem"] is True
    assert params["remove_stop_words"] is True
    assert params["ascii_folding"] is True


def test_fts_score(tmp_path):
    # the number of tokens matters for scoring,
    # make a table that all docs have the same number of tokens
    data = pa.table(
        {
            "id": [1, 2, 3],
            "text": ["lance database test", "full text search", "lance search text"],
        }
    )
    ds = lance.write_dataset(data, tmp_path)
    ds.create_scalar_index("text", "INVERTED")

    results = ds.to_table(full_text_query="lance search text")
    assert results.num_rows == 3
    assert results["id"].to_pylist() == [3, 2, 1]

    # Assert distributed FTS produces the same BM25 scores as single-machine
    assert_distributed_fts_consistency(
        data,
        "text",
        "lance search text",
        tmp_path,
        index_params={"with_position": False},
    )


def test_fts_with_filter(tmp_path):
    data = pa.table(
        {
            "id": [1, 2, 3, 4, 5, 6, 7, 8, 9, 10],
            "text": [
                "lance database test",
                "full text search",
                "lance search text",
                "some other content",
                "some other content",
                "some other content",
                "some other content",
                "some other content",
                "some other content",
                "some other content",
            ],
        }
    )
    ds = lance.write_dataset(data, tmp_path)
    ds.create_scalar_index("id", "BTREE")
    ds.create_scalar_index("text", "INVERTED")

    results = ds.to_table(full_text_query="lance search text")
    assert results.num_rows == 3
    assert results["id"].to_pylist() == [3, 2, 1]

    score_id1 = results.column("_score")[2].as_py()

    results = ds.to_table(
        full_text_query="lance search text",
        filter="id <= 1",
        prefilter=True,
    )
    assert results.num_rows == 1
    assert results["id"].to_pylist() == [1]
    assert results.column("_score")[0].as_py() == score_id1

    plan = ds.scanner(
        full_text_query="lance search text", filter="id <= 1", prefilter=True
    ).analyze_plan()
    assert "index_comparisons=1" in plan

    # Assert distributed FTS with prefilter produces consistent results
    assert_distributed_fts_consistency(
        data,
        "text",
        "lance search text",
        tmp_path,
        index_params={"with_position": False},
        query_params={"filter": "id <= 1", "prefilter": True},
    )


def test_fts_on_list(tmp_path):
    data = pa.table(
        {
            "text": [
                ["lance database", "the", "search"],
                ["lance database"],
                ["lance", "search"],
                ["database", "search"],
                ["unrelated", "doc"],
            ]
        }
    )
    ds = lance.write_dataset(data, tmp_path)
    ds.create_scalar_index("text", "INVERTED", with_position=True)

    results = ds.to_table(full_text_query="lance")
    assert results.num_rows == 3

    results = ds.to_table(full_text_query=PhraseQuery("lance database", "text"))
    assert results.num_rows == 2

    # Append new data without fts index, then query.
    ds.insert(data)
    results = ds.to_table(full_text_query="lance")
    assert results.num_rows == 6


def test_fts_fuzzy_query(tmp_path):
    data = pa.table(
        {
            "text": [
                "fa",
                "fo",  # spellchecker:disable-line
                "fob",
                "focus",
                "foo",
                "food",
                "foul",
            ]
        }
    )

    ds = lance.write_dataset(data, tmp_path)
    ds.create_scalar_index("text", "INVERTED")

    results = ds.to_table(
        full_text_query=MatchQuery("foo", "text", fuzziness=1),
    )
    assert results.num_rows == 4
    assert set(results["text"].to_pylist()) == {
        "foo",
        "fo",  # 1 deletion # spellchecker:disable-line
        "fob",  # 1 substitution
        "food",  # 1 insertion
    }

    results = ds.to_table(
        full_text_query=MatchQuery("foo", "text", fuzziness=1, max_expansions=3),
    )
    assert results.num_rows == 3

    # prefix matching
    results = ds.to_table(
        full_text_query=MatchQuery("foo", "text", fuzziness=1, prefix_length=3)
    )
    assert results.num_rows == 2
    assert set(results["text"].to_pylist()) == {
        "foo",
        "food",
    }

    # Assert distributed FTS produces consistent fuzzy query results
    assert_distributed_fts_consistency(
        data,
        "text",
        MatchQuery("foo", "text", fuzziness=1),
        tmp_path,
        index_params={"with_position": False},
    )


def test_fts_phrase_query(tmp_path):
    data = pa.table(
        {
            "text": [
                "frodo was a puppy",
                "frodo was a happy puppy",
                "frodo was a very happy puppy",
                "frodo was a puppy with a tail",
            ]
        }
    )

    ds = lance.write_dataset(data, tmp_path)
    ds.create_scalar_index(
        "text", "INVERTED", with_position=True, remove_stop_words=False
    )

    results = ds.to_table(
        full_text_query='"frodo was a puppy"',
    )
    assert results.num_rows == 2
    assert set(results["text"].to_pylist()) == {
        "frodo was a puppy",
        "frodo was a puppy with a tail",
    }

    results = ds.to_table(
        full_text_query=PhraseQuery("frodo was a puppy", "text"),
    )
    assert results.num_rows == 2
    assert set(results["text"].to_pylist()) == {
        "frodo was a puppy",
        "frodo was a puppy with a tail",
    }

    results = ds.to_table(full_text_query=PhraseQuery("frodo was happy", "text"))
    assert results.num_rows == 0

    results = ds.to_table(
        full_text_query=PhraseQuery("frodo was happy", "text", slop=1)
    )
    assert results.num_rows == 1

    results = ds.to_table(
        full_text_query=PhraseQuery("frodo was happy", "text", slop=2)
    )
    assert results.num_rows == 2

    # Assert distributed FTS produces consistent phrase query results
    assert_distributed_fts_consistency(
        data,
        "text",
        PhraseQuery("frodo was a puppy", "text"),
        tmp_path,
        index_params={"with_position": True, "remove_stop_words": False},
    )


def test_fts_boost_query(tmp_path):
    data = pa.table(
        {
            "text": [
                "frodo was a puppy",
                "frodo was a happy puppy",
                "frodo was a puppy with a tail",
            ]
        }
    )

    ds = lance.write_dataset(data, tmp_path)
    ds.create_scalar_index("text", "INVERTED", with_position=True)
    results = ds.to_table(
        full_text_query=BoostQuery(
            MatchQuery("puppy", "text"),
            MatchQuery("happy", "text"),
            negative_boost=0.5,
        ),
    )
    assert results.num_rows == 3
    assert set(results["text"].to_pylist()) == {
        "frodo was a puppy",
        "frodo was a puppy with a tail",
        "frodo was a happy puppy",
    }

    # boost using phrase
    results = ds.to_table(
        full_text_query=BoostQuery(
            MatchQuery("puppy", "text"),
            PhraseQuery("a happy puppy", "text"),
            negative_boost=0.5,
        ),
    )

    assert results.num_rows == 3
    assert set(results["text"].to_pylist()) == {
        "frodo was a puppy",
        "frodo was a puppy with a tail",
        "frodo was a happy puppy",
    }


def test_fts_multi_match_query(tmp_path):
    data = pa.table(
        {
            "title": ["title common", "title hello", "title vector"],
            "content": ["content world", "content database", "content common"],
        }
    )

    ds = lance.write_dataset(data, tmp_path)
    ds.create_scalar_index("title", "INVERTED")
    ds.create_scalar_index("content", "INVERTED")

    results = ds.to_table(
        full_text_query=MultiMatchQuery("common", ["title", "content"]),
    )
    assert set(results["title"].to_pylist()) == {"title common", "title vector"}
    assert set(results["content"].to_pylist()) == {"content world", "content common"}

    # Assert distributed FTS produces consistent multi-match query results
    assert_distributed_fts_consistency(
        data,
        ["title", "content"],
        MultiMatchQuery("common", ["title", "content"]),
        tmp_path,
        index_params={"with_position": False},
    )


def test_fts_boolean_query(tmp_path):
    data = pa.table(
        {
            "text": [
                "frodo was a puppy",
                "frodo was a happy puppy",
                "frodo was a puppy with a tail",
            ]
        }
    )

    ds = lance.write_dataset(data, tmp_path)
    ds.create_scalar_index("text", "INVERTED", with_position=True)

    query = MatchQuery("puppy", "text") & MatchQuery("happy", "text")
    results = ds.to_table(
        full_text_query=query,
    )
    assert results.num_rows == 1
    assert results["text"][0].as_py() == "frodo was a happy puppy"

    query = MatchQuery("tail", "text") | MatchQuery("happy", "text")
    results = ds.to_table(
        full_text_query=query,
    )
    assert results.num_rows == 2
    assert set(results["text"].to_pylist()) == {
        "frodo was a happy puppy",
        "frodo was a puppy with a tail",
    }

    results = ds.to_table(
        full_text_query=BooleanQuery(
            [
                (Occur.MUST, MatchQuery("puppy", "text")),
                (Occur.MUST_NOT, MatchQuery("happy", "text")),
            ]
        ),
    )
    assert results.num_rows == 2
    assert set(results["text"].to_pylist()) == {
        "frodo was a puppy",
        "frodo was a puppy with a tail",
    }

    results = ds.to_table(
        full_text_query=BooleanQuery(
            [
                (Occur.MUST, MatchQuery("puppy", "text")),
                (Occur.MUST_NOT, PhraseQuery("a happy puppy", "text")),
            ]
        ),
    )
    assert results.num_rows == 2
    assert set(results["text"].to_pylist()) == {
        "frodo was a puppy",
        "frodo was a puppy with a tail",
    }

    # Assert distributed FTS produces consistent boolean query results
    query_and = MatchQuery("puppy", "text") & MatchQuery("happy", "text")
    assert_distributed_fts_consistency(
        data, "text", query_and, tmp_path, index_params={"with_position": False}
    )


def test_fts_with_postfilter(tmp_path):
    tab = pa.table({"text": ["Frodo the puppy"] * 100, "id": range(100)})
    dataset = lance.write_dataset(tab, tmp_path)
    dataset.create_scalar_index("text", index_type="INVERTED", with_position=False)

    results = dataset.to_table(
        full_text_query="Frodo", filter="id = 7", prefilter=False
    )
    assert results.num_rows == 1

    dataset.create_scalar_index("id", index_type="BTREE")

    results = dataset.to_table(
        full_text_query="Frodo", filter="id = 7", prefilter=False
    )

    assert results.num_rows == 1


def test_fts_with_other_str_scalar_index(dataset):
    dataset.create_scalar_index("doc", index_type="INVERTED", with_position=False)
    dataset.create_scalar_index("doc2", index_type="BTREE")

    row = dataset.take(indices=[0], columns=["doc"])
    query = row.column(0)[0].as_py()
    query = query.split(" ")[0]

    assert dataset.to_table(full_text_query=query).num_rows > 0


def test_fts_all_deleted(dataset):
    dataset.create_scalar_index("doc", index_type="INVERTED", with_position=False)
    first_row_doc = dataset.take(indices=[0], columns=["doc"]).column(0)[0].as_py()
    dataset.delete(f"doc = '{first_row_doc}'")
    dataset.to_table(full_text_query=first_row_doc)


def test_fts_deleted_rows(tmp_path):
    data = pa.table({"text": ["lance is cool", "databases are cool", "search is neat"]})
    ds = lance.write_dataset(data, tmp_path)
    ds.create_scalar_index("text", "INVERTED")
    ds.insert(
        pa.table({"text": ["lance is cool", "databases are cool", "search is neat"]})
    )

    ds.delete("text = 'lance is cool'")
    results = ds.to_table(full_text_query="cool")
    assert results.num_rows == 2


def test_index_after_merge_insert(tmp_path):
    # This regresses a defect where a horizontal merge insert was not taking modified
    # fragments out of the index if the column is modified.
    dataset = lance.write_dataset(
        pa.table({"id": range(100), "payload": range(100), "other": range(100)}),
        tmp_path,
    )
    dataset.create_scalar_index("id", index_type="BTREE")
    dataset.create_scalar_index("payload", index_type="BTREE")

    assert dataset.to_table(filter="payload >= 30").num_rows == 70

    # Partial merge insert triggers horizontal merge insert
    dataset.merge_insert(
        "id"
    ).when_matched_update_all().when_not_matched_insert_all().execute(
        pa.table({"id": range(50, 150), "payload": [0] * 100})
    )

    assert dataset.to_table(filter="payload >= 30").num_rows == 20


def test_lindera_load_config_fallback(tmp_path, lindera_ipadic, monkeypatch):
    data = pa.table(
        {
            "text": [
                "成田国際空港",
                "東京国際空港",
                "羽田空港",
            ],
        }
    )
    ds = lance.write_dataset(data, tmp_path, mode="overwrite")
    with pytest.raises(OSError):
        ds.create_scalar_index(
            "text", "INVERTED", base_tokenizer="lindera/load_config_fallback"
        )

    config_path = os.path.join(
        os.path.dirname(__file__),
        "models/lindera/load_config_fallback/config_not_exists.yml",
    )
    monkeypatch.setenv("LINDERA_CONFIG_PATH", config_path)
    with pytest.raises(OSError):
        ds.create_scalar_index(
            "text", "INVERTED", base_tokenizer="lindera/load_config_fallback"
        )

    config_path = os.path.join(
        os.path.dirname(__file__), "models/lindera/load_config_fallback/config_env.yml"
    )
    monkeypatch.setenv("LINDERA_CONFIG_PATH", config_path)
    ds.create_scalar_index(
        "text", "INVERTED", base_tokenizer="lindera/load_config_fallback"
    )
    results = ds.to_table(
        full_text_query="成田",
        prefilter=True,
        with_row_id=True,
    )
    assert results["_rowid"].to_pylist() == [0]


def test_lindera_load_config_priority(tmp_path, lindera_ipadic, monkeypatch):
    data = pa.table(
        {
            "text": [
                "成田国際空港",
                "東京国際空港",
                "羽田空港",
            ],
        }
    )
    config_path = os.path.join(
        os.path.dirname(__file__), "models/lindera/load_config_priority/config_env.yml"
    )
    monkeypatch.setenv("LINDERA_CONFIG_PATH", config_path)
    ds = lance.write_dataset(data, tmp_path, mode="overwrite")
    ds.create_scalar_index(
        "text", "INVERTED", base_tokenizer="lindera/load_config_priority"
    )
    results = ds.to_table(
        full_text_query="成田",
        prefilter=True,
        with_row_id=True,
    )
    assert results["_rowid"].to_pylist() == [0]

    results = ds.to_table(
        full_text_query="ほげほげ",
        prefilter=True,
        with_row_id=True,
    )
    assert results["_rowid"].to_pylist() == [0]


def test_indexed_filter_with_fts_index_with_lindera_ipadic_jp_tokenizer(
    tmp_path, lindera_ipadic
):
    data = pa.table(
        {
            "text": [
                "成田国際空港",
                "東京国際空港",
                "羽田空港",
            ],
        }
    )
    ds = lance.write_dataset(data, tmp_path, mode="overwrite")
    ds.create_scalar_index("text", "INVERTED", base_tokenizer="lindera/ipadic")

    results = ds.to_table(
        full_text_query="成田",
        prefilter=True,
        with_row_id=True,
    )
    assert results["_rowid"].to_pylist() == [0]


def test_lindera_ipadic_jp_tokenizer_invalid_user_dict_path(tmp_path, lindera_ipadic):
    data = pa.table(
        {
            "text": [
                "成田国際空港",
            ],
        }
    )
    ds = lance.write_dataset(data, tmp_path, mode="overwrite")
    with pytest.raises(OSError):
        ds.create_scalar_index(
            "text", "INVERTED", base_tokenizer="lindera/invalid_dict"
        )


def test_lindera_ipadic_jp_tokenizer_csv_user_dict_without_type(
    tmp_path, lindera_ipadic
):
    data = pa.table(
        {
            "text": [
                "成田国際空港",
            ],
        }
    )
    ds = lance.write_dataset(data, tmp_path, mode="overwrite")
    with pytest.raises(OSError):
        ds.create_scalar_index(
            "text", "INVERTED", base_tokenizer="lindera/invalid_dict2"
        )


def test_lindera_ipadic_jp_tokenizer_csv_user_dict(tmp_path, lindera_ipadic):
    data = pa.table(
        {
            "text": [
                "成田国際空港",
                "東京国際空港",
                "羽田空港",
            ],
        }
    )
    ds = lance.write_dataset(data, tmp_path, mode="overwrite")
    ds.create_scalar_index("text", "INVERTED", base_tokenizer="lindera/user_dict")
    results = ds.to_table(
        full_text_query="成田",
        prefilter=True,
        with_row_id=True,
    )
    assert len(results) == 0
    results = ds.to_table(
        full_text_query="成田国際空港",
        prefilter=True,
        with_row_id=True,
    )
    assert results["_rowid"].to_pylist() == [0]


def test_lindera_ipadic_jp_tokenizer_bin_user_dict(tmp_path, lindera_ipadic):
    data = pa.table(
        {
            "text": [
                "成田国際空港",
            ],
        }
    )
    ds = lance.write_dataset(data, tmp_path, mode="overwrite")
    ds.create_scalar_index("text", "INVERTED", base_tokenizer="lindera/user_dict2")
    results = ds.to_table(
        full_text_query="成田",
        prefilter=True,
        with_row_id=True,
    )
    assert len(results) == 0
    results = ds.to_table(
        full_text_query="成田国際空港",
        prefilter=True,
        with_row_id=True,
    )
    assert results["_rowid"].to_pylist() == [0]


def test_jieba_tokenizer(tmp_path):
    set_language_model_path()
    data = pa.table(
        {
            "text": ["我们都有光明的前途", "光明的前途"],
        }
    )
    ds = lance.write_dataset(data, tmp_path, mode="overwrite")
    ds.create_scalar_index("text", "INVERTED", base_tokenizer="jieba/default")
    results = ds.to_table(
        full_text_query="我们",
        prefilter=True,
        with_row_id=True,
    )
    assert results["_rowid"].to_pylist() == [0]


def test_jieba_invalid_user_dict_tokenizer(tmp_path):
    set_language_model_path()
    data = pa.table(
        {
            "text": [
                "我们都有光明的前途",
            ],
        }
    )
    ds = lance.write_dataset(data, tmp_path, mode="overwrite")
    with pytest.raises(OSError):
        ds.create_scalar_index("text", "INVERTED", base_tokenizer="jieba/invalid_dict")


def test_jieba_invalid_main_dict_tokenizer(tmp_path):
    set_language_model_path()
    data = pa.table(
        {
            "text": [
                "我们都有光明的前途",
            ],
        }
    )
    ds = lance.write_dataset(data, tmp_path, mode="overwrite")
    with pytest.raises(OSError):
        ds.create_scalar_index("text", "INVERTED", base_tokenizer="jieba/invalid_dict2")


def test_jieba_user_dict_tokenizer(tmp_path):
    set_language_model_path()
    data = pa.table(
        {
            "text": ["我们都有光明的前途", "光明的前途"],
        }
    )
    ds = lance.write_dataset(data, tmp_path, mode="overwrite")
    ds.create_scalar_index("text", "INVERTED", base_tokenizer="jieba/user_dict")
    results = ds.to_table(
        full_text_query="的前",
        prefilter=True,
        with_row_id=True,
    )
    assert len(results) == 0
    results = ds.to_table(
        full_text_query="光明的前途",
        prefilter=True,
        with_row_id=True,
    )
    assert results["_rowid"].to_pylist() == [1, 0]


def test_bitmap_index(tmp_path: Path):
    """Test create bitmap index"""
    tbl = pa.Table.from_arrays(
        [pa.array([["a", "b", "c"][i % 3] for i in range(100)])], names=["a"]
    )
    dataset = lance.write_dataset(tbl, tmp_path / "dataset")
    dataset.create_scalar_index("a", index_type="BITMAP")
    indices = dataset.list_indices()
    assert len(indices) == 1
    assert indices[0]["type"] == "Bitmap"


def test_bitmap_remap(tmp_path: Path):
    # Make one full fragment
    tbl = pa.Table.from_arrays(
        [pa.array([["a", "b"][i % 2] for i in range(10)])], names=["a"]
    )
    ds = lance.write_dataset(tbl, tmp_path, max_rows_per_file=10)

    # Make two half fragments
    tbl = pa.Table.from_arrays(
        [pa.array([["a", "b"][i % 2] for i in range(10)])], names=["a"]
    )
    ds = lance.write_dataset(tbl, tmp_path, max_rows_per_file=5, mode="append")

    # Create scalar index
    ds.create_scalar_index("a", index_type="BITMAP")

    # Run compaction (two partials will be remapped, full will not)
    compaction = ds.optimize.compact_files(target_rows_per_fragment=10)
    assert compaction.fragments_removed == 2

    for category in ["a", "b"]:
        # All rows should still be in index
        assert ds.count_rows(f"a = '{category}'") == 10


def test_ngram_index(tmp_path: Path):
    """Test create ngram index"""

    def test_with(tbl: pa.Table):
        dataset = lance.write_dataset(tbl, tmp_path / "dataset", mode="overwrite")
        dataset.create_scalar_index("words", index_type="NGRAM")
        indices = dataset.list_indices()
        assert len(indices) == 1
        assert indices[0]["type"] == "NGram"

        scan_plan = dataset.scanner(filter="contains(words, 'apple')").explain_plan(
            True
        )
        assert "ScalarIndexQuery: query=[contains(words" in scan_plan

        assert dataset.to_table(filter="contains(words, 'apple')").num_rows == 50
        assert dataset.to_table(filter="contains(words, 'banana')").num_rows == 25
        assert dataset.to_table(filter="contains(words, 'coconut')").num_rows == 25
        assert dataset.to_table(filter="contains(words, 'apples')").num_rows == 25
        assert (
            dataset.to_table(
                filter="contains(words, 'apple') AND contains(words, 'banana')"
            ).num_rows
            == 0
        )
        assert (
            dataset.to_table(
                filter="contains(words, 'apple') OR contains(words, 'banana')"
            ).num_rows
            == 75
        )

    tbl = pa.Table.from_arrays(
        [
            pa.array(
                [["apple", "apples", "banana", "coconut"][i % 4] for i in range(100)]
            )
        ],
        names=["words"],
    )
    test_with(tbl)

    # Test with large string
    tbl = pa.Table.from_arrays(
        [
            pa.array(
                [["apple", "apples", "banana", "coconut"][i % 4] for i in range(100)],
                type=pa.large_string(),
            )
        ],
        names=["words"],
    )
    test_with(tbl)


def test_zonemap_index(tmp_path: Path):
    """Test create zonemap index"""
    tbl = pa.Table.from_arrays([pa.array([i for i in range(8193)])], names=["values"])
    dataset = lance.write_dataset(tbl, tmp_path / "dataset")
    dataset.create_scalar_index("values", index_type="ZONEMAP")
    indices = dataset.list_indices()
    assert len(indices) == 1

    # Get detailed index statistics
    index_stats = dataset.stats.index_stats("values_idx")
    assert index_stats["index_type"] == "ZoneMap"
    assert "indices" in index_stats
    assert len(index_stats["indices"]) == 1

    # Verify zonemap statistics
    zonemap_stats = index_stats["indices"][0]
    assert zonemap_stats["rows_per_zone"] == 8192
    assert zonemap_stats["num_zones"] == 2  # Should have 2 zones (8192 rows + 1 row)

    # Test that the zonemap index is being used in the query plan
    scanner = dataset.scanner(filter="values > 50", prefilter=True)
    plan = scanner.explain_plan()
    assert "ScalarIndexQuery" in plan

    # Verify the query returns correct results
    result = scanner.to_table()
    assert result.num_rows == 8142  # 51..8192


def test_zonemap_zone_size(tmp_path: Path):
    ds = lance.write_dataset(pa.table({"x": range(64 * 1024)}), tmp_path)

    def get_bytes_read():
        scan_stats = None

        def scan_stats_callback(stats: lance.ScanStatistics):
            nonlocal scan_stats
            scan_stats = stats

        ds.scanner(filter="x = 7", scan_stats_callback=scan_stats_callback).to_table()

        return scan_stats.bytes_read

    ds.create_scalar_index(
        "x",
        IndexConfig(index_type="zonemap", parameters={"rows_per_zone": 64}),
    )

    small_bytes_read = get_bytes_read()

    ds.create_scalar_index(
        "x",
        IndexConfig(index_type="zonemap", parameters={"rows_per_zone": 16 * 1024}),
    )

    large_bytes_read = get_bytes_read()

    assert small_bytes_read < large_bytes_read


def test_bloomfilter_index(tmp_path: Path):
    """Test create bloomfilter index"""
    tbl = pa.Table.from_arrays([pa.array([i for i in range(10000)])], names=["values"])
    dataset = lance.write_dataset(tbl, tmp_path / "dataset")
    dataset.create_scalar_index("values", index_type="BLOOMFILTER")
    indices = dataset.list_indices()
    assert len(indices) == 1

    # Get detailed index statistics
    index_stats = dataset.stats.index_stats("values_idx")
    assert index_stats["index_type"] == "BloomFilter"
    assert "indices" in index_stats
    assert len(index_stats["indices"]) == 1

    # Verify bloomfilter statistics
    bloom_stats = index_stats["indices"][0]
    assert "num_blocks" in bloom_stats
    assert bloom_stats["num_blocks"] == 2
    assert bloom_stats["number_of_items"] == 8192
    assert "probability" in bloom_stats
    assert bloom_stats["probability"] == 0.00057  # Default probability

    # Test that the bloomfilter index is being used in the query plan
    scanner = dataset.scanner(filter="values == 1234", prefilter=True)
    plan = scanner.explain_plan()
    assert "ScalarIndexQuery" in plan

    # Verify the query returns correct results
    result = scanner.to_table()
    assert result.num_rows == 1
    assert result["values"][0].as_py() == 1234


def test_zonemap_index_remapping(tmp_path: Path):
    """Test zonemap index remapping after compaction and optimization"""
    # Create a dataset with 5 fragments by writing data in chunks
    # Each fragment will have 1000 rows, so we need 5000 total rows
    tbl = pa.Table.from_arrays([pa.array(range(0, 5000))], names=["values"])
    dataset = lance.write_dataset(tbl, tmp_path / "dataset", max_rows_per_file=1000)

    fragments = dataset.get_fragments()
    assert len(fragments) == 5

    # Train a zone map index
    dataset.create_scalar_index("values", index_type="ZONEMAP")
    indices = dataset.list_indices()
    assert len(indices) == 1
    assert indices[0]["type"] == "ZoneMap"

    # Confirm the zone map index is used if you search the dataset
    scanner = dataset.scanner(filter="values > 2500", prefilter=True)
    plan = scanner.explain_plan()
    assert "ScalarIndexQuery" in plan

    # Verify the query returns correct results
    result = scanner.to_table()
    assert result.num_rows == 2499  # 2501..4999

    # Run compaction to merge fragments
    compaction = dataset.optimize.compact_files(target_rows_per_fragment=2000)
    assert compaction.fragments_removed == 5
    assert len(dataset.get_fragments()) == 3

    # Check if the zone map index is no longer being used
    scanner = dataset.scanner(filter="values > 2500", prefilter=True)
    plan = scanner.explain_plan()
    assert "ScalarIndexQuery" not in plan

    # Run optimize indices to rebuild the index
    dataset.optimize.optimize_indices()

    # Confirm the zone map index is used again after optimization
    scanner = dataset.scanner(filter="values > 2500", prefilter=True)
    plan = scanner.explain_plan()
    assert "ScalarIndexQuery" in plan

    # Verify the query returns correct results
    result = scanner.to_table()
    assert result.num_rows == 2499  # 2501..4999

    # Test with a different query to ensure index works properly
    scanner = dataset.scanner(filter="values BETWEEN 1000 AND 1500", prefilter=True)
    plan = scanner.explain_plan()
    print(f"Query plan after optimization: {plan}")
    assert "ScalarIndexQuery" in plan

    result = scanner.to_table()
    assert result.num_rows == 501  # 1000..1500 inclusive


def test_json_index():
    vals = ['{"x": 7, "y": 10}', '{"x": 11, "y": 22}', '{"y": 0}', '{"x": 10}']
    tbl = pa.table({"jsons": pa.array(vals, pa.json_())})
    ds = lance.write_dataset(tbl, "memory://test")
    ds.create_scalar_index(
        "jsons",
        IndexConfig(
            index_type="json", parameters={"target_index_type": "btree", "path": "x"}
        ),
    )

    # TODO: I changed this into `json_get_int` for strong typed filter, should be
    # refactored into JSON Path compare.
    filter = "json_get_int(jsons, 'x') = 10"
    assert "ScalarIndexQuery" in ds.scanner(filter=filter).explain_plan()
    assert ds.to_table(filter=filter) == ds.to_table(
        filter=filter, use_scalar_index=False
    )


def test_null_handling(tmp_path: Path):
    tbl = pa.table(
        {
            "x": [1, 2, None, 3],
        }
    )
    dataset = lance.write_dataset(tbl, tmp_path / "dataset")

    def check():
        assert dataset.to_table(filter="x IS NULL").num_rows == 1
        assert dataset.to_table(filter="x IS NOT NULL").num_rows == 3
        assert dataset.to_table(filter="x > 0").num_rows == 3
        assert dataset.to_table(filter="x < 5").num_rows == 3
        assert dataset.to_table(filter="x IN (1, 2)").num_rows == 2
        assert dataset.to_table(filter="x IN (1, 2, NULL)").num_rows == 2

    check()
    dataset.create_scalar_index("x", index_type="BITMAP")
    check()
    dataset.create_scalar_index("x", index_type="BTREE")
    check()


def test_nan_handling(tmp_path: Path):
    tbl = pa.table(
        {
            "x": [
                1.0,
                float("-nan"),
                float("infinity"),
                float("-infinity"),
                2.0,
                float("nan"),
                3.0,
            ],
        }
    )
    dataset = lance.write_dataset(tbl, tmp_path / "dataset")

    # There is no way, in DF, to query for NAN / INF, that I'm aware of.
    # So the best we can do here is make sure that the presence of NAN / INF
    # doesn't interfere with normal operation of the btree.
    def check(has_index: bool):
        assert dataset.to_table(filter="x IS NULL").num_rows == 0
        assert dataset.to_table(filter="x IS NOT NULL").num_rows == 7
        assert dataset.to_table(filter="x > 0").num_rows == 5
        assert dataset.to_table(filter="x < 5").num_rows == 5
        assert dataset.to_table(filter="x IN (1, 2)").num_rows == 2

    check(False)
    dataset.create_scalar_index("x", index_type="BITMAP")
    check(True)
    dataset.create_scalar_index("x", index_type="BTREE")
    check(True)


def test_scalar_index_with_nulls(tmp_path):
    # Create a test dataframe with 50% null values.
    test_table_size = 10_000
    test_table = pa.table(
        {
            "item_id": list(range(test_table_size)),
            "inner_id": list(range(test_table_size)),
            "category": ["a", None] * (test_table_size // 2),
            "numeric_int": [1, None] * (test_table_size // 2),
            "numeric_float": [0.1, None] * (test_table_size // 2),
            "boolean_col": [True, None] * (test_table_size // 2),
            "timestamp_col": [datetime(2023, 1, 1), None] * (test_table_size // 2),
            "ngram_col": ["apple", None] * (test_table_size // 2),
        }
    )
    ds = lance.write_dataset(test_table, tmp_path)
    ds.create_scalar_index("inner_id", index_type="BTREE")
    ds.create_scalar_index("category", index_type="BTREE")
    ds.create_scalar_index("boolean_col", index_type="BTREE")
    ds.create_scalar_index("timestamp_col", index_type="BTREE")
    ds.create_scalar_index("ngram_col", index_type="NGRAM")
    # Test querying with filters on columns with nulls.
    k = test_table_size // 2
    result = ds.to_table(filter="category = 'a'", limit=k)
    assert len(result) == k
    # Booleans should be stored as strings in the table for backwards compatibility.
    result = ds.to_table(filter="boolean_col IS TRUE", limit=k)
    assert len(result) == k
    result = ds.to_table(filter="timestamp_col IS NOT NULL", limit=k)
    assert len(result) == k

    # Ensure ngram index works with nulls
    result = ds.to_table(filter="ngram_col = 'apple'")
    assert len(result) == k
    result = ds.to_table(filter="ngram_col IS NULL")
    assert len(result) == k
    result = ds.to_table(filter="contains(ngram_col, 'appl')")
    assert len(result) == k


def test_label_list_index(tmp_path: Path):
    tags = pa.array(["tag1", "tag2", "tag3", "tag4", "tag5", "tag6", "tag7"])
    tag_list = pa.ListArray.from_arrays([0, 2, 4], tags)
    tbl = pa.Table.from_arrays([tag_list], names=["tags"])
    dataset = lance.write_dataset(tbl, tmp_path / "dataset")
    dataset.create_scalar_index("tags", index_type="LABEL_LIST")
    indices = dataset.list_indices()
    assert len(indices) == 1
    assert indices[0]["type"] == "LabelList"


def test_create_index_empty_dataset(tmp_path: Path):
    # Creating an index on an empty dataset is (currently) not terribly useful but
    # we shouldn't return strange errors.
    schema = pa.schema(
        [
            pa.field("btree", pa.int32()),
            pa.field("bitmap", pa.int32()),
            pa.field("label_list", pa.list_(pa.string())),
            pa.field("inverted", pa.string()),
            pa.field("ngram", pa.string()),
        ]
    )
    ds = lance.write_dataset([], tmp_path, schema=schema)

    for index_type in ["BTREE", "BITMAP", "LABEL_LIST", "INVERTED", "NGRAM"]:
        ds.create_scalar_index(index_type.lower(), index_type=index_type)

    # Make sure the empty index doesn't cause searches to fail
    ds.insert(
        pa.table(
            {
                "btree": pa.array([1], pa.int32()),
                "bitmap": pa.array([1], pa.int32()),
                "label_list": [["foo", "bar"]],
                "inverted": ["blah"],
                "ngram": ["apple"],
            }
        )
    )

    def test_searches():
        assert ds.to_table(filter="btree = 1").num_rows == 1
        assert ds.to_table(filter="btree = 0").num_rows == 0
        assert ds.to_table(filter="bitmap = 1").num_rows == 1
        assert ds.to_table(filter="bitmap = 0").num_rows == 0
        assert ds.to_table(filter="array_has_any(label_list, ['foo'])").num_rows == 1
        assert ds.to_table(filter="array_has_any(label_list, ['oof'])").num_rows == 0
        assert ds.to_table(filter="inverted = 'blah'").num_rows == 1
        assert ds.to_table(filter="inverted = 'halb'").num_rows == 0
        assert ds.to_table(filter="contains(ngram, 'apple')").num_rows == 1
        assert ds.to_table(filter="contains(ngram, 'banana')").num_rows == 0
        assert ds.to_table(filter="ngram = 'apple'").num_rows == 1

    test_searches()

    # Make sure fetching index stats on empty index is ok
    for idx in ds.list_indices():
        ds.stats.index_stats(idx["name"])

    # Make sure updating empty indices is ok
    ds.optimize.optimize_indices()

    # Finally, make sure we can still search after updating
    test_searches()


def test_optimize_no_new_data(tmp_path: Path):
    tbl = pa.table(
        {
            "btree": pa.array([None], pa.int64()),
            "bitmap": pa.array([None], pa.int64()),
            "ngram": pa.array([None], pa.string()),
        }
    )
    dataset = lance.write_dataset(tbl, tmp_path)
    dataset.create_scalar_index("btree", index_type="BTREE")
    dataset.create_scalar_index("bitmap", index_type="BITMAP")
    dataset.create_scalar_index("ngram", index_type="NGRAM")

    assert dataset.to_table(filter="btree IS NULL").num_rows == 1
    assert dataset.to_table(filter="bitmap IS NULL").num_rows == 1
    assert dataset.to_table(filter="ngram IS NULL").num_rows == 1

    dataset.insert([], schema=tbl.schema)
    dataset.optimize.optimize_indices()

    assert dataset.to_table(filter="btree IS NULL").num_rows == 1
    assert dataset.to_table(filter="bitmap IS NULL").num_rows == 1
    assert dataset.to_table(filter="ngram IS NULL").num_rows == 1

    dataset.insert(pa.table({"btree": [2]}))
    dataset.optimize.optimize_indices()

    assert dataset.to_table(filter="btree IS NULL").num_rows == 1
    assert dataset.to_table(filter="bitmap IS NULL").num_rows == 2
    assert dataset.to_table(filter="ngram IS NULL").num_rows == 2

    dataset.insert(pa.table({"bitmap": [2]}))
    dataset.optimize.optimize_indices()

    assert dataset.to_table(filter="btree IS NULL").num_rows == 2
    assert dataset.to_table(filter="bitmap IS NULL").num_rows == 2
    assert dataset.to_table(filter="ngram IS NULL").num_rows == 3

    dataset.insert(pa.table({"ngram": ["apple"]}))

    assert dataset.to_table(filter="btree IS NULL").num_rows == 3
    assert dataset.to_table(filter="bitmap IS NULL").num_rows == 3
    assert dataset.to_table(filter="ngram IS NULL").num_rows == 3


def test_drop_index(tmp_path):
    test_table_size = 100
    test_table = pa.table(
        {
            "btree": list(range(test_table_size)),
            "bitmap": list(range(test_table_size)),
            "fts": ["a" for _ in range(test_table_size)],
            "ngram": ["a" for _ in range(test_table_size)],
        }
    )
    ds = lance.write_dataset(test_table, tmp_path)
    ds.create_scalar_index("btree", index_type="BTREE")
    ds.create_scalar_index("bitmap", index_type="BITMAP")
    ds.create_scalar_index("fts", index_type="INVERTED")
    ds.create_scalar_index("ngram", index_type="NGRAM")

    assert len(ds.list_indices()) == 4

    # Attempt to drop index (name does not exist)
    with pytest.raises(RuntimeError, match="index not found"):
        ds.drop_index("nonexistent_name")

    for idx in ds.list_indices():
        idx_name = idx["name"]
        ds.drop_index(idx_name)

    assert len(ds.list_indices()) == 0

    # Ensure we can still search columns
    assert ds.to_table(filter="btree = 1").num_rows == 1
    assert ds.to_table(filter="bitmap = 1").num_rows == 1
    assert ds.to_table(filter="fts = 'a'").num_rows == test_table_size
    assert ds.to_table(filter="contains(ngram, 'a')").num_rows == test_table_size


def test_index_prewarm(tmp_path: Path):
    scan_stats = None

    def scan_stats_callback(stats: lance.ScanStatistics):
        nonlocal scan_stats
        scan_stats = stats

    test_table_size = 100
    test_table = pa.table(
        {
            "fts": ["word" for _ in range(test_table_size)],
        }
    )

    # Write index, cache should not be populated
    ds = lance.write_dataset(test_table, tmp_path)
    ds.create_scalar_index("fts", index_type="INVERTED")
    ds.scanner(
        scan_stats_callback=scan_stats_callback, full_text_query="word"
    ).to_table()
    assert scan_stats.parts_loaded > 0

    # Fresh load, no prewarm, cache should not be populated
    ds = lance.dataset(tmp_path)
    ds.scanner(
        scan_stats_callback=scan_stats_callback, full_text_query="word"
    ).to_table()
    assert scan_stats.parts_loaded > 0

    # Prewarm index, cache should be populated
    ds = lance.dataset(tmp_path)
    ds.prewarm_index("fts_idx")
    ds.scanner(
        scan_stats_callback=scan_stats_callback, full_text_query="word"
    ).to_table()
    assert scan_stats.parts_loaded == 0


def test_btree_prewarm(tmp_path: Path):
    scan_stats = None

    def scan_stats_callback(stats: lance.ScanStatistics):
        nonlocal scan_stats
        scan_stats = stats

    test_table_size = 100
    test_table = pa.table(
        {
            "id": list(range(test_table_size)),
        }
    )
    ds = lance.write_dataset(test_table, tmp_path)
    ds.create_scalar_index("id", index_type="BTREE")
    ds.scanner(scan_stats_callback=scan_stats_callback, filter="id>0").to_table()
    assert scan_stats.parts_loaded > 0

    ds = lance.dataset(tmp_path)
    ds.scanner(scan_stats_callback=scan_stats_callback, filter="id>0").to_table()
    assert scan_stats.parts_loaded > 0

    ds = lance.dataset(tmp_path)
    ds.prewarm_index("id_idx")
    ds.scanner(scan_stats_callback=scan_stats_callback, filter="id>0").to_table()
    assert scan_stats.parts_loaded == 0


def test_fts_backward_v0_27_0(tmp_path: Path):
    path = (
        Path(__file__).parent.parent.parent.parent
        / "test_data"
        / "0.27.0"
        / "legacy_fts_index"
    )
    shutil.copytree(path, tmp_path, dirs_exist_ok=True)
    ds = lance.dataset(tmp_path)

    # we can read the old index
    results = ds.to_table(
        full_text_query=BoostQuery(
            MatchQuery("puppy", "text"),
            MatchQuery("happy", "text"),
            negative_boost=0.5,
        ),
    )
    assert results.num_rows == 3
    assert set(results["text"].to_pylist()) == {
        "frodo was a puppy",
        "frodo was a puppy with a tail",
        "frodo was a happy puppy",
    }

    data = pa.table(
        {
            "text": [
                "new data",
            ]
        }
    )
    ds = lance.write_dataset(data, tmp_path, mode="append")
    ds.optimize.optimize_indices()
    results = ds.to_table(
        full_text_query=BoostQuery(
            MatchQuery("puppy", "text"),
            MatchQuery("happy", "text"),
            negative_boost=0.5,
        ),
    )
    assert results.num_rows == 3
    assert set(results["text"].to_pylist()) == {
        "frodo was a puppy",
        "frodo was a puppy with a tail",
        "frodo was a happy puppy",
    }
    res = ds.to_table(
        full_text_query="new",
    )
    assert res.num_rows == 1


# ============================================================================
# Distributed FTS Index Helper Functions
# ============================================================================


def build_distributed_fts_index(
    dataset: lance.LanceDataset, column: str, index_name: str = None, **index_params
) -> lance.LanceDataset:
    """
    Build FTS index in distributed way and return the committed dataset.

    This helper function builds the FTS index on individual fragments
    and then commits them as a single index, ensuring the distributed
    approach produces the same results as single-machine indexing.

    Parameters
    ----------
    dataset : lance.LanceDataset
        The dataset to build index on
    column : str
        The column name to build FTS index on
    index_name : str, optional
        Name for the index. If not provided, will use f"{column}_distributed_idx"
    **index_params
        Additional parameters to pass to create_scalar_index()
        (e.g., with_position, remove_stop_words, base_tokenizer, etc.)

    Returns
    -------
    lance.LanceDataset
        Dataset with committed distributed FTS index

    Examples
    --------
    >>> ds_distributed = build_distributed_fts_index(
    ...     dataset,
    ...     "text",
    ...     with_position=True,
    ...     remove_stop_words=False
    ... )
    >>> # Now compare with single-machine index results
    >>> results_distributed = ds_distributed.scanner(full_text_query="test").to_table()
    """
    import uuid

    from lance.dataset import Index

    # Generate unique index ID for distributed indexing
    index_id = str(uuid.uuid4())
    index_name = index_name or f"{column}_distributed_idx"

    # Get all fragments from the dataset
    fragments = dataset.get_fragments()
    fragment_ids = [fragment.fragment_id for fragment in fragments]

    # Build index on each fragment individually
    for fragment_id in fragment_ids:
        dataset.create_scalar_index(
            column=column,
            index_type="INVERTED",
            name=index_name,
            replace=False,
            fragment_uuid=index_id,
            fragment_ids=[fragment_id],
            **index_params,
        )

    # Merge the inverted index metadata
    dataset.merge_index_metadata(index_id, index_type="INVERTED")

    # Create Index object for commit
    field_id = dataset.schema.get_field_index(column)
    index = Index(
        uuid=index_id,
        name=index_name,
        fields=[field_id],
        dataset_version=dataset.version,
        fragment_ids=set(fragment_ids),
        index_version=0,
    )

    # Create and commit the index operation
    create_index_op = lance.LanceOperation.CreateIndex(
        new_indices=[index],
        removed_indices=[],
    )

    # Commit the distributed index
    committed_dataset = lance.LanceDataset.commit(
        dataset.uri,
        create_index_op,
        read_version=dataset.version,
    )

    return committed_dataset


def compare_fts_results(
    single_machine_results: pa.Table,
    distributed_results: pa.Table,
    tolerance: float = 1e-6,
) -> bool:
    """
    Compare FTS search results from single-machine and distributed indexing.

    Parameters
    ----------
    single_machine_results : pa.Table
        Results from single-machine FTS index
    distributed_results : pa.Table
        Results from distributed FTS index
    tolerance : float, default 1e-6
        Tolerance for floating point score comparison

    Returns
    -------
    bool
        True if results are equivalent, False otherwise

    Raises
    ------
    AssertionError
        If results don't match with detailed error message
    """
    # Check row count
    assert single_machine_results.num_rows == distributed_results.num_rows, (
        f"Row count mismatch: single={single_machine_results.num_rows}, "
        f"distributed={distributed_results.num_rows}"
    )

    # If no results, both should be empty
    if single_machine_results.num_rows == 0:
        return True

    # Convert to pandas for easier comparison
    single_df = single_machine_results.to_pandas()
    distributed_df = distributed_results.to_pandas()

    # Sort both by row_id to ensure consistent ordering
    if "_rowid" in single_df.columns:
        single_df = single_df.sort_values("_rowid").reset_index(drop=True)
        distributed_df = distributed_df.sort_values("_rowid").reset_index(drop=True)

    # Compare row IDs (most important)
    if "_rowid" in single_df.columns:
        single_rowids = set(single_df["_rowid"])
        distributed_rowids = set(distributed_df["_rowid"])
        assert single_rowids == distributed_rowids, (
            f"Row ID mismatch: single={single_rowids}, distributed={distributed_rowids}"
        )

    # Compare scores with tolerance
    if "_score" in single_df.columns:
        single_scores = single_df["_score"].values
        distributed_scores = distributed_df["_score"].values
        score_diff = np.abs(single_scores - distributed_scores)
        max_diff = np.max(score_diff)
        assert max_diff <= tolerance, (
            f"Score difference exceeds tolerance: max_diff={max_diff}, "
            f"tolerance={tolerance}"
        )

    # Compare other columns (exact match for non-score columns)
    for col in single_df.columns:
        if col not in ["_score"]:  # Skip score column (already compared with tolerance)
            single_values = (
                set(single_df[col])
                if single_df[col].dtype == "object"
                else single_df[col].values
            )
            distributed_values = (
                set(distributed_df[col])
                if distributed_df[col].dtype == "object"
                else distributed_df[col].values
            )

            if isinstance(single_values, set):
                assert single_values == distributed_values, (
                    f"Column {col} content mismatch"
                )
            else:
                np.testing.assert_array_equal(
                    single_values,
                    distributed_values,
                    err_msg=f"Column {col} values don't match",
                )

    return True


def validate_distributed_fts(
    dataset: lance.LanceDataset,
    columns_to_index,
    query,
    index_params: dict = None,
    query_params: dict = None,
    tolerance: float = 1e-6,
) -> dict:
    """
    Validate that distributed FTS indexing produces the same results as
    single-machine indexing.

    Parameters
    ----------
    dataset : lance.LanceDataset
        The dataset to test on
    columns_to_index : str or list of str
        The column name(s) to build FTS index on. Can be a single column name
        or a list of column names for multi-column indexing.
    query : str or query object
        The full text query to test with
    index_params : dict, optional
        Parameters for index creation
    query_params : dict, optional
        Parameters for query execution
    tolerance : float, default 1e-6
        Tolerance for score comparison

    Returns
    -------
    dict
        Dictionary with 'single_machine' and 'distributed' results

    Raises
    ------
    AssertionError
        If results don't match
    """
    index_params = index_params or {}
    query_params = query_params or {}

    # Normalize columns_to_index to a list
    if isinstance(columns_to_index, str):
        columns_list = [columns_to_index]
    else:
        columns_list = list(columns_to_index)

    # Build single-machine indices for all required columns
    for column in columns_list:
        dataset.create_scalar_index(
            column=column,
            index_type="INVERTED",
            name=f"{column}_single_idx",
            **index_params,
        )

    # Build distributed indices for all required columns
    distributed_ds = dataset  # Start with the original dataset
    for column in columns_list:
        distributed_ds = build_distributed_fts_index(
            distributed_ds,
            column,
            index_name=f"{column}_distributed_idx",
            **index_params,
        )

    # Execute queries
    single_results = dataset.scanner(full_text_query=query, **query_params).to_table()

    distributed_results = distributed_ds.scanner(
        full_text_query=query, **query_params
    ).to_table()

    # Compare results
    compare_fts_results(single_results, distributed_results, tolerance)

    return {"single_machine": single_results, "distributed": distributed_results}


def assert_distributed_fts_consistency(
    data: pa.Table,
    columns_to_index,
    query,
    tmp_path,
    index_params: dict = None,
    query_params: dict = None,
    tolerance: float = 1e-6,
):
    """
    Assert that distributed FTS indexing produces the same results as
    single-machine indexing.

    This is a streamlined version that eliminates repetitive dataset creation and
    try-catch-print patterns. Uses direct assertions instead of exception handling.

    Parameters
    ----------
    data : pa.Table
        The data to test with
    columns_to_index : str or list of str
        The column name(s) to build FTS index on. Can be a single column name
        or a list of column names for multi-column indexing.
    query : str or query object
        The full text query to test with
    tmp_path : Path
        Temporary path for datasets
    index_params : dict, optional
        Parameters for index creation
    query_params : dict, optional
        Parameters for query execution
    tolerance : float, default 1e-6
        Tolerance for score comparison

    Raises
    ------
    AssertionError
        If distributed and single-machine results don't match
    """
    index_params = index_params or {}
    query_params = query_params or {}

    # Normalize columns_to_index to a list
    if isinstance(columns_to_index, str):
        columns_list = [columns_to_index]
    else:
        columns_list = list(columns_to_index)

    # Create datasets for single-machine and distributed testing
    single_ds = lance.write_dataset(data, tmp_path / "single")
    distributed_ds = lance.write_dataset(data, tmp_path / "distributed")

    # Build single-machine indices for all required columns
    for column in columns_list:
        single_ds.create_scalar_index(
            column=column,
            index_type="INVERTED",
            name=f"{column}_single_idx",
            **index_params,
        )

    # Build distributed indices for all required columns
    distributed_ds_indexed = distributed_ds  # Start with the original dataset
    for column in columns_list:
        distributed_ds_indexed = build_distributed_fts_index(
            distributed_ds_indexed,
            column,
            index_name=f"{column}_distributed_idx",
            **index_params,
        )

    # Execute queries
    single_results = single_ds.scanner(full_text_query=query, **query_params).to_table()

    distributed_results = distributed_ds_indexed.scanner(
        full_text_query=query, **query_params
    ).to_table()

    # Assert results are identical
    compare_fts_results(single_results, distributed_results, tolerance)


def run_fts_distributed_validation_suite(
    test_functions: list, tmp_path_factory, verbose: bool = True
) -> dict:
    """
    Run distributed validation for a suite of FTS test functions.

    Parameters
    ----------
    test_functions : list
        List of FTS test functions to validate
    tmp_path_factory : pytest.TempPathFactory
        Pytest temp path factory for creating test directories
    verbose : bool, default True
        Whether to print detailed progress information

    Returns
    -------
    dict
        Dictionary mapping test function names to validation results
    """
    results = {}

    for test_func in test_functions:
        test_name = test_func.__name__
        if verbose:
            print(f"Running distributed validation for {test_name}...")

        try:
            tmp_path = tmp_path_factory.mktemp(f"distributed_{test_name}")

            # Run the test with distributed validation
            # Note: This is a simplified version - actual implementation would
            # need to extract the test logic and run both single-machine and
            # distributed versions
            test_func(tmp_path)

            results[test_name] = True
            if verbose:
                print(f"✓ {test_name} passed distributed validation")

        except Exception as e:
            results[test_name] = False
            if verbose:
                print(f"✗ {test_name} failed distributed validation: {e}")

    return results


# ============================================================================
# Test Data Generation Functions
# ============================================================================


def generate_multi_fragment_dataset(tmp_path, num_fragments=4, rows_per_fragment=250):
    """
    Generate a test dataset with multiple fragments for testing fragment-level indexing.
    Uses coherent English text similar to "frodo was a puppy" instead of random strings.

    Parameters
    ----------
    tmp_path : Path
        Temporary path for the dataset
    num_fragments : int, default 4
        Number of fragments to create
    rows_per_fragment : int, default 250
        Number of rows per fragment

    Returns
    -------
    lance.LanceDataset
        Dataset with multiple fragments
    """

    # Collection of coherent English sentences for text indexing tests
    # Based on the pattern used in other tests like "frodo was a puppy"
    coherent_sentences = [
        "frodo was a puppy",
        "frodo was a happy puppy",
        "frodo was a very happy puppy",
        "frodo was a puppy with a tail",
        "gandalf carried a staff",
        "gandalf was a wise wizard",
        "gandalf carried his wooden staff",
        "gandalf wore a grey robe",
        "aragorn became the king",
        "aragorn was a brave ranger",
        "aragorn carried his sword",
        "aragorn wore a crown",
        "legolas shot many arrows",
        "legolas was an elf archer",
        "legolas had keen eyes",
        "legolas climbed tall trees",
        "gimli swung his axe",
        "gimli was a dwarf warrior",
        "gimli had a long beard",
        "gimli loved precious gems",
        "sam cooked delicious meals",
        "sam was a loyal friend",
        "sam carried heavy bags",
        "sam tended the garden",
        "pippin played his flute",
        "pippin was very curious",
        "pippin loved second breakfast",
        "pippin climbed apple trees",
        "merry sang cheerful songs",
        "merry was quite clever",
        "merry rode a pony",
        "merry studied old maps",
        "boromir blew his horn",
        "boromir was a proud warrior",
        "boromir defended his city",
        "boromir carried a shield",
        "the ring was very powerful",
        "the ring glowed with fire",
        "the ring whispered secrets",
        "the ring corrupted minds",
        "the shire was peaceful",
        "the shire had green hills",
        "the shire grew fine crops",
        "the shire welcomed visitors",
        "eagles soared through clouds",
        "eagles had sharp talons",
        "eagles nested on peaks",
        "eagles watched the valleys",
        "dragons hoarded gold treasures",
        "dragons breathed hot flames",
        "dragons slept for centuries",
        "dragons guarded ancient caves",
    ]

    def generate_coherent_text():
        """Generate coherent English text by selecting from predefined sentences."""
        return random.choice(coherent_sentences)

    # Create first fragment
    first_data = pa.table(
        {
            "id": pa.array(range(rows_per_fragment)),
            "text": pa.array(
                [generate_coherent_text() for _ in range(rows_per_fragment)]
            ),
            "value": pa.array(np.random.rand(rows_per_fragment) * 100),
        }
    )

    ds = lance.write_dataset(first_data, tmp_path, max_rows_per_file=rows_per_fragment)

    # Add additional fragments
    for i in range(1, num_fragments):
        start_id = i * rows_per_fragment
        fragment_data = pa.table(
            {
                "id": pa.array(range(start_id, start_id + rows_per_fragment)),
                "text": pa.array(
                    [generate_coherent_text() for _ in range(rows_per_fragment)]
                ),
                "value": pa.array(np.random.rand(rows_per_fragment) * 100),
            }
        )
        ds = lance.write_dataset(
            fragment_data, tmp_path, mode="append", max_rows_per_file=rows_per_fragment
        )

    # Verify we have the expected number of fragments
    fragments = ds.get_fragments()
    assert len(fragments) == num_fragments, (
        f"Expected {num_fragments} fragments, got {len(fragments)}"
    )

    return ds


# ============================================================================
# Distributed FTS Index Unit Tests
# ============================================================================


def test_build_distributed_fts_index_basic(tmp_path):
    """
    Test basic functionality of build_distributed_fts_index helper function.
    """
    # Generate test dataset with multiple fragments
    ds = generate_multi_fragment_dataset(
        tmp_path, num_fragments=3, rows_per_fragment=100
    )

    # Build distributed FTS index
    distributed_ds = build_distributed_fts_index(
        ds, "text", with_position=False, remove_stop_words=False
    )

    # Verify the index was created
    indices = distributed_ds.list_indices()
    assert len(indices) > 0, "No indices found after distributed index creation"

    # Find our distributed index
    distributed_index = None
    for idx in indices:
        if "distributed" in idx["name"]:
            distributed_index = idx
            break

    assert distributed_index is not None, "Distributed index not found"
    assert distributed_index["type"] == "Inverted", (
        f"Expected Inverted index, got {distributed_index['type']}"
    )

    # Test that the index works for searching
    results = distributed_ds.scanner(
        full_text_query="frodo",
        columns=["id", "text"],
    ).to_table()

    assert results.num_rows > 0, "No results found for search term 'frodo'"


def test_compare_fts_results_identical(tmp_path):
    """
    Test compare_fts_results function with identical results.
    """
    # Create identical test results
    data = {
        "id": [1, 2, 3],
        "text": ["frodo was a puppy", "gandalf was wise", "aragorn became king"],
        "_score": [0.95, 0.85, 0.75],
        "_rowid": [0, 1, 2],
    }

    table1 = pa.table(data)
    table2 = pa.table(data)

    # Should return True for identical results
    result = compare_fts_results(table1, table2)
    assert result is True, "Identical results should be considered equal"


def test_compare_fts_results_different_scores(tmp_path):
    """
    Test compare_fts_results function with different scores (should fail).
    """
    data1 = {
        "id": [1, 2, 3],
        "text": ["frodo was a puppy", "gandalf was wise", "aragorn became king"],
        "_score": [0.95, 0.85, 0.75],
        "_rowid": [0, 1, 2],
    }

    data2 = {
        "id": [1, 2, 3],
        "text": ["frodo was a puppy", "gandalf was wise", "aragorn became king"],
        "_score": [0.90, 0.80, 0.70],  # Different scores
        "_rowid": [0, 1, 2],
    }

    table1 = pa.table(data1)
    table2 = pa.table(data2)

    # Should raise AssertionError for different scores
    with pytest.raises(AssertionError, match="Score difference exceeds tolerance"):
        compare_fts_results(table1, table2)


def test_compare_fts_results_different_rowids(tmp_path):
    """
    Test compare_fts_results function with different row IDs (should fail).
    """
    data1 = {
        "id": [1, 2, 3],
        "text": ["frodo was a puppy", "gandalf was wise", "aragorn became king"],
        "_score": [0.95, 0.85, 0.75],
        "_rowid": [0, 1, 2],
    }

    data2 = {
        "id": [1, 2, 3],
        "text": ["frodo was a puppy", "gandalf was wise", "aragorn became king"],
        "_score": [0.95, 0.85, 0.75],
        "_rowid": [0, 1, 3],  # Different row ID
    }

    table1 = pa.table(data1)
    table2 = pa.table(data2)

    # Should raise AssertionError for different row IDs
    with pytest.raises(AssertionError, match="Row ID mismatch"):
        compare_fts_results(table1, table2)


def test_validate_distributed_fts_basic_search(tmp_path):
    """
    Test validate_distributed_fts function with basic search.
    """
    # Generate test dataset with multiple fragments
    ds = generate_multi_fragment_dataset(
        tmp_path, num_fragments=3, rows_per_fragment=100
    )

    # Validate distributed FTS with basic search
    results = validate_distributed_fts(
        ds,
        "text",
        "frodo",
        index_params={"with_position": False, "remove_stop_words": False},
    )

    # Check that we got both results
    assert "single_machine" in results, "Missing single_machine results"
    assert "distributed" in results, "Missing distributed results"

    # Both should have the same number of rows
    single_rows = results["single_machine"].num_rows
    distributed_rows = results["distributed"].num_rows
    assert single_rows == distributed_rows, (
        f"Row count mismatch: {single_rows} vs {distributed_rows}"
    )

    # Should have found some results for 'frodo'
    assert single_rows > 0, "No results found for search term 'frodo'"


def test_validate_distributed_fts_score_consistency(tmp_path):
    """
    Test that distributed FTS produces consistent BM25 scores.
    """
    # Create a dataset with known content for scoring tests
    data = pa.table(
        {
            "id": [1, 2, 3],
            "text": ["lance database test", "full text search", "lance search text"],
        }
    )
    ds = lance.write_dataset(data, tmp_path)

    # Validate distributed FTS with scoring query
    results = validate_distributed_fts(
        ds, "text", "lance search text", index_params={"with_position": False}
    )

    # Check that scores are present and consistent
    single_results = results["single_machine"]
    distributed_results = results["distributed"]

    assert "_score" in single_results.column_names, (
        "Missing _score in single machine results"
    )
    assert "_score" in distributed_results.column_names, (
        "Missing _score in distributed results"
    )

    # Scores should be very close (within 1e-6 tolerance)
    single_scores = single_results.column("_score").to_pylist()
    distributed_scores = distributed_results.column("_score").to_pylist()

    for i, (s_score, d_score) in enumerate(zip(single_scores, distributed_scores)):
        score_diff = abs(s_score - d_score)
        assert score_diff <= 1e-6, f"Score difference at index {i}: {score_diff} > 1e-6"


def test_validate_distributed_fts_empty_results(tmp_path):
    """
    Test validate_distributed_fts function with query that returns no results.
    """
    # Generate test dataset
    ds = generate_multi_fragment_dataset(
        tmp_path, num_fragments=2, rows_per_fragment=50
    )

    # Search for something that doesn't exist
    results = validate_distributed_fts(
        ds, "text", "nonexistent_term_xyz", index_params={"with_position": False}
    )

    # Both should return empty results
    assert results["single_machine"].num_rows == 0, (
        "Single machine should return 0 results"
    )
    assert results["distributed"].num_rows == 0, "Distributed should return 0 results"


def test_validate_distributed_fts_large_dataset(tmp_path):
    """
    Test validate_distributed_fts function with larger dataset.
    """
    # Generate larger test dataset
    ds = generate_multi_fragment_dataset(
        tmp_path, num_fragments=5, rows_per_fragment=200
    )

    # Validate distributed FTS
    results = validate_distributed_fts(
        ds,
        "text",
        "gandalf",
        index_params={"with_position": False, "remove_stop_words": False},
    )

    # Should find results and they should match
    single_rows = results["single_machine"].num_rows
    distributed_rows = results["distributed"].num_rows

    assert single_rows > 0, "Should find results for 'gandalf'"
    assert single_rows == distributed_rows, (
        f"Row count mismatch: {single_rows} vs {distributed_rows}"
    )


# ============================================================================
# Advanced Query Tests for Distributed FTS
# ============================================================================


def test_distributed_fts_phrase_query_validation(tmp_path):
    """
    Test distributed FTS validation with phrase queries.
    """
    data = pa.table(
        {
            "text": [
                "frodo was a puppy",
                "frodo was a happy puppy",
                "frodo was a very happy puppy",
                "frodo was a puppy with a tail",
            ]
        }
    )
    ds = lance.write_dataset(data, tmp_path)

    # Test phrase query validation
    results = validate_distributed_fts(
        ds,
        "text",
        PhraseQuery("frodo was a puppy", "text"),
        index_params={"with_position": True, "remove_stop_words": False},
    )

    # Should find matching phrase results
    assert results["single_machine"].num_rows == results["distributed"].num_rows
    assert results["single_machine"].num_rows == 2  # Two exact matches


def test_distributed_fts_boolean_query_validation(tmp_path):
    """
    Test distributed FTS validation with boolean queries.
    """
    data = pa.table(
        {
            "text": [
                "frodo was a puppy",
                "frodo was a happy puppy",
                "frodo was a puppy with a tail",
            ]
        }
    )
    ds = lance.write_dataset(data, tmp_path)

    # Test boolean query validation
    query = MatchQuery("puppy", "text") & MatchQuery("happy", "text")
    results = validate_distributed_fts(
        ds, "text", query, index_params={"with_position": False}
    )

    # Should find only the happy puppy
    assert results["single_machine"].num_rows == results["distributed"].num_rows
    assert results["single_machine"].num_rows == 1


def test_distributed_fts_fuzzy_query_validation(tmp_path):
    """
    Test distributed FTS validation with fuzzy queries.
    """
    data = pa.table({"text": ["foo", "food", "fob", "focus", "foul"]})
    ds = lance.write_dataset(data, tmp_path)

    # Test fuzzy query validation
    results = validate_distributed_fts(
        ds,
        "text",
        MatchQuery("foo", "text", fuzziness=1),
        index_params={"with_position": False},
    )

    # Should find fuzzy matches
    assert results["single_machine"].num_rows == results["distributed"].num_rows
    assert results["single_machine"].num_rows > 1  # Multiple fuzzy matches


def test_distributed_fts_with_filter_validation(tmp_path):
    """
    Test distributed FTS validation with filters.
    """
    data = pa.table(
        {
            "id": [1, 2, 3, 4, 5],
            "text": [
                "lance database test",
                "full text search",
                "lance search text",
                "some other content",
                "more lance content",
            ],
        }
    )
    ds = lance.write_dataset(data, tmp_path)

    # Create BTREE index for filtering
    ds.create_scalar_index("id", "BTREE")

    # Test FTS with filter validation
    results = validate_distributed_fts(
        ds,
        "text",
        "lance",
        index_params={"with_position": False},
        query_params={"filter": "id <= 3", "prefilter": True},
    )

    # Should find filtered results
    assert results["single_machine"].num_rows == results["distributed"].num_rows
    assert results["single_machine"].num_rows == 2  # Only id 1 and 3 have "lance"


def test_distributed_fts_multi_match_validation(tmp_path):
    """
    Test distributed FTS validation with multi-field matching.
    """
    data = pa.table(
        {
            "title": ["title common", "title hello", "title vector"],
            "content": ["content world", "content database", "content common"],
        }
    )
    ds = lance.write_dataset(data, tmp_path)

    # Test multi-match query validation
    results = validate_distributed_fts(
        ds,
        ["title", "content"],  # Index both fields for multi-match query
        MultiMatchQuery("common", ["title", "content"]),
        index_params={"with_position": False},
    )

    # Note: For multi-match, we need to create indices on both fields
    # This is a simplified test - in practice, we'd need more complex setup
    assert results["single_machine"].num_rows == results["distributed"].num_rows


# ============================================================================
# Integration with Existing High-Priority FTS Tests
# ============================================================================


def test_distribute_fts_index_build(tmp_path):
    """
    This test creates indices on individual fragments
    and then commits them as a single index.
    """
    # Generate test dataset with multiple fragments
    ds = generate_multi_fragment_dataset(
        tmp_path, num_fragments=4, rows_per_fragment=250
    )

    import uuid

    index_id = str(uuid.uuid4())
    print(f"Using index ID: {index_id}")
    index_name = "multiple_fragment_idx"

    fragments = ds.get_fragments()
    fragment_ids = [fragment.fragment_id for fragment in fragments]
    print(f"Fragment IDs: {fragment_ids}")

    for fragment in ds.get_fragments():
        fragment_id = fragment.fragment_id
        print(f"Creating index for fragment {fragment_id}")

        # Use the new fragment_ids and fragment_uuid parameters
        ds.create_scalar_index(
            column="text",
            index_type="INVERTED",
            name=index_name,
            replace=False,
            fragment_uuid=index_id,
            fragment_ids=[fragment_id],
            remove_stop_words=False,
        )

        # For fragment-level indexing, we expect the method to return successfully
        # but not commit the index yet
        print(f"Fragment {fragment_id} index created successfully")

    # Merge the inverted index metadata
    ds.merge_index_metadata(index_id, index_type="INVERTED")

    # Create an Index object using the new dataclass format
    from lance.dataset import Index

    # Get the schema field for the indexed column
    # Only use for non nested struct schema
    field_id = ds.schema.get_field_index("text")

    index = Index(
        uuid=index_id,
        name=index_name,
        fields=[field_id],  # Use field index instead of field object
        dataset_version=ds.version,
        fragment_ids=set(fragment_ids),
        index_version=0,
    )

    # Create the index operation
    create_index_op = lance.LanceOperation.CreateIndex(
        new_indices=[index],
        removed_indices=[],
    )

    # Commit the index
    ds_committed = lance.LanceDataset.commit(
        ds.uri,
        create_index_op,
        read_version=ds.version,
    )

    print("Successfully committed multiple fragment index")

    # Verify the index was created and is functional
    indices = ds_committed.list_indices()
    assert len(indices) > 0, "No indices found after commit"

    # Find our index
    our_index = None
    for idx in indices:
        if idx["name"] == index_name:
            our_index = idx
            break
    assert our_index is not None, f"Index '{index_name}' not found in indices list"
    assert our_index["type"] == "Inverted", (
        f"Expected Inverted index, got {our_index['type']}"
    )

    # Test that the index works for searching
    # Get a sample text from the dataset to search for
    sample_data = ds_committed.take([0], columns=["text"])
    sample_text = sample_data.column(0)[0].as_py()
    search_word = sample_text.split()[0] if sample_text.split() else "test"

    # Perform a full-text search to verify the index works
    results = ds_committed.scanner(
        full_text_query=search_word,
        columns=["id", "text"],
    ).to_table()

    print(f"Search for '{search_word}' returned {results.num_rows} results")
    # We should get at least one result since we searched for a word from the dataset
    assert results.num_rows > 0, f"No results found for search term '{search_word}'"


def test_fragment_ids_parameter_validation(tmp_path):
    """
    Test validation of fragment_ids parameter.
    """
    ds = generate_multi_fragment_dataset(
        tmp_path, num_fragments=2, rows_per_fragment=100
    )

    # Test with valid fragment IDs
    fragments = ds.get_fragments()
    valid_fragment_id = fragments[0].fragment_id

    # This should work without errors
    ds.create_scalar_index(
        column="text",
        index_type="INVERTED",
        fragment_ids=[valid_fragment_id],
    )

    # Test with invalid fragment ID (should handle gracefully)
    # Note: The exact behavior for invalid fragment IDs may vary
    # This test ensures the parameter is properly passed through
    try:
        ds.create_scalar_index(
            column="text",
            index_type="INVERTED",
            fragment_ids=[999999],  # Non-existent fragment ID
        )
    except Exception as e:
        # It's acceptable for this to fail with an appropriate error
        print(f"Expected error for invalid fragment ID: {e}")


def test_backward_compatibility_no_fragment_ids(tmp_path):
    """
    Test that the API remains backward compatible when fragment_ids is not provided.
    """
    ds = generate_multi_fragment_dataset(
        tmp_path, num_fragments=2, rows_per_fragment=100
    )

    # This should work exactly as before (full dataset indexing)
    ds.create_scalar_index(
        column="text",
        index_type="INVERTED",
        name="full_dataset_idx",
        remove_stop_words=False,
    )

    # Verify the index was created
    indices = ds.list_indices()
    assert len(indices) == 1
    assert indices[0]["name"] == "full_dataset_idx"
    assert indices[0]["type"] == "Inverted"

    # Test that the index works
    sample_data = ds.take([0], columns=["text"])
    sample_text = sample_data.column(0)[0].as_py()
    search_word = sample_text.split()[0] if sample_text.split() else "test"

    results = ds.scanner(full_text_query=search_word).to_table()
    assert results.num_rows > 0


def test_backward_compatibility_changed_index_protos(tmp_path):
    path = (
        Path(__file__).parent.parent.parent.parent
        / "test_data"
        / "0.36.0"
        / "btree_in_index_pkg.lance"
    )
    shutil.copytree(path, tmp_path, dirs_exist_ok=True)
    ds = lance.dataset(tmp_path)

    indices = ds.list_indices()
    assert len(indices) == 1
    assert indices[0]["name"] == "x_idx"
    assert indices[0]["type"] == "BTree"

    results = ds.scanner(filter="x = 100").to_table()
    assert results.num_rows == 1
    assert results.column("x").to_pylist() == [100]


def test_distribute_btree_index_build(tmp_path):
    """
    Test distributed B-tree index build similar to test_distribute_fts_index_build.
    This test creates B-tree indices on individual fragments and then
    commits them as a single index.
    """
    # Generate test dataset with multiple fragments
    ds = generate_multi_fragment_dataset(
        tmp_path, num_fragments=4, rows_per_fragment=10000
    )

    import uuid

    index_id = str(uuid.uuid4())
    index_name = "btree_multiple_fragment_idx"

    fragments = ds.get_fragments()
    fragment_ids = [fragment.fragment_id for fragment in fragments]

    for fragment in ds.get_fragments():
        fragment_id = fragment.fragment_id

        # Create B-tree scalar index for each fragment
        # Use the same index_name for all fragments (like in FTS test)
        ds.create_scalar_index(
            column="id",  # Use integer column for B-tree
            index_type="BTREE",
            name=index_name,
            replace=False,
            fragment_uuid=index_id,
            fragment_ids=[fragment_id],
        )

    # test that the dataset should be searchable
    # when the index not committed yet
    # Test that the index works for searching
    # Test exact equality queries
    test_id = 100  # Should be in first fragment
    results = ds.scanner(
        filter=f"id = {test_id}",
        columns=["id", "text"],
    ).to_table()

    assert results.num_rows == 1, f"No results found for id = {test_id}"

    # Merge the B-tree index metadata
    ds.merge_index_metadata(index_id, index_type="BTREE")

    # Create an Index object using the new dataclass format
    from lance.dataset import Index

    # Get the schema field for the indexed column
    field_id = ds.schema.get_field_index("id")

    index = Index(
        uuid=index_id,
        name=index_name,
        fields=[field_id],  # Use field index instead of field object
        dataset_version=ds.version,
        fragment_ids=set(fragment_ids),
        index_version=0,
    )

    # Create the index operation
    create_index_op = lance.LanceOperation.CreateIndex(
        new_indices=[index],
        removed_indices=[],
    )

    # Commit the index
    ds_committed = lance.LanceDataset.commit(
        ds.uri,
        create_index_op,
        read_version=ds.version,
    )

    # Verify the index was created and is functional
    indices = ds_committed.list_indices()
    assert len(indices) > 0, "No indices found after commit"

    # Find our index
    our_index = None
    for idx in indices:
        if idx["name"] == index_name:
            our_index = idx
            break

    assert our_index is not None, f"Index '{index_name}' not found in indices list"
    assert our_index["type"] == "BTree", (
        f"Expected BTree index, got {our_index['type']}"
    )

    # Test that the index works for searching
    # Test exact equality queries
    test_id = 100  # Should be in first fragment
    results = ds_committed.scanner(
        filter=f"id = {test_id}",
        columns=["id", "text"],
    ).to_table()

    assert results.num_rows == 1, f"No results found for id = {test_id}"

    # Test range queries across fragments
    results_range = ds_committed.scanner(
        filter="id >= 200 AND id < 800",
        columns=["id", "text"],
    ).to_table()

    assert results_range.num_rows > 0, "No results found for range query"

    # Compare with complete index results to ensure consistency
    # Create a reference dataset with complete index
    reference_ds = generate_multi_fragment_dataset(
        tmp_path / "reference", num_fragments=4, rows_per_fragment=10000
    )

    # Create complete B-tree index for comparison
    reference_ds.create_scalar_index(
        column="id",
        index_type="BTREE",
        name="reference_btree_idx",
    )

    # Compare exact query results
    reference_results = reference_ds.scanner(
        filter=f"id = {test_id}",
        columns=["id", "text"],
    ).to_table()

    assert results.num_rows == reference_results.num_rows, (
        f"Distributed index returned {results.num_rows} results, "
        f"but complete index returned {reference_results.num_rows} results"
    )

    # Compare range query results
    reference_range_results = reference_ds.scanner(
        filter="id >= 200 AND id < 800",
        columns=["id", "text"],
    ).to_table()

    assert results_range.num_rows == reference_range_results.num_rows, (
        f"Distributed index range query returned {results_range.num_rows} results, "
        f"but complete index returned {reference_range_results.num_rows} results"
    )


def test_btree_fragment_ids_parameter_validation(tmp_path):
    """
    Test validation of fragment_ids parameter for B-tree indices.
    """
    ds = generate_multi_fragment_dataset(
        tmp_path, num_fragments=2, rows_per_fragment=10000
    )

    # Test with valid fragment IDs
    fragments = ds.get_fragments()
    valid_fragment_id = fragments[0].fragment_id

    # This should work without errors
    ds.create_scalar_index(
        column="id",
        index_type="BTREE",
        fragment_ids=[valid_fragment_id],
    )

    # Test with invalid fragment ID (should handle gracefully)
    try:
        ds.create_scalar_index(
            column="id",
            index_type="BTREE",
            fragment_ids=[999999],  # Non-existent fragment ID
        )
    except Exception as e:
        # It's acceptable for this to fail with an appropriate error
        print(f"Expected error for invalid fragment ID: {e}")


@pytest.mark.parametrize(
    "test_name,filter_expr",
    [
        # Test 1: Boundary values at fragment edges
        ("First value", "id = 0"),
        ("Fragment 0 last value", "id = 9999"),
        ("Fragment 1 first value", "id = 10000"),
        ("Fragment 1 last value", "id = 19999"),
        ("Fragment 2 first value", "id = 20000"),
        ("Last value", "id = 29999"),
        # Test 2: Values in the middle of fragments
        ("Fragment 0 middle", "id = 5000"),
        ("Fragment 1 middle", "id = 15000"),
        ("Fragment 2 middle", "id = 25000"),
        # Test 3: Range queries within single fragments
        ("Range within fragment 0", "id >= 10 AND id < 20"),
        ("Range within fragment 1", "id >= 10010 AND id < 10020"),
        ("Range within fragment 2", "id >= 20010 AND id < 20020"),
        # Test 4: Range queries spanning multiple fragments
        ("Cross fragment 0-1", "id >= 9995 AND id < 10005"),
        ("Cross fragment 1-2", "id >= 19995 AND id < 20005"),
        ("Cross all fragments", "id >= 5000 AND id < 25000"),
        # Test 5: Edge cases
        ("Non-existent small value", "id = -1"),
        ("Non-existent large value", "id = 30100"),
        ("Large range", "id >= 0 AND id < 30000"),
        # Test 6: Comparison operators
        ("Less than boundary", "id < 10000"),
        ("Greater than boundary", "id > 19999"),
        ("Less than or equal", "id <= 10050"),
        ("Greater than or equal", "id >= 10050"),
    ],
)
def test_btree_query_comparison_parametrized(
    btree_comparison_datasets, test_name, filter_expr
):
    """
    Parametrized B-tree index query comparison test

    Convert the original loop test to parametrized test,
    each test case runs independently
    """
    fragment_ds = btree_comparison_datasets["fragment_ds"]
    complete_ds = btree_comparison_datasets["complete_ds"]

    # Query fragment-based index
    fragment_results = fragment_ds.scanner(
        filter=filter_expr,
        columns=["id", "text"],
    ).to_table()

    # Query complete index
    complete_results = complete_ds.scanner(
        filter=filter_expr,
        columns=["id", "text"],
    ).to_table()

    # Compare row counts
    assert fragment_results.num_rows == complete_results.num_rows, (
        f"Test '{test_name}' failed: Fragment index "
        f"returned {fragment_results.num_rows} rows, "
        f"but complete index returned {complete_results.num_rows}"
        f" rows for filter: {filter_expr}"
    )

    # Compare actual results if there are any
    if fragment_results.num_rows > 0:
        # Sort both results by id for comparison
        fragment_ids = sorted(fragment_results.column("id").to_pylist())
        complete_ids = sorted(complete_results.column("id").to_pylist())

        assert fragment_ids == complete_ids, (
            f"Test '{test_name}' failed: Fragment index "
            f"and complete index returned different results for filter: {filter_expr}"
        )


<<<<<<< HEAD
def test_fts_flat_fallback_matches_wand(tmp_path):
    # Repro: when filter matches < 10%, FTS fell back to flat search and missed results.
    # Two-term query increases reproduction likelihood.
    # Compare default scan (prefilter=True) vs WAND-path (prefilter=False).

    # Deterministic data
    random.seed(123)
    np.random.seed(123)

    n = 2000
    # 5% category 'A' to trigger fallback (default threshold 10%)
    categories = np.where(np.random.rand(n) < 0.05, "A", "B")

    vocab = [
        "alpha",
        "bravo",
        "charlie",
        "delta",
        "echo",
        "foxtrot",
        "golf",
        "hotel",
        "india",
    ]
    needle1 = "needle"
    needle2 = "pin"

    texts = []
    a_indices = [i for i, c in enumerate(categories) if c == "A"]
    # Ensure many matches within the filtered set (both terms present)
    a_with_needle = set(
        random.sample(
            a_indices,
            max(1, len(a_indices) // 2),
        )
    )
    for i in range(n):
        toks = random.choices(vocab, k=random.randint(5, 12))
        if i in a_with_needle:
            # Add both terms for many A rows
            toks.append(needle1)
            toks.append(needle2)
        # Also sprinkle some needles in B rows to make ranking realistic
        elif categories[i] == "B" and random.random() < 0.03:
            # Randomly add one of the terms to some B rows
            toks.append(needle1 if random.random() < 0.5 else needle2)
        texts.append(" ".join(toks))

    tbl = pa.table(
        {
            "id": np.arange(n, dtype=np.int64),
            "category": pa.array(categories.astype(str)),
            "text": pa.array(texts, type=pa.large_string()),
        }
    )

    ds_path = tmp_path / "fts_fallback.lance"
    ds = lance.write_dataset(tbl, ds_path)
    ds.create_scalar_index("category", index_type="BTREE")
    ds.create_scalar_index("text", index_type="INVERTED")

    # Sanity: ensure there are hits in the filtered subset
    a_hit_count = sum((needle1 in texts[i]) or (needle2 in texts[i]) for i in a_indices)
    assert a_hit_count > 0

    # Two words query
    query = f"{needle1} {needle2}"
    filter_expr = "category = 'A'"
    limit = 10

    # flat-fallback path (prefilter=True)
    tbl_flat = ds.scanner(
        columns=["_rowid", "_score"],
        full_text_query=query,
        filter=filter_expr,
        limit=limit,
        prefilter=True,
    ).to_table()
    flat_pairs = list(
        zip(
            tbl_flat.column("_rowid").to_pylist(),
            tbl_flat.column("_score").to_pylist(),
        )
    )

    # WAND path (prefilter=False prevents building a mask, so no flat fallback)
    tbl_wand = (
        ds.scanner(
            columns=["_rowid", "_score"],
            full_text_query=query,
            filter=filter_expr,
            limit=n,
            prefilter=False,
        )
        .to_table()
        .slice(0, limit)
    )
    wand_pairs = list(
        zip(
            tbl_wand.column("_rowid").to_pylist(),
            tbl_wand.column("_score").to_pylist(),
        )
    )

    flat_scores = [s for _, s in flat_pairs]
    wand_scores = [s for _, s in wand_pairs]
    # we compare only scores because it's possible two rows have the same score
    assert flat_scores == wand_scores, (
        f"Flat FTS fallback differs from WAND (scores).\n"
        f"flat scores={flat_scores}\nwand scores={wand_scores}"
    )

    tbl_limited_wand = ds.scanner(
        columns=["_rowid", "_score"],
        full_text_query=query,
        limit=limit,
    ).to_table()

    tbl_full_wand = (
        ds.scanner(
            columns=["_rowid", "_score"],
            full_text_query=query,
        )
        .to_table()
        .slice(0, limit)
    )

    limited_wand_pairs = list(
        zip(
            tbl_limited_wand.column("_rowid").to_pylist(),
            tbl_limited_wand.column("_score").to_pylist(),
        )
    )
    full_wand_pairs = list(
        zip(
            tbl_full_wand.column("_rowid").to_pylist(),
            tbl_full_wand.column("_score").to_pylist(),
        )
    )
    limited_wand_scores = [s for _, s in limited_wand_pairs]
    full_wand_scores = [s for _, s in full_wand_pairs]
    assert limited_wand_scores == full_wand_scores, (
        f"Limited WAND scores differ from full WAND scores.\n"
        f"limited scores={limited_wand_scores}\nfull scores={full_wand_scores}"
    )
=======
def test_scan_statistics_callback(tmp_path):
    """Test that scan_stats_callback receives all expected fields."""
    # Create a simple dataset
    table = pa.table(
        {
            "id": range(100),
            "value": np.random.randn(100),
        }
    )

    dataset = lance.write_dataset(table, tmp_path / "test_stats.lance")

    scan_stats = None

    def scan_stats_callback(stats: lance.ScanStatistics):
        nonlocal scan_stats
        scan_stats = stats

    result = dataset.scanner(scan_stats_callback=scan_stats_callback).to_table()
    assert result.num_rows == 100
    assert scan_stats is not None, "Callback should have been called"
    assert isinstance(scan_stats.iops, int)
    assert isinstance(scan_stats.requests, int)
    assert isinstance(scan_stats.bytes_read, int)
    assert isinstance(scan_stats.indices_loaded, int)
    assert isinstance(scan_stats.parts_loaded, int)
    assert isinstance(scan_stats.index_comparisons, int)
    assert isinstance(scan_stats.all_counts, dict)

    # Verify we got some I/O activity
    assert scan_stats.iops > 0, "Expected some I/O operations"
    assert scan_stats.bytes_read > 0, "Expected some bytes read"

    # Verify all_counts contains the standard metrics
    assert isinstance(scan_stats.all_counts, dict)
    for key, value in scan_stats.all_counts.items():
        assert isinstance(key, str)
        assert isinstance(value, int)
>>>>>>> 46e519dc
<|MERGE_RESOLUTION|>--- conflicted
+++ resolved
@@ -3505,7 +3505,6 @@
         )
 
 
-<<<<<<< HEAD
 def test_fts_flat_fallback_matches_wand(tmp_path):
     # Repro: when filter matches < 10%, FTS fell back to flat search and missed results.
     # Two-term query increases reproduction likelihood.
@@ -3651,7 +3650,8 @@
         f"Limited WAND scores differ from full WAND scores.\n"
         f"limited scores={limited_wand_scores}\nfull scores={full_wand_scores}"
     )
-=======
+
+
 def test_scan_statistics_callback(tmp_path):
     """Test that scan_stats_callback receives all expected fields."""
     # Create a simple dataset
@@ -3689,5 +3689,4 @@
     assert isinstance(scan_stats.all_counts, dict)
     for key, value in scan_stats.all_counts.items():
         assert isinstance(key, str)
-        assert isinstance(value, int)
->>>>>>> 46e519dc
+        assert isinstance(value, int)