--- conflicted
+++ resolved
@@ -11,14 +11,9 @@
 NUM_ROWS_PER_FRAGMENT = 10000
 DIMENSION = 128
 NUM_SUBVECTORS = 8
-<<<<<<< HEAD
-NUM_FRAGMENTS = 1
-NUM_PARTITIONS = round(np.sqrt(NUM_FRAGMENTS * NUM_ROWS))
-=======
 NUM_FRAGMENTS = 3
 NUM_ROWS = NUM_ROWS_PER_FRAGMENT * NUM_FRAGMENTS
 NUM_PARTITIONS = round(np.sqrt(NUM_ROWS))
->>>>>>> eb3468fa
 
 
 @pytest.fixture(params=[np.float16, 
