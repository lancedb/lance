# SPDX-License-Identifier: Apache-2.0
# SPDX-FileCopyrightText: Copyright The Lance Authors
import os

import lance
import numpy as np
import pyarrow as pa
import pytest
from lance.file import LanceFileReader
from lance.indices import IndicesBuilder, IvfModel, PqModel

NUM_ROWS_PER_FRAGMENT = 1000
DIMENSION = 128
NUM_SUBVECTORS = 8
NUM_FRAGMENTS = 3
NUM_ROWS = NUM_ROWS_PER_FRAGMENT * NUM_FRAGMENTS
NUM_PARTITIONS = round(np.sqrt(NUM_ROWS))


@pytest.fixture(params=[np.float16, 
                        # np.float32, 
                        # np.float64
                        ], ids=["f16", 
                                        #   "f32", 
                                        #   "f64"
                                          ])
def rand_dataset(tmpdir, request):
    vectors = np.random.randn(NUM_ROWS, DIMENSION).astype(request.param)
    vectors.shape = -1
    vectors = pa.FixedSizeListArray.from_arrays(vectors, DIMENSION)
    table = pa.Table.from_arrays([vectors], names=["vectors"])
    uri = str(tmpdir / "dataset")

    ds = lance.write_dataset(table, uri, max_rows_per_file=NUM_ROWS_PER_FRAGMENT)
    return ds


def test_ivf_centroids(tmpdir, rand_dataset):
    ivf = IndicesBuilder(rand_dataset, "vectors").train_ivf(sample_rate=16)

    assert ivf.distance_type == "l2"
    assert len(ivf.centroids) == NUM_PARTITIONS

    ivf.save(str(tmpdir / "ivf"))
    reloaded = IvfModel.load(str(tmpdir / "ivf"))
    assert reloaded.distance_type == "l2"
    assert ivf.centroids == reloaded.centroids


@pytest.mark.cuda
def test_ivf_centroids_cuda(rand_dataset):
    ivf = IndicesBuilder(rand_dataset, "vectors").train_ivf(
        sample_rate=16, accelerator="cuda"
    )

    assert ivf.distance_type == "l2"
    assert len(ivf.centroids) == NUM_PARTITIONS


def test_ivf_centroids_distance_type(tmpdir, rand_dataset):
    def check(distance_type):
        ivf = IndicesBuilder(rand_dataset, "vectors").train_ivf(
            sample_rate=16, distance_type=distance_type
        )
        assert ivf.distance_type == distance_type
        ivf.save(str(tmpdir / "ivf"))
        reloaded = IvfModel.load(str(tmpdir / "ivf"))
        assert reloaded.distance_type == distance_type

    check("l2")
    check("cosine")
    check("dot")


def test_num_partitions(rand_dataset):
    ivf = IndicesBuilder(rand_dataset, "vectors").train_ivf(
        sample_rate=16, num_partitions=10
    )
    assert ivf.num_partitions == 10


@pytest.fixture
def rand_ivf(rand_dataset):
    dtype = rand_dataset.schema.field("vectors").type.value_type.to_pandas_dtype()
    centroids = np.random.rand(DIMENSION * 100).astype(dtype)
    centroids = pa.FixedSizeListArray.from_arrays(centroids, DIMENSION)
    return IvfModel(centroids, "l2")


def test_gen_pq(tmpdir, rand_dataset, rand_ivf):
    pq = IndicesBuilder(rand_dataset, "vectors").train_pq(rand_ivf, sample_rate=2)
    assert pq.dimension == DIMENSION
    assert pq.num_subvectors == NUM_SUBVECTORS

    pq.save(str(tmpdir / "pq"))
    reloaded = PqModel.load(str(tmpdir / "pq"))
    assert pq.dimension == reloaded.dimension
    assert pq.codebook == reloaded.codebook


@pytest.mark.cuda
def test_assign_partitions(rand_dataset, rand_ivf):
    builder = IndicesBuilder(rand_dataset, "vectors")

    partitions_uri = builder.assign_ivf_partitions(rand_ivf, accelerator="cuda")

    partitions = lance.dataset(partitions_uri)
    found_row_ids = set()
    for batch in partitions.to_batches():
        row_ids = batch["row_id"]
        for row_id in row_ids:
            found_row_ids.add(row_id)
        part_ids = batch["partition"]
        for part_id in part_ids:
            assert part_id.as_py() < 100
    assert len(found_row_ids) == rand_dataset.count_rows()


@pytest.fixture
def rand_pq(rand_dataset, rand_ivf):
    dtype = rand_dataset.schema.field("vectors").type.value_type.to_pandas_dtype()
    codebook = np.random.rand(DIMENSION * 256).astype(dtype)
    codebook = pa.FixedSizeListArray.from_arrays(codebook, DIMENSION)
    pq = PqModel(NUM_SUBVECTORS, codebook)
    return pq


def test_vector_transform(tmpdir, rand_dataset, rand_ivf, rand_pq):
    fragments = list(rand_dataset.get_fragments())

    builder = IndicesBuilder(rand_dataset, "vectors")
    uri = str(tmpdir / "transformed")
    builder.transform_vectors(rand_ivf, rand_pq, uri, fragments=fragments)

    reader = LanceFileReader(uri)
    assert reader.metadata().num_rows == (NUM_ROWS_PER_FRAGMENT * len(fragments))
    data = next(reader.read_all(batch_size=10000).to_batches())

    row_id = data.column("_rowid")
    assert row_id.type == pa.uint64()

    pq_code = data.column("__pq_code")
    assert pq_code.type == pa.list_(pa.uint8(), 8)

    part_id = data.column("__ivf_part_id")
    assert part_id.type == pa.uint32()

    # We need to close the file to be able to overwrite it on Windows.
    del reader

    # test when fragments = None
    builder.transform_vectors(rand_ivf, rand_pq, uri, fragments=None)
    reader = LanceFileReader(uri)

    assert reader.metadata().num_rows == (NUM_ROWS_PER_FRAGMENT * NUM_FRAGMENTS)


def test_shuffle_vectors(tmpdir, rand_dataset, rand_ivf, rand_pq):
    builder = IndicesBuilder(rand_dataset, "vectors")
    uri = str(tmpdir / "transformed_shuffle")
    builder.transform_vectors(rand_ivf, rand_pq, uri, fragments=None)

    # test shuffle for transformed vectors
    filenames = builder.shuffle_transformed_vectors(
        ["transformed_shuffle"], str(tmpdir), rand_ivf
    )
<<<<<<< HEAD
    print(filenames)

    for fname in filenames:
        full_path = str(tmpdir / fname)
        assert os.path.getsize(full_path) > 0

def test_load_shuffled_vectors(tmpdir, rand_dataset, rand_ivf, rand_pq):
    fragments1 = list(rand_dataset.get_fragments())[:1]
    fragments2 = list(rand_dataset.get_fragments())[1:]

    builder = IndicesBuilder(rand_dataset, "vectors")

    uri_1 = str(tmpdir / "transformed1")
    builder.transform_vectors(rand_ivf, rand_pq, uri_1, fragments=None)
    filenames = builder.shuffle_transformed_vectors(
        ["transformed1"], str(tmpdir), rand_ivf
    )
    print(filenames)

    uri_2 = str(tmpdir / "transformed2")
    builder.transform_vectors(rand_ivf, rand_pq, uri_2, fragments=fragments1)
    filenames = builder.shuffle_transformed_vectors(
        ["transformed2"], str(tmpdir), rand_ivf
    )
    print(filenames)

    # builder.load_shuffled_vectors(filenames, str(tmpdir), rand_ivf)
=======

    for fname in filenames:
        full_path = str(tmpdir / fname)
        assert os.path.getsize(full_path) > 0
>>>>>>> 89ad2374
<|MERGE_RESOLUTION|>--- conflicted
+++ resolved
@@ -1,5 +1,7 @@
 # SPDX-License-Identifier: Apache-2.0
 # SPDX-FileCopyrightText: Copyright The Lance Authors
+import os
+
 import os
 
 import lance
@@ -164,7 +166,6 @@
     filenames = builder.shuffle_transformed_vectors(
         ["transformed_shuffle"], str(tmpdir), rand_ivf
     )
-<<<<<<< HEAD
     print(filenames)
 
     for fname in filenames:
@@ -191,10 +192,4 @@
     )
     print(filenames)
 
-    # builder.load_shuffled_vectors(filenames, str(tmpdir), rand_ivf)
-=======
-
-    for fname in filenames:
-        full_path = str(tmpdir / fname)
-        assert os.path.getsize(full_path) > 0
->>>>>>> 89ad2374
+    # builder.load_shuffled_vectors(filenames, str(tmpdir), rand_ivf)