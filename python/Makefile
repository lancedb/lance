--- conflicted
+++ resolved
@@ -21,7 +21,7 @@
 .PHONY: format
 
 build:
-	maturin develop
+	uv run maturin develop
 .PHONY: build
 
 clean:
@@ -37,15 +37,9 @@
 .PHONY: lint
 
 lint-python:
-<<<<<<< HEAD
 	uv run ruff format --check python
 	uv run ruff check python
 	uv run pyright
-=======
-	ruff format --check --diff python
-	ruff check python
-	pyright
->>>>>>> 7ad63465
 .PHONY: lint-python
 
 lint-rust:
