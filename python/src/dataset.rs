--- conflicted
+++ resolved
@@ -520,11 +520,7 @@
     }
 
     #[allow(clippy::too_many_arguments)]
-<<<<<<< HEAD
-    #[pyo3(signature=(columns=None, columns_with_transform=None, filter=None, prefilter=None, limit=None, offset=None, nearest=None, batch_size=None, io_buffer_size=None, batch_readahead=None, fragment_readahead=None, scan_in_order=None, fragments=None, with_row_id=None, with_row_address=None, use_stats=None, substrait_filter=None, fast_search=None, full_text_query=None, late_materialization=None, use_scalar_index=None, include_deleted_rows=None, orderings=None))]
-=======
-    #[pyo3(signature=(columns=None, columns_with_transform=None, filter=None, prefilter=None, limit=None, offset=None, nearest=None, batch_size=None, io_buffer_size=None, batch_readahead=None, fragment_readahead=None, scan_in_order=None, fragments=None, with_row_id=None, with_row_address=None, use_stats=None, substrait_filter=None, fast_search=None, full_text_query=None, late_materialization=None, use_scalar_index=None, include_deleted_rows=None, scan_stats_callback=None))]
->>>>>>> 68ca98f4
+    #[pyo3(signature=(columns=None, columns_with_transform=None, filter=None, prefilter=None, limit=None, offset=None, nearest=None, batch_size=None, io_buffer_size=None, batch_readahead=None, fragment_readahead=None, scan_in_order=None, fragments=None, with_row_id=None, with_row_address=None, use_stats=None, substrait_filter=None, fast_search=None, full_text_query=None, late_materialization=None, use_scalar_index=None, include_deleted_rows=None, scan_stats_callback=None, orderings=None))]
     fn scanner(
         self_: PyRef<'_, Self>,
         columns: Option<Vec<String>>,
@@ -549,11 +545,8 @@
         late_materialization: Option<PyObject>,
         use_scalar_index: Option<bool>,
         include_deleted_rows: Option<bool>,
-<<<<<<< HEAD
+        scan_stats_callback: Option<&Bound<'_, PyAny>>,
         orderings: Option<Vec<PyLance<ColumnOrdering>>>,
-=======
-        scan_stats_callback: Option<&Bound<'_, PyAny>>,
->>>>>>> 68ca98f4
     ) -> PyResult<Scanner> {
         let mut scanner: LanceScanner = self_.ds.scan();
         match (columns, columns_with_transform) {
