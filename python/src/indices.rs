--- conflicted
+++ resolved
@@ -5,13 +5,9 @@
 use arrow_array::{Array, FixedSizeListArray};
 use arrow_data::ArrayData;
 use lance::index::vector::ivf::builder::write_vector_storage;
-<<<<<<< HEAD
 use lance::index::vector::ivf::io::write_pq_partitions;
+use lance::io::ObjectStore;
 use lance_index::vector::ivf::shuffler::{shuffle_vectors, load_partitioned_shuffles};
-=======
-use lance::io::ObjectStore;
-use lance_index::vector::ivf::shuffler::shuffle_vectors;
->>>>>>> 2480164d
 use lance_index::vector::{
     ivf::{storage::IvfModel, IvfBuildParams},
     pq::{PQBuildParams, ProductQuantizer},
@@ -242,17 +238,13 @@
     ivf_centroids: FixedSizeListArray,
     shuffle_output_root_filename: &str,
 ) -> PyResult<Vec<String>> {
-<<<<<<< HEAD
-    let partition_files = shuffle_vectors(unsorted_filenames, dir_path, ivf_centroids, shuffle_output_root_filename)
-=======
     let (obj_store, path) = ObjectStore::from_path(dir_path).infer_error()?;
     if !obj_store.is_local() {
         return Err(PyValueError::new_err(
             "shuffle_vectors input and output path is currently required to be local",
         ));
     }
-    let partition_files = shuffle_vectors(filenames, path, ivf_centroids)
->>>>>>> 2480164d
+    let partition_files = shuffle_vectors(unsorted_filenames, path, ivf_centroids, shuffle_output_root_filename)
         .await
         .infer_error()?;
     Ok(partition_files)
