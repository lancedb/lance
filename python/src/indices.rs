// SPDX-License-Identifier: Apache-2.0
// SPDX-FileCopyrightText: Copyright The Lance Authors

use arrow::pyarrow::{PyArrowType, ToPyArrow};
use arrow_array::{Array, FixedSizeListArray};
use arrow_data::ArrayData;
use lance::index::vector::ivf::builder::write_vector_storage;
use lance_index::vector::ivf::shuffler::shuffle_vectors;
use lance_index::vector::{
    ivf::{storage::IvfModel, IvfBuildParams},
    pq::{PQBuildParams, ProductQuantizer},
};
use lance_linalg::distance::DistanceType;
use pyo3::{
    pyfunction,
    types::{PyList, PyModule},
    wrap_pyfunction, PyObject, PyResult, Python,
};

use crate::fragment::FileFragment;
use crate::{dataset::Dataset, error::PythonErrorExt, file::object_store_from_uri_or_path, RT};

async fn do_train_ivf_model(
    dataset: &Dataset,
    column: &str,
    dimension: usize,
    num_partitions: u32,
    distance_type: &str,
    sample_rate: u32,
    max_iters: u32,
) -> PyResult<ArrayData> {
    // We verify distance_type earlier so can unwrap here
    let distance_type = DistanceType::try_from(distance_type).unwrap();
    let params = IvfBuildParams {
        max_iters: max_iters as usize,
        sample_rate: sample_rate as usize,
        num_partitions: num_partitions as usize,
        ..Default::default()
    };
    let ivf_model = lance::index::vector::ivf::build_ivf_model(
        dataset.ds.as_ref(),
        column,
        dimension,
        distance_type,
        &params,
    )
    .await
    .infer_error()?;
    let centroids = ivf_model.centroids.unwrap();
    Ok(centroids.into_data())
}

#[pyfunction]
#[allow(clippy::too_many_arguments)]
fn train_ivf_model(
    py: Python<'_>,
    dataset: &Dataset,
    column: &str,
    dimension: usize,
    num_partitions: u32,
    distance_type: &str,
    sample_rate: u32,
    max_iters: u32,
) -> PyResult<PyObject> {
    let centroids = RT.block_on(
        Some(py),
        do_train_ivf_model(
            dataset,
            column,
            dimension,
            num_partitions,
            distance_type,
            sample_rate,
            max_iters,
        ),
    )??;
    centroids.to_pyarrow(py)
}

#[allow(clippy::too_many_arguments)]
async fn do_train_pq_model(
    dataset: &Dataset,
    column: &str,
    dimension: usize,
    num_subvectors: u32,
    distance_type: &str,
    sample_rate: u32,
    max_iters: u32,
    ivf_model: IvfModel,
) -> PyResult<ArrayData> {
    // We verify distance_type earlier so can unwrap here
    let distance_type = DistanceType::try_from(distance_type).unwrap();
    let params = PQBuildParams {
        num_sub_vectors: num_subvectors as usize,
        num_bits: 8,
        max_iters: max_iters as usize,
        sample_rate: sample_rate as usize,
        ..Default::default()
    };
    let pq_model = lance::index::vector::pq::build_pq_model(
        dataset.ds.as_ref(),
        column,
        dimension,
        distance_type,
        &params,
        Some(&ivf_model),
    )
    .await
    .infer_error()?;
    Ok(pq_model.codebook.into_data())
}

#[pyfunction]
#[allow(clippy::too_many_arguments)]
fn train_pq_model(
    py: Python<'_>,
    dataset: &Dataset,
    column: &str,
    dimension: usize,
    num_subvectors: u32,
    distance_type: &str,
    sample_rate: u32,
    max_iters: u32,
    ivf_centroids: PyArrowType<ArrayData>,
) -> PyResult<PyObject> {
    let ivf_centroids = ivf_centroids.0;
    let ivf_centroids = FixedSizeListArray::from(ivf_centroids);
    let ivf_model = IvfModel {
        centroids: Some(ivf_centroids),
        offsets: vec![],
        lengths: vec![],
    };
    let codebook = RT.block_on(
        Some(py),
        do_train_pq_model(
            dataset,
            column,
            dimension,
            num_subvectors,
            distance_type,
            sample_rate,
            max_iters,
            ivf_model,
        ),
    )??;
    codebook.to_pyarrow(py)
}

async fn do_transform_vectors(
    dataset: &Dataset,
    column: &str,
    distance_type: DistanceType,
    ivf_centroids: FixedSizeListArray,
    pq_model: ProductQuantizer,
    dst_uri: &str,
    fragments: Vec<FileFragment>,
) -> PyResult<()> {
    let num_rows = dataset.ds.count_rows(None).await.infer_error()?;
    let fragments = fragments.iter().map(|item| item.metadata().inner).collect();
    let transform_input = dataset
        .ds
        .scan()
        .with_fragments(fragments)
        .project(&[column])
        .infer_error()?
        .with_row_id()
        .batch_size(8192)
        .try_into_stream()
        .await
        .infer_error()?;

    let (obj_store, path) = object_store_from_uri_or_path(dst_uri).await?;
    let writer = obj_store.create(&path).await.infer_error()?;
    write_vector_storage(
        transform_input,
        num_rows as u64,
        ivf_centroids,
        pq_model,
        distance_type,
        column,
        writer,
    )
    .await
    .infer_error()?;
    Ok(())
}

#[pyfunction]
#[allow(clippy::too_many_arguments)]
pub fn transform_vectors(
    py: Python<'_>,
    dataset: &Dataset,
    column: &str,
    dimension: usize,
    num_subvectors: u32,
    distance_type: &str,
    ivf_centroids: PyArrowType<ArrayData>,
    pq_codebook: PyArrowType<ArrayData>,
    dst_uri: &str,
    fragments: Vec<FileFragment>,
) -> PyResult<()> {
    let ivf_centroids = ivf_centroids.0;
    let ivf_centroids = FixedSizeListArray::from(ivf_centroids);
    let codebook = pq_codebook.0;
    let codebook = FixedSizeListArray::from(codebook);
    let distance_type = DistanceType::try_from(distance_type).unwrap();
    let pq = ProductQuantizer::new(
        num_subvectors as usize,
        /*num_bits=*/ 8,
        dimension,
        codebook,
        distance_type,
    );
    RT.block_on(
        Some(py),
        do_transform_vectors(
            dataset,
            column,
            distance_type,
            ivf_centroids,
            pq,
            dst_uri,
            fragments,
        ),
    )?
}

<<<<<<< HEAD
async fn do_shuffle_transform_vectors(
=======
async fn do_shuffle_transformed_vectors(
>>>>>>> 9ed0f37b
    filenames: Vec<String>,
    dir_path: &str,
    ivf_centroids: FixedSizeListArray,
) -> PyResult<Vec<String>> {
    let partition_files = shuffle_vectors(filenames, dir_path, ivf_centroids)
        .await
        .infer_error()?;
    Ok(partition_files)
}

#[pyfunction]
#[allow(clippy::too_many_arguments)]
pub fn shuffle_transformed_vectors(
    py: Python<'_>,
    filenames: Vec<String>,
    dir_path: &str,
    ivf_centroids: PyArrowType<ArrayData>,
) -> PyResult<PyObject> {
    let ivf_centroids = ivf_centroids.0;
    let ivf_centroids = FixedSizeListArray::from(ivf_centroids);

    let result = RT.block_on(
        None,
<<<<<<< HEAD
        do_shuffle_transform_vectors(filenames, dir_path, ivf_centroids),
=======
        do_shuffle_transformed_vectors(filenames, dir_path, ivf_centroids),
>>>>>>> 9ed0f37b
    )?;

    match result {
        Ok(partition_files) => {
            let py_list = PyList::new(py, partition_files);
            Ok(py_list.into())
        }
        Err(e) => Err(pyo3::exceptions::PyRuntimeError::new_err(e.to_string())),
    }
}

pub fn register_indices(py: Python, m: &PyModule) -> PyResult<()> {
    let indices = PyModule::new(py, "indices")?;
    indices.add_wrapped(wrap_pyfunction!(train_ivf_model))?;
    indices.add_wrapped(wrap_pyfunction!(train_pq_model))?;
    indices.add_wrapped(wrap_pyfunction!(transform_vectors))?;
    indices.add_wrapped(wrap_pyfunction!(shuffle_transformed_vectors))?;
    m.add_submodule(indices)?;
    Ok(())
}<|MERGE_RESOLUTION|>--- conflicted
+++ resolved
@@ -225,11 +225,7 @@
     )?
 }
 
-<<<<<<< HEAD
-async fn do_shuffle_transform_vectors(
-=======
 async fn do_shuffle_transformed_vectors(
->>>>>>> 9ed0f37b
     filenames: Vec<String>,
     dir_path: &str,
     ivf_centroids: FixedSizeListArray,
@@ -253,11 +249,7 @@
 
     let result = RT.block_on(
         None,
-<<<<<<< HEAD
-        do_shuffle_transform_vectors(filenames, dir_path, ivf_centroids),
-=======
         do_shuffle_transformed_vectors(filenames, dir_path, ivf_centroids),
->>>>>>> 9ed0f37b
     )?;
 
     match result {
