--- conflicted
+++ resolved
@@ -172,36 +172,8 @@
                 Ok(Self(op))
             }
             "CreateIndex" => {
-<<<<<<< HEAD
                 let removed_indices = extract_vec(&ob.getattr("removed_indices")?)?;
                 let new_indices = extract_vec(&ob.getattr("new_indices")?)?;
-=======
-                let uuid = ob.getattr("uuid")?.to_string();
-                let name = ob.getattr("name")?.extract()?;
-                let fields = ob.getattr("fields")?.extract()?;
-                let dataset_version = ob.getattr("dataset_version")?.extract()?;
-
-                let fragment_ids = ob.getattr("fragment_ids")?;
-                let fragment_ids_ref: &Bound<'_, PySet> = fragment_ids.downcast()?;
-                let fragment_ids = fragment_ids_ref
-                    .into_iter()
-                    .map(|id| id.extract())
-                    .collect::<PyResult<Vec<u32>>>()?;
-                let fragment_bitmap = Some(fragment_ids.into_iter().collect());
-
-                let new_indices = vec![Index {
-                    uuid: Uuid::parse_str(&uuid)
-                        .map_err(|e| PyValueError::new_err(e.to_string()))?,
-                    name,
-                    fields,
-                    dataset_version,
-                    fragment_bitmap,
-                    // TODO: we should use lance::dataset::Dataset::commit_existing_index once
-                    // we have a way to determine index details from an existing index.
-                    index_details: None,
-                }];
-
->>>>>>> 92033773
                 let op = Operation::CreateIndex {
                     removed_indices,
                     new_indices,
